--- conflicted
+++ resolved
@@ -159,7 +159,6 @@
                       autofocus: true,
                     ),
                   ),
-<<<<<<< HEAD
                 ],
               ),
               Row(
@@ -195,64 +194,10 @@
                                   size: 18,
                                 ),
                         ),
-=======
-                  obscureText: _secretKeyObscured,
-                  controller: _secretController,
-                ),
-                const SizedBox(
-                  height: 20,
-                ),
-                TextFormField(
-                  // The validator receives the text that the user has entered.
-                  validator: (value) {
-                    if (value == null || value.isEmpty) {
-                      return "Please enter some text";
-                    }
-                    return null;
-                  },
-                  decoration: InputDecoration(
-                    hintText: l10n.codeAccountHint,
-                    floatingLabelBehavior: FloatingLabelBehavior.auto,
-                    labelText: l10n.codeAccountHint,
-                  ),
-                  controller: _accountController,
-                ),
-                const SizedBox(height: 40),
-                const SizedBox(
-                  height: 20,
-                ),
-                Text(
-                  l10n.tags,
-                  style: const TextStyle(
-                    fontWeight: FontWeight.bold,
-                  ),
-                ),
-                const SizedBox(height: 10),
-                Wrap(
-                  spacing: 12,
-                  alignment: WrapAlignment.start,
-                  children: [
-                    ...allTags.map(
-                      (e) => TagChip(
-                        label: e,
-                        action: TagChipAction.check,
-                        state: selectedTags.contains(e)
-                            ? TagChipState.selected
-                            : TagChipState.unselected,
-                        onTap: () {
-                          if (selectedTags.contains(e)) {
-                            selectedTags.remove(e);
-                          } else {
-                            selectedTags.add(e);
-                          }
-                          setState(() {});
-                        },
->>>>>>> 75c3bc1c
                       ),
                       obscureText: _secretKeyObscured,
                       controller: _secretController,
                     ),
-<<<<<<< HEAD
                   ),
                 ],
               ),
@@ -267,29 +212,6 @@
                           return "Please enter some text";
                         }
                         return null;
-=======
-                    AddChip(
-                      onTap: () {
-                        showDialog(
-                          context: context,
-                          builder: (BuildContext context) {
-                            return AddTagDialog(
-                              onTap: (tag) {
-                                final exist = allTags.contains(tag);
-                                if (exist && selectedTags.contains(tag)) {
-                                  return Navigator.pop(context);
-                                }
-                                if (!exist) allTags.add(tag);
-                                selectedTags.add(tag);
-                                setState(() {});
-                                Navigator.pop(context);
-                              },
-                            );
-                          },
-                          barrierColor: Colors.black.withOpacity(0.85),
-                          barrierDismissible: false,
-                        );
->>>>>>> 75c3bc1c
                       },
                       decoration: const InputDecoration(
                         contentPadding: EdgeInsets.symmetric(vertical: 12.0),
@@ -350,13 +272,6 @@
                   ),
                 ],
               ),
-              const SizedBox(height: 24),
-              Text(
-                l10n.tags,
-                style: const TextStyle(
-                  fontWeight: FontWeight.bold,
-                ),
-              ),
               const SizedBox(height: 10),
               Wrap(
                 spacing: 12,
@@ -366,14 +281,14 @@
                     (e) => TagChip(
                       label: e,
                       action: TagChipAction.check,
-                      state: tags.contains(e)
+                      state: selectedTags.contains(e)
                           ? TagChipState.selected
                           : TagChipState.unselected,
                       onTap: () {
-                        if (tags.contains(e)) {
-                          tags.remove(e);
+                        if (selectedTags.contains(e)) {
+                          selectedTags.remove(e);
                         } else {
-                          tags.add(e);
+                          selectedTags.add(e);
                         }
                         setState(() {});
                       },
@@ -386,11 +301,12 @@
                         builder: (BuildContext context) {
                           return AddTagDialog(
                             onTap: (tag) {
-                              if (allTags.contains(tag) && tags.contains(tag)) {
-                                return;
+                              final exist = allTags.contains(tag);
+                              if (exist && selectedTags.contains(tag)) {
+                                return Navigator.pop(context);
                               }
-                              allTags.add(tag);
-                              tags.add(tag);
+                              if (!exist) allTags.add(tag);
+                              selectedTags.add(tag);
                               setState(() {});
                               Navigator.pop(context);
                             },
@@ -440,17 +356,13 @@
       final account = _accountController.text.trim();
       final issuer = _issuerController.text.trim();
       final secret = _secretController.text.trim().replaceAll(' ', '');
-<<<<<<< HEAD
       final notes = _notesController.text.trim();
       final isStreamCode = issuer.toLowerCase() == "steam" ||
           issuer.toLowerCase().contains('steampowered.com');
       final CodeDisplay display =
-          widget.code?.display.copyWith(tags: tags) ?? CodeDisplay(tags: tags);
+          widget.code?.display.copyWith(tags: selectedTags) ??
+              CodeDisplay(tags: selectedTags);
       display.note = notes;
-=======
-      final isStreamCode = issuer.toLowerCase() == "steam" ||
-          issuer.toLowerCase().contains('steampowered.com');
->>>>>>> 75c3bc1c
       if (widget.code != null && widget.code!.secret != secret) {
         ButtonResult? result = await showChoiceActionSheet(
           context,
@@ -465,13 +377,7 @@
           return;
         }
       }
-<<<<<<< HEAD
-
-=======
-      final CodeDisplay display =
-          widget.code?.display.copyWith(tags: selectedTags) ??
-              CodeDisplay(tags: selectedTags);
->>>>>>> 75c3bc1c
+
       final Code newCode = widget.code == null
           ? Code.fromAccountAndSecret(
               isStreamCode ? Type.steam : Type.totp,
