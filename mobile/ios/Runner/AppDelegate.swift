import AVFoundation
import Flutter
import UIKit
<<<<<<< HEAD
import workmanager
=======
import app_links
>>>>>>> db5a56c6

@main
@objc class AppDelegate: FlutterAppDelegate {
  override func application(
    _ application: UIApplication,
    didFinishLaunchingWithOptions launchOptions: [UIApplication.LaunchOptionsKey: Any]?
  ) -> Bool {

    if #available(iOS 10.0, *) {
      UNUserNotificationCenter.current().delegate = self as UNUserNotificationCenterDelegate
    }

    let controller: FlutterViewController = window?.rootViewController as! FlutterViewController
    let audioSessionChannel = FlutterMethodChannel(
      name: "io.ente.frame/audio_session",
      binaryMessenger: controller.binaryMessenger)

    audioSessionChannel.setMethodCallHandler({
      (call: FlutterMethodCall, result: @escaping FlutterResult) -> Void in
      if call.method == "setAudioSessionCategory" {
        self.setAudioSessionCategory(result: result)
      } else {
        result(FlutterMethodNotImplemented)
      }
    })

    GeneratedPluginRegistrant.register(with: self)
    WorkmanagerPlugin.setPluginRegistrantCallback { registry in
      GeneratedPluginRegistrant.register(with: registry)
    }
    // Register a periodic task in iOS 13+
    WorkmanagerPlugin.registerPeriodicTask(
      withIdentifier: "io.ente.frame.iOSBackgroundAppRefresh",
      frequency: NSNumber(value: 20 * 60))

    // Retrieve the link from parameters
    if let url = AppLinks.shared.getLink(launchOptions: launchOptions) {
      // We have a link, propagate it to your Flutter app or not
      AppLinks.shared.handleLink(url: url)
      return true  // Returning true will stop the propagation to other packages
    }

    return super.application(application, didFinishLaunchingWithOptions: launchOptions)
  }

  private func setAudioSessionCategory(result: @escaping FlutterResult) {
    do {
      try AVAudioSession.sharedInstance().setCategory(
        .playback, mode: .default, options: [.mixWithOthers, .defaultToSpeaker])
      try AVAudioSession.sharedInstance().setActive(true)
      result(nil)
    } catch {
      result(
        FlutterError(
          code: "AUDIO_SESSION_ERROR",
          message: "Failed to set audio session category",
          details: error.localizedDescription))
    }
  }

  override func applicationDidBecomeActive(_ application: UIApplication) {
    signal(SIGPIPE, SIG_IGN)
  }

  override func applicationWillEnterForeground(_ application: UIApplication) {
    signal(SIGPIPE, SIG_IGN)
  }
}<|MERGE_RESOLUTION|>--- conflicted
+++ resolved
@@ -1,11 +1,8 @@
 import AVFoundation
 import Flutter
 import UIKit
-<<<<<<< HEAD
+import app_links
 import workmanager
-=======
-import app_links
->>>>>>> db5a56c6
 
 @main
 @objc class AppDelegate: FlutterAppDelegate {
