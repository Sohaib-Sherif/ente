--- conflicted
+++ resolved
@@ -11,14 +11,6 @@
     }
 }
 
-<<<<<<< HEAD
-/*def flutterRoot = localProperties.getProperty('flutter.sdk')
-if (flutterRoot == null) {
-    throw new GradleException("Flutter SDK not found. Define location with flutter.sdk in the local.properties file.")
-}*/
-
-=======
->>>>>>> 6f1714e9
 def flutterVersionCode = localProperties.getProperty('flutter.versionCode')
 if (flutterVersionCode == null) {
     flutterVersionCode = '1'
@@ -29,14 +21,6 @@
     flutterVersionName = '1.0'
 }
 
-<<<<<<< HEAD
-//apply plugin: 'com.android.application'
-//apply plugin: 'kotlin-android'
-//apply from: "$flutterRoot/packages/flutter_tools/gradle/flutter.gradle"
-
-
-=======
->>>>>>> 6f1714e9
 def keystoreProperties = new Properties()
 def keystorePropertiesFile = rootProject.file('key.properties')
 if (keystorePropertiesFile.exists()) {
