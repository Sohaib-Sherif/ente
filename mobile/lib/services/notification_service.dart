--- conflicted
+++ resolved
@@ -208,8 +208,6 @@
         s,
       );
     }
-<<<<<<< HEAD
-=======
     final androidSpecs = AndroidNotificationDetails(
       channelID,
       channelName,
@@ -238,15 +236,15 @@
       message,
       scheduledDate,
       platformChannelSpecs,
-      uiLocalNotificationDateInterpretation:
-          UILocalNotificationDateInterpretation.wallClockTime,
+      // TODO(prateek): check if this is needed, app won't compile with this
+      // uiLocalNotificationDateInterpretation:
+      //     UILocalNotificationDateInterpretation.wallClockTime,
       androidScheduleMode: AndroidScheduleMode.inexactAllowWhileIdle,
       payload: payload,
     );
     _logger.info(
       "Scheduled notification with: $title, $message, $channelID, $channelName, $payload",
     );
->>>>>>> 083eb051
   }
 
   Future<void> clearAllScheduledNotifications({
