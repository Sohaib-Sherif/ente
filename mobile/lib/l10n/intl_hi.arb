{
  "@@locale ": "en",
  "enterYourEmailAddress": "अपना ईमेल ऐड्रेस डालें",
  "accountWelcomeBack": "आपका पुनः स्वागत है",
  "email": "ईमेल",
  "cancel": "रद्द करें",
  "verify": "सत्यापित करें",
  "invalidEmailAddress": "अमान्य ईमेल ऐड्रेस",
  "enterValidEmail": "कृपया वैद्य ईमेल ऐड्रेस डालें",
  "deleteAccount": "अकाउंट डिलीट करें",
  "askDeleteReason": "आपका अकाउंट हटाने का मुख्य कारण क्या है?",
  "deleteAccountFeedbackPrompt": "आपको जाता हुए देख कर हमें खेद है। कृपया हमें बेहतर बनने में सहायता के लिए अपनी प्रतिक्रिया साझा करें।",
  "feedback": "प्रतिपुष्टि",
  "kindlyHelpUsWithThisInformation": "कृपया हमें इस जानकारी के लिए सहायता करें",
  "confirmAccountDeletion": "अकाउंट डिलीट करने की पुष्टि करें",
  "deleteAccountPermanentlyButton": "अकाउंट स्थायी रूप से डिलीट करें",
  "yourAccountHasBeenDeleted": "आपका अकाउंट डिलीट कर दिया गया है",
  "selectReason": "कारण चुनें",
  "deleteReason1": "इसमें एक मुख्य विशेषता गायब है जिसकी मुझे आवश्यकता है",
  "deleteReason2": "यह ऐप या इसका कोई एक फीचर मेरे विचारानुसार काम नहीं करता है",
  "deleteReason3": "मुझे कहीं और कोई दूरी सेवा मिली जो मुझे बेहतर लगी",
  "deleteReason4": "मेरा कारण इस लिस्ट में नहीं है",
  "sendEmail": "ईमेल भेजें",
  "deleteRequestSLAText": "आपका अनुरोध 72 घंटों के भीतर संसाधित किया जाएगा।",
  "deleteEmailRequest": "कृपया <warning>account-deletion@ente.io</warning> पर अपने पंजीकृत ईमेल एड्रेस से ईमेल भेजें।",
  "entePhotosPerm": "Ente को आपकी तस्वीरों को संरक्षित करने के लिए <i>अनुमति की आवश्यकता है</i>",
  "ok": "ठीक है",
  "createAccount": "अकाउंट बनायें",
  "createNewAccount": "नया अकाउंट बनाएँ",
  "password": "पासवर्ड",
  "confirmPassword": "पासवर्ड की पुष्टि करें",
  "activeSessions": "एक्टिव सेशन",
  "oops": "ओह!",
  "somethingWentWrongPleaseTryAgain": "कुछ गड़बड़ हुई है। कृपया दोबारा प्रयास करें।",
  "thisWillLogYouOutOfThisDevice": "इससे आप इस डिवाइस से लॉग आउट हो जाएँगे!",
  "thisWillLogYouOutOfTheFollowingDevice": "इससे आप इन डिवाइसों से लॉग आउट हो जाएँगे:",
  "terminateSession": "सेशन रद्द करें?",
  "terminate": "रद्द करें",
  "thisDevice": "यह डिवाइस",
  "recoverButton": "पुनः प्राप्त",
  "recoverySuccessful": "रिकवरी सफल हुई!",
  "decrypting": "डिक्रिप्ट हो रहा है...",
  "incorrectRecoveryKeyTitle": "रिकवरी कुंजी ग़लत है",
  "incorrectRecoveryKeyBody": "आपके द्वारा दर्ज रिकवरी कुंजी ग़लत है",
  "forgotPassword": "पासवर्ड भूल गए",
  "enterYourRecoveryKey": "अपनी रिकवरी कुंजी दर्ज करें",
  "noRecoveryKey": "रिकवरी कुंजी नहीं है?",
  "sorry": "क्षमा करें!",
  "noRecoveryKeyNoDecryption": "हमारे एंड-टू-एंड एन्क्रिप्शन प्रोटोकॉल की प्रकृति के कारण, आपके डेटा को आपके पासवर्ड या रिकवरी कुंजी के बिना डिक्रिप्ट नहीं किया जा सकता है",
  "verifyEmail": "ईमेल सत्यापित करें",
  "toResetVerifyEmail": "अपना पासवर्ड रीसेट करने के लिए, कृपया पहले अपना ईमेल सत्यापित करें।",
<<<<<<< HEAD
  "faceNotClusteredYet": "Face not clustered yet, please come back later"
=======
  "theLinkYouAreTryingToAccessHasExpired": "The link you are trying to access has expired.",
  "openFile": "Open file",
  "backupFile": "Backup file",
  "openAlbumInBrowser": "Open album in browser",
  "openAlbumInBrowserTitle": "Please use the web app to add photos to this album",
  "allow": "Allow",
  "allowAppToOpenSharedAlbumLinks": "Allow app to open shared album links",
  "seePublicAlbumLinksInApp": "See public album links in app"
>>>>>>> bf7d6a5f
}<|MERGE_RESOLUTION|>--- conflicted
+++ resolved
@@ -49,9 +49,7 @@
   "noRecoveryKeyNoDecryption": "हमारे एंड-टू-एंड एन्क्रिप्शन प्रोटोकॉल की प्रकृति के कारण, आपके डेटा को आपके पासवर्ड या रिकवरी कुंजी के बिना डिक्रिप्ट नहीं किया जा सकता है",
   "verifyEmail": "ईमेल सत्यापित करें",
   "toResetVerifyEmail": "अपना पासवर्ड रीसेट करने के लिए, कृपया पहले अपना ईमेल सत्यापित करें।",
-<<<<<<< HEAD
-  "faceNotClusteredYet": "Face not clustered yet, please come back later"
-=======
+  "faceNotClusteredYet": "Face not clustered yet, please come back later",
   "theLinkYouAreTryingToAccessHasExpired": "The link you are trying to access has expired.",
   "openFile": "Open file",
   "backupFile": "Backup file",
@@ -60,5 +58,4 @@
   "allow": "Allow",
   "allowAppToOpenSharedAlbumLinks": "Allow app to open shared album links",
   "seePublicAlbumLinksInApp": "See public album links in app"
->>>>>>> bf7d6a5f
 }