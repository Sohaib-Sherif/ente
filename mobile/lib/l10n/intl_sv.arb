{
  "@@locale ": "en",
  "enterYourEmailAddress": "Ange din e-postadress",
  "accountWelcomeBack": "Välkommen tillbaka!",
  "email": "E-post",
  "cancel": "Avbryt",
  "verify": "Bekräfta",
  "invalidEmailAddress": "Ogiltig e-postadress",
  "enterValidEmail": "Ange en giltig e-postadress.",
  "deleteAccount": "Radera konto",
  "askDeleteReason": "Vad är den främsta anledningen till att du raderar ditt konto?",
  "deleteAccountFeedbackPrompt": "Vi är ledsna att se dig lämna oss. Vänligen dela dina synpunkter för att hjälpa oss att förbättra.",
  "feedback": "Feedback",
  "kindlyHelpUsWithThisInformation": "Vänligen hjälp oss med denna information",
  "confirmAccountDeletion": "Bekräfta radering av konto",
  "deleteAccountPermanentlyButton": "Radera kontot permanent",
  "yourAccountHasBeenDeleted": "Ditt konto har raderats",
  "selectReason": "Välj anledning",
  "deleteReason1": "Det saknas en viktig funktion som jag behöver",
  "deleteReason2": "Appen eller en viss funktion beter sig inte som jag tycker det ska",
  "deleteReason3": "Jag hittade en annan tjänst som jag gillar bättre",
  "deleteReason4": "Min orsak finns inte med",
  "sendEmail": "Skicka e-post",
  "deleteRequestSLAText": "Din begäran kommer att hanteras inom 72 timmar.",
  "deleteEmailRequest": "Vänligen skicka ett e-postmeddelande till <warning>account-deletion@ente.io</warning> från din registrerade e-postadress.",
  "entePhotosPerm": "Ente <i>behöver tillåtelse att</i> bevara dina foton",
  "ok": "OK",
  "createAccount": "Skapa konto",
  "createNewAccount": "Skapa nytt konto",
  "password": "Lösenord",
  "confirmPassword": "Bekräfta lösenord",
  "activeSessions": "Aktiva sessioner",
  "oops": "Hoppsan",
  "somethingWentWrongPleaseTryAgain": "Något gick fel, vänligen försök igen",
  "thisWillLogYouOutOfThisDevice": "Detta kommer att logga ut dig från denna enhet!",
  "thisWillLogYouOutOfTheFollowingDevice": "Detta kommer att logga ut dig från följande enhet:",
  "terminateSession": "Avsluta sessionen?",
  "terminate": "Avsluta",
  "thisDevice": "Den här enheten",
  "recoverButton": "Återställ",
  "recoverySuccessful": "Återställning lyckades!",
  "decrypting": "Dekrypterar...",
  "incorrectRecoveryKeyTitle": "Felaktig återställningsnyckel",
  "incorrectRecoveryKeyBody": "Återställningsnyckeln du angav är felaktig",
  "forgotPassword": "Glömt lösenord",
  "enterYourRecoveryKey": "Ange din återställningsnyckel",
  "noRecoveryKey": "Ingen återställningsnyckel?",
  "sorry": "Förlåt",
  "noRecoveryKeyNoDecryption": "På grund av vårt punkt-till-punkt-krypteringssystem så kan dina data inte avkrypteras utan ditt lösenord eller återställningsnyckel",
  "verifyEmail": "Bekräfta e-postadress",
  "toResetVerifyEmail": "För att återställa ditt lösenord måste du först bekräfta din e-postadress.",
  "checkInboxAndSpamFolder": "Kontrollera din inkorg (och skräppost) för att slutföra verifieringen",
  "tapToEnterCode": "Tryck för att ange kod",
  "resendEmail": "Skicka e-postmeddelandet igen",
  "weHaveSendEmailTo": "Vi har skickat ett e-postmeddelande till <green>{email}</green>",
  "@weHaveSendEmailTo": {
    "description": "Text to indicate that we have sent a mail to the user",
    "placeholders": {
      "email": {
        "description": "The email address of the user",
        "type": "String",
        "example": "example@ente.io"
      }
    }
  },
  "setPasswordTitle": "Välj lösenord",
  "changePasswordTitle": "Ändra lösenord",
  "resetPasswordTitle": "Återställ lösenord",
  "encryptionKeys": "Krypteringsnycklar",
  "passwordWarning": "Vi lagrar inte detta lösenord, så om du glömmer bort det, <underline>kan vi inte dekryptera dina data</underline>",
  "enterPasswordToEncrypt": "Ange ett lösenord som vi kan använda för att kryptera din data",
  "enterNewPasswordToEncrypt": "Ange ett nytt lösenord som vi kan använda för att kryptera din data",
  "weakStrength": "Svagt",
  "strongStrength": "Starkt",
  "moderateStrength": "Måttligt",
  "passwordStrength": "Lösenordsstyrka: {passwordStrengthValue}",
  "@passwordStrength": {
    "description": "Text to indicate the password strength",
    "placeholders": {
      "passwordStrengthValue": {
        "description": "The strength of the password as a string",
        "type": "String",
        "example": "Weak or Moderate or Strong"
      }
    },
    "message": "Password Strength: {passwordStrengthText}"
  },
  "passwordChangedSuccessfully": "Lösenordet har ändrats",
  "generatingEncryptionKeys": "Skapar krypteringsnycklar...",
  "pleaseWait": "Var god vänta...",
  "continueLabel": "Fortsätt",
  "insecureDevice": "Osäker enhet",
  "sorryWeCouldNotGenerateSecureKeysOnThisDevicennplease": "Tyvärr, vi kunde inte generera säkra nycklar på den här enheten.\n\nVänligen registrera dig från en annan enhet.",
  "howItWorks": "Så här fungerar det",
  "encryption": "Kryptering",
  "ackPasswordLostWarning": "Jag förstår att om jag förlorar mitt lösenord kan jag förlora mina data eftersom min data är <underline>end-to-end-krypterad</underline>.",
  "privacyPolicyTitle": "Integritetspolicy",
  "termsOfServicesTitle": "Villkor",
  "signUpTerms": "Jag samtycker till <u-terms>användarvillkoren</u-terms> och <u-policy>integritetspolicyn</u-policy>",
  "logInLabel": "Logga in",
  "loginTerms": "Genom att klicka på logga in godkänner jag <u-terms>användarvillkoren</u-terms> och våran <u-policy>integritetspolicy</u-policy>",
  "changeEmail": "Ändra e-postadress",
  "enterYourPassword": "Ange ditt lösenord",
  "welcomeBack": "Välkommen tillbaka!",
  "contactSupport": "Kontakta support",
  "incorrectPasswordTitle": "Felaktigt lösenord",
  "pleaseTryAgain": "Försök igen",
  "recreatePasswordTitle": "Återskapa lösenord",
  "useRecoveryKey": "Använd återställningsnyckel",
  "recreatePasswordBody": "Denna enhet är inte tillräckligt kraftfull för att verifiera ditt lösenord, men vi kan återskapa det på ett sätt som fungerar med alla enheter.\n\nLogga in med din återställningsnyckel och återskapa ditt lösenord (du kan använda samma igen om du vill).",
  "verifyPassword": "Bekräfta lösenord",
  "recoveryKey": "Återställningsnyckel",
  "recoveryKeyOnForgotPassword": "Om du glömmer ditt lösenord är det enda sättet du kan återställa dina data med denna nyckel.",
  "recoveryKeySaveDescription": "Vi lagrar inte och har därför inte åtkomst till denna nyckel, vänligen spara denna 24 ords nyckel på en säker plats.",
  "doThisLater": "Gör detta senare",
  "saveKey": "Spara nyckel",
  "recoveryKeyCopiedToClipboard": "Återställningsnyckel kopierad till urklipp",
  "recoverAccount": "Återställ konto",
  "recover": "Återställ",
  "dropSupportEmail": "Vänligen skicka ett e-postmeddelande till {supportEmail} från din registrerade e-postadress",
  "@dropSupportEmail": {
    "placeholders": {
      "supportEmail": {
        "description": "The support email address",
        "type": "String",
        "example": "support@ente.io"
      }
    }
  },
  "twofactorSetup": "Tvåfaktorskonfiguration",
  "enterCode": "Ange kod",
  "scanCode": "Skanna kod",
  "codeCopiedToClipboard": "Koden har kopierats till urklipp",
  "copypasteThisCodentoYourAuthenticatorApp": "Kopiera-klistra in den här koden\ntill din autentiseringsapp",
  "tapToCopy": "tryck för att kopiera",
  "scanThisBarcodeWithnyourAuthenticatorApp": "Skanna denna streckkod med\ndin autentiseringsapp",
  "enterThe6digitCodeFromnyourAuthenticatorApp": "Ange den 6-siffriga koden från din autentiseringsapp",
  "confirm": "Bekräfta",
  "setupComplete": "Konfiguration slutförd",
  "saveYourRecoveryKeyIfYouHaventAlready": "Spara din återställningsnyckel om du inte redan har gjort det",
  "thisCanBeUsedToRecoverYourAccountIfYou": "Detta kan användas för att återställa ditt konto om du förlorar din andra faktor",
  "twofactorAuthenticationPageTitle": "Tvåfaktorsautentisering",
  "lostDevice": "Förlorad enhet?",
  "verifyingRecoveryKey": "Verifierar återställningsnyckel...",
  "recoveryKeyVerified": "Återställningsnyckel verifierad",
  "recoveryKeySuccessBody": "Grymt! Din återställningsnyckel är giltig. Tack för att du verifierade.\n\nKom ihåg att hålla din återställningsnyckel säker med backups.",
  "invalidRecoveryKey": "Återställningsnyckeln du angav är inte giltig. Kontrollera att den innehåller 24 ord och kontrollera stavningen av varje ord.\n\nOm du har angett en äldre återställnings kod, se till att den är 64 tecken lång, och kontrollera var och en av bokstäverna.",
  "invalidKey": "Ogiltig nyckel",
  "tryAgain": "Försök igen",
  "viewRecoveryKey": "Visa återställningsnyckel",
  "confirmRecoveryKey": "Bekräfta återställningsnyckel",
  "recoveryKeyVerifyReason": "Din återställningsnyckel är det enda sättet att återställa dina foton om du glömmer ditt lösenord. Du hittar din återställningsnyckel i Inställningar > Säkerhet.\n\nAnge din återställningsnyckel här för att verifiera att du har sparat den ordentligt.",
  "confirmYourRecoveryKey": "Bekräfta din återställningsnyckel",
  "addViewer": "Lägg till bildvy",
  "addCollaborator": "Lägg till samarbetspartner",
  "addANewEmail": "Lägg till en ny e-postadress",
  "orPickAnExistingOne": "Eller välj en befintlig",
  "collaboratorsCanAddPhotosAndVideosToTheSharedAlbum": "Samarbetspartner kan lägga till foton och videor till det delade albumet.",
  "enterEmail": "Ange e-post",
  "albumOwner": "Ägare",
  "@albumOwner": {
    "description": "Role of the album owner"
  },
  "you": "Du",
  "collaborator": "Samarbetspartner",
  "addMore": "Lägg till fler",
  "@addMore": {
    "description": "Button text to add more collaborators/viewers"
  },
  "viewer": "Bildvy",
  "remove": "Ta bort",
  "removeParticipant": "Ta bort användaren",
  "@removeParticipant": {
    "description": "menuSectionTitle for removing a participant"
  },
  "manage": "Hantera",
  "addedAs": "Lades till som",
  "changePermissions": "Ändra behörighet?",
  "yesConvertToViewer": "Ja, konvertera till bildvy",
  "cannotAddMorePhotosAfterBecomingViewer": "{user} kommer inte att kunna lägga till fler foton till detta album\n\nDe kommer fortfarande att kunna ta bort befintliga foton som lagts till av dem",
  "allowAddingPhotos": "Tillåt lägga till foton",
  "@allowAddingPhotos": {
    "description": "Switch button to enable uploading photos to a public link"
  },
  "allowAddPhotosDescription": "Tillåt personer med länken att även lägga till foton i det delade albumet.",
  "passwordLock": "Lösenordskydd",
  "disableDownloadWarningTitle": "Vänligen notera:",
  "disableDownloadWarningBody": "Besökare kan fortfarande ta skärmdumpar eller spara en kopia av dina foton med hjälp av externa verktyg",
  "allowDownloads": "Tillåt nedladdningar",
  "linkDeviceLimit": "Enhetsgräns",
  "noDeviceLimit": "Ingen",
  "@noDeviceLimit": {
    "description": "Text to indicate that there is limit on number of devices"
  },
  "linkExpiry": "Länken upphör",
  "linkExpired": "Upphört",
  "linkEnabled": "Aktiverat",
  "linkNeverExpires": "Aldrig",
  "expiredLinkInfo": "Denna länk har upphört att gälla. Välj ett nytt datum eller inaktivera tidsbegränsningen.",
  "setAPassword": "Ange ett lösenord",
  "lockButtonLabel": "Lås",
  "enterPassword": "Ange lösenord",
  "removeLink": "Radera länk",
  "manageLink": "Hantera länk",
  "linkExpiresOn": "Länken upphör att gälla {expiryTime}",
  "albumUpdated": "Album uppdaterat",
  "never": "Aldrig",
  "custom": "Anpassad",
  "@custom": {
    "description": "Label for setting custom value for link expiry"
  },
  "after1Hour": "Om en timme",
  "after1Day": "Om en dag",
  "after1Week": "Om en vecka",
  "after1Month": "Om en månad",
  "after1Year": "Om ett år",
  "manageParticipants": "Hantera",
  "albumParticipantsCount": "{count, plural, =0 {Inga deltagare} =1 {1 deltagare} other {{count} deltagare}}",
  "@albumParticipantsCount": {
    "placeholders": {
      "count": {
        "type": "int",
        "example": "5"
      }
    },
    "description": "Number of participants in an album, including the album owner."
  },
  "collabLinkSectionDescription": "Skapa en länk så att personer kan lägga till och visa foton i ditt delade album utan att behöva en Ente app eller konto. Perfekt för att samla in bilder från evenemang.",
  "collectPhotos": "Samla in foton",
  "collaborativeLink": "Samarbetslänk",
  "shareWithNonenteUsers": "Dela med icke-Ente användare",
  "createPublicLink": "Skapa offentlig länk",
  "sendLink": "Skicka länk",
  "copyLink": "Kopiera länk",
  "linkHasExpired": "Länk har upphört att gälla",
  "publicLinkEnabled": "Offentlig länk aktiverad",
  "shareALink": "Dela en länk",
  "sharedAlbumSectionDescription": "Skapa delade och samarbetande album med andra Ente användare, inklusive användare med gratisnivån.",
<<<<<<< HEAD

=======
  "shareWithPeopleSectionTitle": "{numberOfPeople, plural, =0 {Dela med specifika personer} =1 {Delad med en person} other {Delad med {numberOfPeople} personer}}",
  "@shareWithPeopleSectionTitle": {
    "placeholders": {
      "numberOfPeople": {
        "type": "int",
        "example": "2"
      }
    }
  },
>>>>>>> 8c3c401e
  "thisIsYourVerificationId": "Detta är ditt verifierings-ID",
  "someoneSharingAlbumsWithYouShouldSeeTheSameId": "Någon som delar album med dig bör se samma ID på deras enhet.",
  "howToViewShareeVerificationID": "Be dem att långtrycka på sin e-postadress på inställningsskärmen och verifiera att ID:n på båda enheterna matchar.",
  "thisIsPersonVerificationId": "Detta är {email}s verifierings-ID",
  "@thisIsPersonVerificationId": {
    "placeholders": {
      "email": {
        "type": "String",
        "example": "someone@ente.io"
      }
    }
  },
  "verificationId": "Verifierings-ID",
  "verifyEmailID": "Bekräfta {email}",
  "emailNoEnteAccount": "{email} har inte ett Ente-konto.\n\nSkicka dem en inbjudan för att dela bilder.",
  "shareMyVerificationID": "Här är mitt verifierings-ID: {verificationID} för ente.io.",
  "shareTextConfirmOthersVerificationID": "Hallå, kan du bekräfta att detta är ditt ente.io verifierings-ID: {verificationID}",
  "somethingWentWrong": "Något gick fel",
  "sendInvite": "Skicka inbjudan",
  "shareTextRecommendUsingEnte": "Ladda ner Ente så att vi enkelt kan dela bilder och videor med originell kvalitet\n\nhttps://ente.io",
  "done": "Klar",
  "applyCodeTitle": "Använd kod",
  "enterCodeDescription": "Ange koden som din vän har angett för att få gratis lagring för er båda",
  "apply": "Verkställ",
  "failedToApplyCode": "Det gick inte att använda koden",
  "enterReferralCode": "Ange hänvisningskod",
  "codeAppliedPageTitle": "Kod tillämpad",
  "change": "Ändra",
  "onlyFamilyAdminCanChangeCode": "Kontakta {familyAdminEmail} för att ändra din kod.",
  "storageInGB": "{storageAmountInGB} GB",
  "claimed": "Nyttjad",
  "@claimed": {
    "description": "Used to indicate storage claimed, like 10GB Claimed"
  },
  "inviteYourFriends": "Bjud in dina vänner",
  "help": "Hjälp",
  "subscribe": "Prenumerera",
  "trash": "Papperskorg",
  "photoSmallCase": "foto",
  "yesDelete": "Ja, radera",
  "deleteFromDevice": "Radera från enhet",
  "newAlbum": "Nytt album",
  "albums": "Album",
  "mlConsent": "Aktivera maskininlärning",
  "mlConsentTitle": "Aktivera maskininlärning?",
  "status": "Status",
  "itemCount": "{count, plural, one{{count} objekt} other{{count} objekt}}",
  "deleteItemCount": "{count, plural, =1 {Radera {count} objekt} other {Radera {count} objekt}}",
  "yearsAgo": "{count, plural, one{{count} år sedan} other{{count} år sedan}}",
  "about": "Om",
  "terms": "Villkor",
  "account": "Konto",
  "manageSubscription": "Hantera prenumeration",
  "changePassword": "Ändra lösenord",
  "exportYourData": "Exportera din data",
  "logout": "Logga ut",
  "areYouSureYouWantToLogout": "Är du säker på att du vill logga ut?",
  "yesLogout": "Ja, logga ut",
  "aNewVersionOfEnteIsAvailable": "En ny version av Ente är tillgänglig.",
  "update": "Uppdatera",
  "ignoreUpdate": "Ignorera",
  "retry": "Försök igen",
  "viewActiveSessions": "Visa aktiva sessioner",
  "no": "Nej",
  "yes": "Ja",
  "rateUsOnStore": "Betygsätt oss på {storeName}",
  "blog": "Blogg",
  "twitter": "Twitter",
  "mastodon": "Mastodon",
  "matrix": "Matrix",
  "discord": "Discord",
  "reddit": "Reddit",
  "theme": "Tema",
  "lightTheme": "Ljust",
  "darkTheme": "Mörkt",
  "subscription": "Prenumeration",
  "renewSubscription": "Förnya prenumeration",
  "yesRenew": "Ja, förnya",
  "yesCancel": "Ja, avbryt",
  "send": "Skicka",
  "thankYou": "Tack",
  "leave": "Lämna",
  "pleaseLoginAgain": "Logga in igen",
  "upgrade": "Uppgradera",
  "name": "Namn",
  "moveToAlbum": "Flytta till album",
  "shareLink": "Dela länk",
  "delete": "Radera",
  "share": "Dela",
  "moveItem": "{count, plural, one {Flytta objekt} other {Flytta objekt}}",
  "@moveItem": {
    "description": "Page title while moving one or more items to an album"
  },
  "trashDaysLeft": "{count, plural, =0 {} =1 {1 dag} other {{count} dagar}}",
  "@trashDaysLeft": {
    "description": "Text to indicate number of days remaining before permanent deletion",
    "placeholders": {
      "count": {
        "example": "1|2|3",
        "type": "int"
      }
    }
  },
  "deleteAll": "Radera alla",
  "sortAlbumsBy": "Sortera efter",
  "noResultsFound": "Inga resultat hittades",
  "noExifData": "Ingen EXIF-data",
  "exif": "EXIF",
  "noResults": "Inga resultat",
  "close": "Stäng",
  "incorrectRecoveryKey": "Felaktig återställningsnyckel",
  "theRecoveryKeyYouEnteredIsIncorrect": "Återställningsnyckeln du angav är felaktig",
  "viewLogs": "Visa loggar",
  "copyEmailAddress": "Kopiera e-postadress",
  "language": "Språk",
  "selectLanguage": "Välj språk",
  "kiloMeterUnit": "km",
  "addLocationButton": "Lägg till",
  "save": "Spara",
  "resetToDefault": "Återställ till standard",
  "@resetToDefault": {
    "description": "Button text to reset cover photo to default"
  },
  "edit": "Redigera",
  "color": "Färg",
  "storageBreakupYou": "Du",
  "@storageBreakupYou": {
    "description": "Label to indicate how much storage you are using when you are part of a family plan"
  },
  "availableStorageSpace": "{freeAmount} {storageUnit} gratis",
  "appVersion": "Version: {versionValue}",
  "fileInfoAddDescHint": "Lägg till en beskrivning...",
  "androidCancelButton": "Avbryt",
  "@androidCancelButton": {
    "description": "Message showed on a button that the user can click to leave the current dialog. It is used on Android side. Maximum 30 characters."
  },
  "goToSettings": "Gå till inställningar",
  "@goToSettings": {
    "description": "Message showed on a button that the user can click to go to settings pages from the current dialog. It is used on both Android and iOS side. Maximum 30 characters."
  },
  "iOSOkButton": "OK",
  "@iOSOkButton": {
    "description": "Message showed on a button that the user can click to leave the current dialog. It is used on iOS side. Maximum 30 characters."
  },
  "create": "Skapa",
  "viewAll": "Visa alla",
  "inviteYourFriendsToEnte": "Bjud in dina vänner till Ente",
  "fileTypes": "Filtyper",
  "searchResultCount": "{count, plural, one{{count} resultat hittades} other{{count} resultat hittades}}",
  "@searchResultCount": {
    "description": "Text to tell user how many results were found for their search query",
    "placeholders": {
      "count": {
        "example": "1|2|3",
        "type": "int"
      }
    }
  },
  "contacts": "Kontakter",
  "noInternetConnection": "Ingen internetanslutning",
  "pleaseCheckYourInternetConnectionAndTryAgain": "Kontrollera din internetanslutning och försök igen.",
  "loginSessionExpiredDetails": "Din session har upphört. Logga in igen.",
  "search": "Sök",
  "whatsNew": "Nyheter",
  "useAsCover": "Använd som omslag",
  "notPersonLabel": "Inte {name}?",
  "@notPersonLabel": {
    "description": "Label to indicate that the person in the photo is not the person whose name is mentioned",
    "placeholders": {
      "name": {
        "content": "{name}",
        "type": "String"
      }
    }
  },
  "next": "Nästa",
  "guestView": "Gästvy",
  "cl_guest_view_title": "Gästvy",
  "cl_video_player_title": "Videospelare",
  "loopVideoOn": "Loop video on",
  "loopVideoOff": "Loop video off"
}<|MERGE_RESOLUTION|>--- conflicted
+++ resolved
@@ -236,9 +236,6 @@
   "publicLinkEnabled": "Offentlig länk aktiverad",
   "shareALink": "Dela en länk",
   "sharedAlbumSectionDescription": "Skapa delade och samarbetande album med andra Ente användare, inklusive användare med gratisnivån.",
-<<<<<<< HEAD
-
-=======
   "shareWithPeopleSectionTitle": "{numberOfPeople, plural, =0 {Dela med specifika personer} =1 {Delad med en person} other {Delad med {numberOfPeople} personer}}",
   "@shareWithPeopleSectionTitle": {
     "placeholders": {
@@ -248,7 +245,6 @@
       }
     }
   },
->>>>>>> 8c3c401e
   "thisIsYourVerificationId": "Detta är ditt verifierings-ID",
   "someoneSharingAlbumsWithYouShouldSeeTheSameId": "Någon som delar album med dig bör se samma ID på deras enhet.",
   "howToViewShareeVerificationID": "Be dem att långtrycka på sin e-postadress på inställningsskärmen och verifiera att ID:n på båda enheterna matchar.",
