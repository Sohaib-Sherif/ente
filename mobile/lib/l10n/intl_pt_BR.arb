--- conflicted
+++ resolved
@@ -1738,13 +1738,9 @@
   "memoriesWidgetDesc": "Selecione os tipos de memórias que deseje vê-las na sua tela inicial.",
   "smartMemories": "Memórias inteligentes",
   "pastYearsMemories": "Memórias dos anos passados",
-  "onThisDay": "Neste dia",
   "deleteMultipleAlbumDialog": "E também excluir todas as fotos (e vídeos) presente dentro desses {count} álbuns e de <bold>todos</bold> os álbuns que eles fazem parte?",
   "addParticipants": "Adicionar participante",
   "selectedAlbums": "{count} selecionado(s)",
-<<<<<<< HEAD
-  "actionNotSupportedOnFavouritesAlbum": "Ação não suportada em álbum favorito"
-=======
   "actionNotSupportedOnFavouritesAlbum": "Ação não suportada em álbum favorito",
   "onThisDayMemories": "Memórias deste dia",
   "onThisDay": "Neste dia",
@@ -1774,5 +1770,4 @@
   "cLDesc5": "Agora você receberá uma notificação opcional para todos os aniversários que salvou no Ente, junto com uma coleção de suas melhores fotos.",
   "cLTitle6": "Uploads e downloads resumíveis",
   "cLDesc6": "Não é mais necessário esperar que uploads/downloads sejam concluídos antes de fechar o aplicativo. Todos os uploads e downloads agora podem ser pausados no meio do caminho e retomados de onde você parou."
->>>>>>> c9f5c03e
 }