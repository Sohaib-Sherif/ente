import 'dart:async';
import 'dart:collection';
import 'dart:convert';
import 'dart:io';
import 'dart:math' as math;

import 'package:collection/collection.dart';
import 'package:connectivity_plus/connectivity_plus.dart';
import 'package:dio/dio.dart';
import 'package:flutter/foundation.dart';
import 'package:logging/logging.dart';
import "package:permission_handler/permission_handler.dart";
import 'package:photos/core/configuration.dart';
import "package:photos/core/constants.dart";
import 'package:photos/core/errors.dart';
import 'package:photos/core/event_bus.dart';
import 'package:photos/core/network/network.dart';
import 'package:photos/db/files_db.dart';
import 'package:photos/db/upload_locks_db.dart';
import "package:photos/events/file_uploaded_event.dart";
import 'package:photos/events/files_updated_event.dart';
import 'package:photos/events/local_photos_updated_event.dart';
import 'package:photos/events/subscription_purchased_event.dart';
import 'package:photos/main.dart';
import 'package:photos/models/encryption_result.dart';
import 'package:photos/models/file/file.dart';
import 'package:photos/models/file/file_type.dart';
import "package:photos/models/metadata/file_magic.dart";
import 'package:photos/models/upload_url.dart';
import "package:photos/models/user_details.dart";
import "package:photos/module/upload/service/multipart.dart";
import 'package:photos/services/collections_service.dart';
import "package:photos/services/file_magic_service.dart";
import 'package:photos/services/local_sync_service.dart';
import 'package:photos/services/sync_service.dart';
import "package:photos/services/user_service.dart";
import 'package:photos/utils/crypto_util.dart';
import 'package:photos/utils/file_download_util.dart';
import 'package:photos/utils/file_uploader_util.dart';
import "package:photos/utils/file_util.dart";
import 'package:shared_preferences/shared_preferences.dart';
import 'package:tuple/tuple.dart';
import "package:uuid/uuid.dart";

class FileUploader {
  static const kMaximumConcurrentUploads = 4;
  static const kMaximumConcurrentVideoUploads = 2;
  static const kMaximumThumbnailCompressionAttempts = 2;
  static const kMaximumUploadAttempts = 4;
  static const kMaxFileSize5Gib = 5368709120;
  static const kBlockedUploadsPollFrequency = Duration(seconds: 2);
  static const kFileUploadTimeout = Duration(minutes: 50);
  static const k20MBStorageBuffer = 20 * 1024 * 1024;
  static const kUploadTempPrefix = "upload_file_";

  final _logger = Logger("FileUploader");
  final _dio = NetworkClient.instance.getDio();
  final _enteDio = NetworkClient.instance.enteDio;
  final LinkedHashMap<String, FileUploadItem> _queue =
      LinkedHashMap<String, FileUploadItem>();
  final _uploadLocks = UploadLocksDB.instance;
  final kSafeBufferForLockExpiry = const Duration(days: 1).inMicroseconds;
  final kBGTaskDeathTimeout = const Duration(seconds: 5).inMicroseconds;
  final _uploadURLs = Queue<UploadURL>();

  // Maintains the count of files in the current upload session.
  // Upload session is the period between the first entry into the _queue and last entry out of the _queue
  int _totalCountInUploadSession = 0;

  // _uploadCounter indicates number of uploads which are currently in progress
  int _uploadCounter = 0;
  int _videoUploadCounter = 0;
  late ProcessType _processType;
  late bool _isBackground;
  late SharedPreferences _prefs;

  // _hasInitiatedForceUpload is used to track if user attempted force upload
  // where files are uploaded directly (without adding them to DB). In such
  // cases, we don't want to clear the stale upload files. See #removeStaleFiles
  // as it can result in clearing files which are still being force uploaded.
  bool _hasInitiatedForceUpload = false;
  late MultiPartUploader _multiPartUploader;

  FileUploader._privateConstructor() {
    Bus.instance.on<SubscriptionPurchasedEvent>().listen((event) {
      _uploadURLFetchInProgress = null;
    });
  }

  static FileUploader instance = FileUploader._privateConstructor();

  Future<void> init(SharedPreferences preferences, bool isBackground) async {
    _prefs = preferences;
    _isBackground = isBackground;
    _processType =
        isBackground ? ProcessType.background : ProcessType.foreground;
    final currentTime = DateTime.now().microsecondsSinceEpoch;
    await _uploadLocks.releaseLocksAcquiredByOwnerBefore(
      _processType.toString(),
      currentTime,
    );
    await _uploadLocks
        .releaseAllLocksAcquiredBefore(currentTime - kSafeBufferForLockExpiry);
    if (!isBackground) {
      await _prefs.reload();
      final isBGTaskDead = (_prefs.getInt(kLastBGTaskHeartBeatTime) ?? 0) <
          (currentTime - kBGTaskDeathTimeout);
      if (isBGTaskDead) {
        await _uploadLocks.releaseLocksAcquiredByOwnerBefore(
          ProcessType.background.toString(),
          currentTime,
        );
        _logger.info("BG task was found dead, cleared all locks");
      }
      // ignore: unawaited_futures
      _pollBackgroundUploadStatus();
    }
    _multiPartUploader = MultiPartUploader(
      _enteDio,
      _dio,
      UploadLocksDB.instance,
      FeatureFlagService.instance,
    );
    Bus.instance.on<LocalPhotosUpdatedEvent>().listen((event) {
      if (event.type == EventType.deletedFromDevice ||
          event.type == EventType.deletedFromEverywhere) {
        removeFromQueueWhere(
          (file) {
            for (final updatedFile in event.updatedFiles) {
              if (file.generatedID == updatedFile.generatedID) {
                return true;
              }
            }
            return false;
          },
          InvalidFileError(
            "File already deleted",
            InvalidReason.assetDeletedEvent,
          ),
        );
      }
    });
  }

  // upload future will return null as File when the file entry is deleted
  // locally because it's already present in the destination collection.
  Future<EnteFile> upload(EnteFile file, int collectionID) {
    if (file.localID == null || file.localID!.isEmpty) {
      return Future.error(Exception("file's localID can not be null or empty"));
    }
    // If the file hasn't been queued yet, queue it for upload
    _totalCountInUploadSession++;
    final String localID = file.localID!;
    if (!_queue.containsKey(localID)) {
      final completer = Completer<EnteFile>();
      _queue[localID] = FileUploadItem(file, collectionID, completer);
      _pollQueue();
      return completer.future;
    }
    // If the file exists in the queue for a matching collectionID,
    // return the existing future
    final FileUploadItem item = _queue[localID]!;
    if (item.collectionID == collectionID) {
      _totalCountInUploadSession--;
      return item.completer.future;
    }
    debugPrint(
      "Wait on another upload on same local ID to finish before "
      "adding it to new collection",
    );
    // Else wait for the existing upload to complete,
    // and add it to the relevant collection
    return item.completer.future.then((uploadedFile) {
      // If the fileUploader completer returned null,
      _logger.info(
        "original upload completer resolved, try adding the file to another "
        "collection",
      );

      return CollectionsService.instance
          .addOrCopyToCollection(collectionID, [uploadedFile]).then((aVoid) {
        return uploadedFile;
      });
    });
  }

  int getCurrentSessionUploadCount() {
    return _totalCountInUploadSession;
  }

  void clearQueue(final Error reason) {
    final List<String> uploadsToBeRemoved = [];
    _queue.entries
        .where((entry) => entry.value.status == UploadStatus.notStarted)
        .forEach((pendingUpload) {
      uploadsToBeRemoved.add(pendingUpload.key);
    });
    for (final id in uploadsToBeRemoved) {
      _queue.remove(id)?.completer.completeError(reason);
    }
    _totalCountInUploadSession = 0;
  }

  void clearCachedUploadURLs() {
    _uploadURLs.clear();
  }

  void removeFromQueueWhere(
    final bool Function(EnteFile) fn,
    final Error reason,
  ) {
    final List<String> uploadsToBeRemoved = [];
    _queue.entries
        .where((entry) => entry.value.status == UploadStatus.notStarted)
        .forEach((pendingUpload) {
      if (fn(pendingUpload.value.file)) {
        uploadsToBeRemoved.add(pendingUpload.key);
      }
    });
    for (final id in uploadsToBeRemoved) {
      _queue.remove(id)?.completer.completeError(reason);
    }
    _logger.info(
      'number of enteries removed from queue ${uploadsToBeRemoved.length}',
    );
    _totalCountInUploadSession -= uploadsToBeRemoved.length;
  }

  void _pollQueue() {
    if (SyncService.instance.shouldStopSync()) {
      clearQueue(SyncStopRequestedError());
    }
    if (_queue.isEmpty) {
      // Upload session completed
      _totalCountInUploadSession = 0;
      return;
    }
    if (_uploadCounter < kMaximumConcurrentUploads) {
      var pendingEntry = _queue.entries
          .firstWhereOrNull(
            (entry) => entry.value.status == UploadStatus.notStarted,
          )
          ?.value;

      if (pendingEntry != null &&
          pendingEntry.file.fileType == FileType.video &&
          _videoUploadCounter >= kMaximumConcurrentVideoUploads) {
        // check if there's any non-video entry which can be queued for upload
        pendingEntry = _queue.entries
            .firstWhereOrNull(
              (entry) =>
                  entry.value.status == UploadStatus.notStarted &&
                  entry.value.file.fileType != FileType.video,
            )
            ?.value;
      }
      if (pendingEntry != null) {
        pendingEntry.status = UploadStatus.inProgress;
        _encryptAndUploadFileToCollection(
          pendingEntry.file,
          pendingEntry.collectionID,
        );
      }
    }
  }

  Future<EnteFile?> _encryptAndUploadFileToCollection(
    EnteFile file,
    int collectionID, {
    bool forcedUpload = false,
  }) async {
    _uploadCounter++;
    if (file.fileType == FileType.video) {
      _videoUploadCounter++;
    }
    final localID = file.localID!;
    try {
      final uploadedFile =
          await _tryToUpload(file, collectionID, forcedUpload).timeout(
        kFileUploadTimeout,
        onTimeout: () {
          final message = "Upload timed out for file " + file.toString();
          _logger.severe(message);
          throw TimeoutException(message);
        },
      );
      _queue.remove(localID)!.completer.complete(uploadedFile);
      return uploadedFile;
    } catch (e) {
      if (e is LockAlreadyAcquiredError) {
        _queue[localID]!.status = UploadStatus.inBackground;
        return _queue[localID]!.completer.future;
      } else {
        _queue.remove(localID)!.completer.completeError(e);
        return null;
      }
    } finally {
      _uploadCounter--;
      if (file.fileType == FileType.video) {
        _videoUploadCounter--;
      }
      _pollQueue();
    }
  }

  Future<void> removeStaleFiles() async {
    if (_hasInitiatedForceUpload) {
      _logger.info(
        "Force upload was initiated, skipping stale file cleanup",
      );
      return;
    }
    try {
      final String dir = Configuration.instance.getTempDirectory();
      // delete all files in the temp directory that start with upload_ and
      // ends with .encrypted. Fetch files in async manner
      final files = await Directory(dir).list().toList();
      final filesToDelete = files.where((file) {
        return file.path.contains(kUploadTempPrefix) &&
            file.path.contains(".encrypted");
      });
      if (filesToDelete.isNotEmpty) {
        _logger.info('cleaning up state files ${filesToDelete.length}');
        for (final file in filesToDelete) {
          await file.delete();
        }
      }

      if (Platform.isAndroid) {
        final sharedMediaDir =
            Configuration.instance.getSharedMediaDirectory() + "/";
        final sharedFiles = await Directory(sharedMediaDir).list().toList();
        if (sharedFiles.isNotEmpty) {
          _logger.info('Shared media directory cleanup ${sharedFiles.length}');
          final int ownerID = Configuration.instance.getUserID()!;
          final existingLocalFileIDs =
              await FilesDB.instance.getExistingLocalFileIDs(ownerID);
          final Set<String> trackedSharedFilePaths = {};
          for (String localID in existingLocalFileIDs) {
            if (localID.contains(sharedMediaIdentifier)) {
              trackedSharedFilePaths
                  .add(getSharedMediaPathFromLocalID(localID));
            }
          }
          for (final file in sharedFiles) {
            if (!trackedSharedFilePaths.contains(file.path)) {
              _logger.info('Deleting stale shared media file ${file.path}');
              await file.delete();
            }
          }
        }
      }
    } catch (e, s) {
      _logger.severe("Failed to remove stale files", e, s);
    }
  }

  Future<void> checkNetworkForUpload({bool isForceUpload = false}) async {
    // Note: We don't support force uploading currently. During force upload,
    // network check is skipped completely
    if (isForceUpload) {
      return;
    }
    final List<ConnectivityResult> connections =
        await (Connectivity().checkConnectivity());
    bool canUploadUnderCurrentNetworkConditions = true;
    if (!Configuration.instance.shouldBackupOverMobileData()) {
      if (connections.any((element) => element == ConnectivityResult.mobile)) {
        canUploadUnderCurrentNetworkConditions = false;
      } else {
        _logger.info(
          "mobileBackupDisabled, backing up with connections: ${connections.map((e) => e.name).toString()}",
        );
      }
    }

    if (!canUploadUnderCurrentNetworkConditions) {
      throw WiFiUnavailableError();
    }
  }

  Future<void> verifyMediaLocationAccess() async {
    if (Platform.isAndroid) {
      final bool hasPermission = await Permission.accessMediaLocation.isGranted;
      if (!hasPermission) {
        final permissionStatus = await Permission.accessMediaLocation.request();
        if (!permissionStatus.isGranted) {
          _logger.severe(
            "Media location access denied with permission status: ${permissionStatus.name}",
          );
          throw NoMediaLocationAccessError();
        }
      }
    }
  }

  Future<EnteFile> forceUpload(EnteFile file, int collectionID) async {
    _hasInitiatedForceUpload = true;
    return _tryToUpload(file, collectionID, true);
  }

  Future<EnteFile> _tryToUpload(
    EnteFile file,
    int collectionID,
    bool forcedUpload,
  ) async {
    await checkNetworkForUpload(isForceUpload: forcedUpload);
    if (!forcedUpload) {
      final fileOnDisk = await FilesDB.instance.getFile(file.generatedID!);
      final wasAlreadyUploaded = fileOnDisk != null &&
          fileOnDisk.uploadedFileID != null &&
          (fileOnDisk.updationTime ?? -1) != -1 &&
          (fileOnDisk.collectionID ?? -1) == collectionID;
      if (wasAlreadyUploaded) {
        debugPrint("File is already uploaded ${fileOnDisk.tag}");
        return fileOnDisk;
      }
    }
    if ((file.localID ?? '') == '') {
      _logger.severe('Trying to upload file with missing localID');
      return file;
    }
    if (!CollectionsService.instance.allowUpload(collectionID)) {
      _logger.warning(
        'Upload not allowed for collection $collectionID',
      );
      if (!file.isUploaded && file.generatedID != null) {
        _logger.info("Deleting file entry for " + file.toString());
        await FilesDB.instance.deleteByGeneratedID(file.generatedID!);
      }
      return file;
    }

    final String lockKey = file.localID!;

    try {
      await _uploadLocks.acquireLock(
        lockKey,
        _processType.toString(),
        DateTime.now().microsecondsSinceEpoch,
      );
    } catch (e) {
      _logger.warning("Lock was already taken for " + file.toString());
      throw LockAlreadyAcquiredError();
    }

    final tempDirectory = Configuration.instance.getTempDirectory();
    MediaUploadData? mediaUploadData;
    mediaUploadData = await getUploadDataFromEnteFile(file);

    var multipartEntryExists = mediaUploadData.hashData?.fileHash != null &&
        await _uploadLocks.doesExists(
          lockKey,
          mediaUploadData.hashData!.fileHash!,
          collectionID,
        );

    final String uniqueID = const Uuid().v4().toString();

    final encryptedFilePath = multipartEntryExists
        ? await _uploadLocks.getEncryptedPath(
            lockKey,
            mediaUploadData.hashData!.fileHash!,
            collectionID,
          )
        : '$tempDirectory$kUploadTempPrefix${uniqueID}_file.encrypted';
    final encryptedThumbnailPath =
        '$tempDirectory$kUploadTempPrefix${uniqueID}_thumb.encrypted';
    var uploadCompleted = false;
    // This flag is used to decide whether to clear the iOS origin file cache
    // or not.
    var uploadHardFailure = false;

    try {
      final bool isUpdatedFile =
          file.uploadedFileID != null && file.updationTime == -1;
      _logger.info(
        'starting ${forcedUpload ? 'forced' : ''} '
        '${isUpdatedFile ? 're-upload' : 'upload'} of ${file.toString()}',
      );

      Uint8List? key;
      EncryptionResult? multipartEncryptionResult;
      if (isUpdatedFile) {
        key = getFileKey(file);
      } else {
        multipartEncryptionResult = multipartEntryExists
            ? await _multiPartUploader.getEncryptionResult(
                lockKey,
                mediaUploadData.hashData!.fileHash!,
                collectionID,
              )
            : null;
        key = multipartEncryptionResult?.key;

        // check if the file is already uploaded and can be mapped to existing
        // uploaded file. If map is found, it also returns the corresponding
        // mapped or update file entry.
        final result = await _mapToExistingUploadWithSameHash(
          mediaUploadData,
          file,
          collectionID,
        );
        final isMappedToExistingUpload = result.item1;
        if (isMappedToExistingUpload) {
          debugPrint(
            "File success mapped to existing uploaded ${file.toString()}",
          );
          // return the mapped file
          return result.item2;
        }
      }

      final encryptedFileExists = File(encryptedFilePath).existsSync();

      // If the multipart entry exists but the encrypted file doesn't, it means
      // that we'll have to reupload as the nonce is lost
      if (multipartEntryExists) {
        if (!encryptedFileExists) {
          await _uploadLocks.deleteMultipartTrack(lockKey);
          multipartEntryExists = false;
          multipartEncryptionResult = null;
        }
      } else if (encryptedFileExists) {
        // otherwise just delete the file for singlepart upload
        await File(encryptedFilePath).delete();
      }
      await _checkIfWithinStorageLimit(mediaUploadData.sourceFile!);
      final encryptedFile = File(encryptedFilePath);

      final EncryptionResult fileAttributes = multipartEncryptionResult ??
          await CryptoUtil.encryptFile(
            mediaUploadData.sourceFile!.path,
            encryptedFilePath,
            key: key,
          );

      late final Uint8List? thumbnailData;
      if (mediaUploadData.thumbnail == null &&
          file.fileType == FileType.video) {
        thumbnailData = base64Decode(blackThumbnailBase64);
      } else {
        thumbnailData = mediaUploadData.thumbnail;
      }

      final EncryptionResult encryptedThumbnailData =
          await CryptoUtil.encryptChaCha(
        thumbnailData!,
        fileAttributes.key!,
      );
      if (File(encryptedThumbnailPath).existsSync()) {
        await File(encryptedThumbnailPath).delete();
      }
      final encryptedThumbnailFile = File(encryptedThumbnailPath);
      await encryptedThumbnailFile
          .writeAsBytes(encryptedThumbnailData.encryptedData!);

      final thumbnailUploadURL = await _getUploadURL();
      final String thumbnailObjectKey =
          await _putFile(thumbnailUploadURL, encryptedThumbnailFile);

<<<<<<< HEAD
      // Calculate the number of parts for the file.
      final count = await _multiPartUploader.calculatePartCount(
        await encryptedFile.length(),
      );
=======
      // Calculate the number of parts for the file. Multiple part upload
      // is only enabled for internal users and debug builds till it's battle tested.
      final count = kDebugMode
          ? await calculatePartCount(
              await encryptedFile.length(),
            )
          : 1;
>>>>>>> ee8a6cfb

      late String fileObjectKey;

      if (count <= 1) {
        final fileUploadURL = await _getUploadURL();
        fileObjectKey = await _putFile(fileUploadURL, encryptedFile);
      } else {
        if (multipartEntryExists) {
          fileObjectKey = await _multiPartUploader.putExistingMultipartFile(
            encryptedFile,
            lockKey,
            mediaUploadData.hashData!.fileHash!,
            collectionID,
          );
        } else {
          final fileUploadURLs =
              await _multiPartUploader.getMultipartUploadURLs(count);
          await _multiPartUploader.createTableEntry(
            lockKey,
            mediaUploadData.hashData!.fileHash!,
            collectionID,
            fileUploadURLs,
            encryptedFilePath,
            await encryptedFile.length(),
            fileAttributes.key!,
            fileAttributes.header!,
          );
          fileObjectKey = await _multiPartUploader.putMultipartFile(
            fileUploadURLs,
            encryptedFile,
          );
        }
      }

      final metadata = await file.getMetadataForUpload(mediaUploadData);
      final encryptedMetadataResult = await CryptoUtil.encryptChaCha(
        utf8.encode(jsonEncode(metadata)),
        fileAttributes.key!,
      );
      final fileDecryptionHeader =
          CryptoUtil.bin2base64(fileAttributes.header!);
      final thumbnailDecryptionHeader =
          CryptoUtil.bin2base64(encryptedThumbnailData.header!);
      final encryptedMetadata = CryptoUtil.bin2base64(
        encryptedMetadataResult.encryptedData!,
      );
      final metadataDecryptionHeader =
          CryptoUtil.bin2base64(encryptedMetadataResult.header!);
      if (SyncService.instance.shouldStopSync()) {
        throw SyncStopRequestedError();
      }
      EnteFile remoteFile;
      if (isUpdatedFile) {
        remoteFile = await _updateFile(
          file,
          fileObjectKey,
          fileDecryptionHeader,
          await encryptedFile.length(),
          thumbnailObjectKey,
          thumbnailDecryptionHeader,
          await encryptedThumbnailFile.length(),
          encryptedMetadata,
          metadataDecryptionHeader,
        );
        // Update across all collections
        await FilesDB.instance.updateUploadedFileAcrossCollections(remoteFile);
      } else {
        final encryptedFileKeyData = CryptoUtil.encryptSync(
          fileAttributes.key!,
          CollectionsService.instance.getCollectionKey(collectionID),
        );
        final encryptedKey =
            CryptoUtil.bin2base64(encryptedFileKeyData.encryptedData!);
        final keyDecryptionNonce =
            CryptoUtil.bin2base64(encryptedFileKeyData.nonce!);
        final Map<String, dynamic> pubMetadata = {};
        MetadataRequest? pubMetadataRequest;
        if ((mediaUploadData.height ?? 0) != 0 &&
            (mediaUploadData.width ?? 0) != 0) {
          pubMetadata[heightKey] = mediaUploadData.height;
          pubMetadata[widthKey] = mediaUploadData.width;
        }
        if (mediaUploadData.motionPhotoStartIndex != null) {
          pubMetadata[motionVideoIndexKey] =
              mediaUploadData.motionPhotoStartIndex;
        }
        if (mediaUploadData.thumbnail == null) {
          pubMetadata[noThumbKey] = true;
        }
        if (pubMetadata.isNotEmpty) {
          pubMetadataRequest = await getPubMetadataRequest(
            file,
            pubMetadata,
            fileAttributes.key!,
          );
        }
        remoteFile = await _uploadFile(
          file,
          collectionID,
          encryptedKey,
          keyDecryptionNonce,
          fileAttributes,
          fileObjectKey,
          fileDecryptionHeader,
          await encryptedFile.length(),
          thumbnailObjectKey,
          thumbnailDecryptionHeader,
          await encryptedThumbnailFile.length(),
          encryptedMetadata,
          metadataDecryptionHeader,
          pubMetadata: pubMetadataRequest,
        );
        if (mediaUploadData.isDeleted) {
          _logger.info("File found to be deleted");
          remoteFile.localID = null;
        }
        await FilesDB.instance.update(remoteFile);
      }
      await UploadLocksDB.instance.deleteMultipartTrack(lockKey);

      if (!_isBackground) {
        Bus.instance.fire(
          LocalPhotosUpdatedEvent(
            [remoteFile],
            source: "downloadComplete",
          ),
        );
      }
      _logger.info("File upload complete for " + remoteFile.toString());
      uploadCompleted = true;
      Bus.instance.fire(FileUploadedEvent(remoteFile));
      return remoteFile;
    } catch (e, s) {
      if (!(e is NoActiveSubscriptionError ||
          e is StorageLimitExceededError ||
          e is WiFiUnavailableError ||
          e is SilentlyCancelUploadsError ||
          e is InvalidFileError ||
          e is FileTooLargeForPlanError)) {
        _logger.severe("File upload failed for " + file.toString(), e, s);
      }
      if (e is InvalidFileError) {
        _logger.severe("File upload ignored for " + file.toString(), e);
        await _onInvalidFileError(file, e);
      }
      if ((e is StorageLimitExceededError ||
          e is FileTooLargeForPlanError ||
          e is NoActiveSubscriptionError)) {
        // file upload can be be retried in such cases without user intervention
        uploadHardFailure = false;
      }
      rethrow;
    } finally {
      await _onUploadDone(
        mediaUploadData,
        uploadCompleted,
        uploadHardFailure,
        file,
        encryptedFilePath,
        encryptedThumbnailPath,
        lockKey: lockKey,
      );
    }
  }

  /*
  _mapToExistingUpload links the fileToUpload with the existing uploaded
  files. if the link is successful, it returns true otherwise false.
  When false, we should go ahead and re-upload or update the file.
  It performs following checks:
    a) Uploaded file with same localID and destination collection. Delete the
     fileToUpload entry
    b) Uploaded file in any collection but with missing localID.
     Update the localID for uploadedFile and delete the fileToUpload entry
    c) A uploaded file exist with same localID but in a different collection.
    Add a symlink in the destination collection and update the fileToUpload
    d) File already exists but different localID. Re-upload
    In case the existing files already have local identifier, which is
    different from the {fileToUpload}, then most probably device has
    duplicate files.
  */
  Future<Tuple2<bool, EnteFile>> _mapToExistingUploadWithSameHash(
    MediaUploadData mediaUploadData,
    EnteFile fileToUpload,
    int toCollectionID,
  ) async {
    if (fileToUpload.uploadedFileID != null) {
      // ideally this should never happen, but because the code below this case
      // can do unexpected mapping, we are adding this additional check
      _logger.severe(
        'Critical: file is already uploaded, skipped mapping',
      );
      return Tuple2(false, fileToUpload);
    }

    final List<EnteFile> existingUploadedFiles =
        await FilesDB.instance.getUploadedFilesWithHashes(
      mediaUploadData.hashData!,
      fileToUpload.fileType,
      Configuration.instance.getUserID()!,
    );
    if (existingUploadedFiles.isEmpty) {
      // continueUploading this file
      return Tuple2(false, fileToUpload);
    }

    // case a
    final EnteFile? sameLocalSameCollection =
        existingUploadedFiles.firstWhereOrNull(
      (e) =>
          e.collectionID == toCollectionID && e.localID == fileToUpload.localID,
    );
    if (sameLocalSameCollection != null) {
      _logger.fine(
        "sameLocalSameCollection: \n toUpload  ${fileToUpload.tag} "
        "\n existing: ${sameLocalSameCollection.tag}",
      );
      // should delete the fileToUploadEntry
      if (fileToUpload.generatedID != null) {
        await FilesDB.instance.deleteByGeneratedID(fileToUpload.generatedID!);
      }

      Bus.instance.fire(
        LocalPhotosUpdatedEvent(
          [fileToUpload],
          type: EventType.deletedFromEverywhere,
          source: "sameLocalSameCollection", //
        ),
      );
      return Tuple2(true, sameLocalSameCollection);
    }

    // case b
    final EnteFile? fileMissingLocal = existingUploadedFiles.firstWhereOrNull(
      (e) => e.localID == null,
    );
    if (fileMissingLocal != null) {
      // update the local id of the existing file and delete the fileToUpload
      // entry
      _logger.fine(
        "fileMissingLocal: \n toUpload  ${fileToUpload.tag} "
        "\n existing: ${fileMissingLocal.tag}",
      );
      fileMissingLocal.localID = fileToUpload.localID;
      // set localID for the given uploadedID across collections
      await FilesDB.instance.updateLocalIDForUploaded(
        fileMissingLocal.uploadedFileID!,
        fileToUpload.localID!,
      );
      // For files selected from device, during collaborative upload, we don't
      // insert entries in the FilesDB. So, we don't need to delete the entry
      if (fileToUpload.generatedID != null) {
        await FilesDB.instance.deleteByGeneratedID(fileToUpload.generatedID!);
      }
      Bus.instance.fire(
        LocalPhotosUpdatedEvent(
          [fileToUpload],
          source: "fileMissingLocal",
          type: EventType.deletedFromEverywhere, //
        ),
      );
      return Tuple2(true, fileMissingLocal);
    }

    // case c
    final EnteFile? fileExistsButDifferentCollection =
        existingUploadedFiles.firstWhereOrNull(
      (e) =>
          e.collectionID != toCollectionID && e.localID == fileToUpload.localID,
    );
    if (fileExistsButDifferentCollection != null) {
      _logger.fine(
        "fileExistsButDifferentCollection: \n toUpload  ${fileToUpload.tag} "
        "\n existing: ${fileExistsButDifferentCollection.tag}",
      );
      final linkedFile = await CollectionsService.instance
          .linkLocalFileToExistingUploadedFileInAnotherCollection(
        toCollectionID,
        localFileToUpload: fileToUpload,
        existingUploadedFile: fileExistsButDifferentCollection,
      );
      return Tuple2(true, linkedFile);
    }
    final Set<String> matchLocalIDs = existingUploadedFiles
        .where(
          (e) => e.localID != null,
        )
        .map((e) => e.localID!)
        .toSet();
    _logger.fine(
      "Found hashMatch but probably with diff localIDs "
      "$matchLocalIDs",
    );
    // case d
    return Tuple2(false, fileToUpload);
  }

  Future<void> _onUploadDone(
    MediaUploadData? mediaUploadData,
    bool uploadCompleted,
    bool uploadHardFailure,
    EnteFile file,
    String encryptedFilePath,
    String encryptedThumbnailPath, {
    required String lockKey,
  }) async {
    if (mediaUploadData != null && mediaUploadData.sourceFile != null) {
      // delete the file from app's internal cache if it was copied to app
      // for upload. On iOS, only remove the file from photo_manager/app cache
      // when upload is either completed or there's a tempFailure
      // Shared Media should only be cleared when the upload
      // succeeds.
      if ((Platform.isIOS && (uploadCompleted || uploadHardFailure)) ||
          (uploadCompleted && file.isSharedMediaToAppSandbox)) {
        await mediaUploadData.sourceFile?.delete();
      }
    }
    if (File(encryptedFilePath).existsSync()) {
      await File(encryptedFilePath).delete();
    }
    if (File(encryptedThumbnailPath).existsSync()) {
      await File(encryptedThumbnailPath).delete();
    }
    await _uploadLocks.releaseLock(lockKey, _processType.toString());
  }

  /*
  _checkIfWithinStorageLimit verifies if the file size for encryption and upload
   is within the storage limit. It throws StorageLimitExceededError if the limit
    is exceeded. This check is best effort and may not be completely accurate
    due to UserDetail cache. It prevents infinite loops when clients attempt to
    upload files that exceed the server's storage limit + buffer.
    Note: Local storageBuffer is 20MB, server storageBuffer is 50MB, and an
    additional 30MB is reserved for thumbnails and encryption overhead.
   */
  Future<void> _checkIfWithinStorageLimit(File fileToBeUploaded) async {
    try {
      final UserDetails? userDetails =
          UserService.instance.getCachedUserDetails();
      if (userDetails == null) {
        return;
      }
      // add k20MBStorageBuffer to the free storage
      final num freeStorage = userDetails.getFreeStorage() + k20MBStorageBuffer;
      final num fileSize = await fileToBeUploaded.length();
      if (fileSize > freeStorage) {
        _logger.warning('Storage limit exceeded fileSize $fileSize and '
            'freeStorage $freeStorage');
        throw StorageLimitExceededError();
      }
      if (fileSize > kMaxFileSize5Gib) {
        _logger.warning('File size exceeds 5GiB fileSize $fileSize');
        throw InvalidFileError(
          'file size above 5GiB',
          InvalidReason.tooLargeFile,
        );
      }
    } catch (e) {
      if (e is StorageLimitExceededError || e is InvalidFileError) {
        rethrow;
      } else {
        _logger.severe('Error checking storage limit', e);
      }
    }
  }

  Future _onInvalidFileError(EnteFile file, InvalidFileError e) async {
    try {
      final bool canIgnoreFile = file.localID != null &&
          file.deviceFolder != null &&
          file.title != null &&
          !file.isSharedMediaToAppSandbox;
      // If the file is not uploaded yet and either it can not be ignored or the
      // err is related to live photo media, delete the local entry
      final bool deleteEntry =
          !file.isUploaded && (!canIgnoreFile || e.reason.isLivePhotoErr);

      if (e.reason != InvalidReason.thumbnailMissing || !canIgnoreFile) {
        _logger.severe(
          "Invalid file, localDelete: $deleteEntry, ignored: $canIgnoreFile",
          e,
        );
      }
      if (deleteEntry) {
        await FilesDB.instance.deleteLocalFile(file);
      }
      if (canIgnoreFile) {
        await LocalSyncService.instance.ignoreUpload(file, e);
      }
    } catch (e, s) {
      _logger.severe("Failed to handle invalid file error", e, s);
    }
  }

  Future<EnteFile> _uploadFile(
    EnteFile file,
    int collectionID,
    String encryptedKey,
    String keyDecryptionNonce,
    EncryptionResult fileAttributes,
    String fileObjectKey,
    String fileDecryptionHeader,
    int fileSize,
    String thumbnailObjectKey,
    String thumbnailDecryptionHeader,
    int thumbnailSize,
    String encryptedMetadata,
    String metadataDecryptionHeader, {
    MetadataRequest? pubMetadata,
    int attempt = 1,
  }) async {
    final request = {
      "collectionID": collectionID,
      "encryptedKey": encryptedKey,
      "keyDecryptionNonce": keyDecryptionNonce,
      "file": {
        "objectKey": fileObjectKey,
        "decryptionHeader": fileDecryptionHeader,
        "size": fileSize,
      },
      "thumbnail": {
        "objectKey": thumbnailObjectKey,
        "decryptionHeader": thumbnailDecryptionHeader,
        "size": thumbnailSize,
      },
      "metadata": {
        "encryptedData": encryptedMetadata,
        "decryptionHeader": metadataDecryptionHeader,
      },
    };
    if (pubMetadata != null) {
      request["pubMagicMetadata"] = pubMetadata;
    }
    try {
      final response = await _enteDio.post("/files", data: request);
      final data = response.data;
      file.uploadedFileID = data["id"];
      file.collectionID = collectionID;
      file.updationTime = data["updationTime"];
      file.ownerID = data["ownerID"];
      file.encryptedKey = encryptedKey;
      file.keyDecryptionNonce = keyDecryptionNonce;
      file.fileDecryptionHeader = fileDecryptionHeader;
      file.thumbnailDecryptionHeader = thumbnailDecryptionHeader;
      file.metadataDecryptionHeader = metadataDecryptionHeader;
      return file;
    } on DioError catch (e) {
      if (e.response?.statusCode == 413) {
        throw FileTooLargeForPlanError();
      } else if (e.response?.statusCode == 426) {
        _onStorageLimitExceeded();
      } else if (attempt < kMaximumUploadAttempts) {
        _logger.info("Upload file failed, will retry in 3 seconds");
        await Future.delayed(const Duration(seconds: 3));
        return _uploadFile(
          file,
          collectionID,
          encryptedKey,
          keyDecryptionNonce,
          fileAttributes,
          fileObjectKey,
          fileDecryptionHeader,
          fileSize,
          thumbnailObjectKey,
          thumbnailDecryptionHeader,
          thumbnailSize,
          encryptedMetadata,
          metadataDecryptionHeader,
          attempt: attempt + 1,
          pubMetadata: pubMetadata,
        );
      }
      rethrow;
    }
  }

  Future<EnteFile> _updateFile(
    EnteFile file,
    String fileObjectKey,
    String fileDecryptionHeader,
    int fileSize,
    String thumbnailObjectKey,
    String thumbnailDecryptionHeader,
    int thumbnailSize,
    String encryptedMetadata,
    String metadataDecryptionHeader, {
    int attempt = 1,
  }) async {
    final request = {
      "id": file.uploadedFileID,
      "file": {
        "objectKey": fileObjectKey,
        "decryptionHeader": fileDecryptionHeader,
        "size": fileSize,
      },
      "thumbnail": {
        "objectKey": thumbnailObjectKey,
        "decryptionHeader": thumbnailDecryptionHeader,
        "size": thumbnailSize,
      },
      "metadata": {
        "encryptedData": encryptedMetadata,
        "decryptionHeader": metadataDecryptionHeader,
      },
    };
    try {
      final response = await _enteDio.put("/files/update", data: request);
      final data = response.data;
      file.uploadedFileID = data["id"];
      file.updationTime = data["updationTime"];
      file.fileDecryptionHeader = fileDecryptionHeader;
      file.thumbnailDecryptionHeader = thumbnailDecryptionHeader;
      file.metadataDecryptionHeader = metadataDecryptionHeader;
      return file;
    } on DioError catch (e) {
      if (e.response?.statusCode == 426) {
        _onStorageLimitExceeded();
      } else if (attempt < kMaximumUploadAttempts) {
        _logger.info("Update file failed, will retry in 3 seconds");
        await Future.delayed(const Duration(seconds: 3));
        return _updateFile(
          file,
          fileObjectKey,
          fileDecryptionHeader,
          fileSize,
          thumbnailObjectKey,
          thumbnailDecryptionHeader,
          thumbnailSize,
          encryptedMetadata,
          metadataDecryptionHeader,
          attempt: attempt + 1,
        );
      }
      rethrow;
    }
  }

  Future<UploadURL> _getUploadURL() async {
    if (_uploadURLs.isEmpty) {
      // the queue is empty, fetch at least for one file to handle force uploads
      // that are not in the queue. This is to also avoid
      await fetchUploadURLs(math.max(_queue.length, 1));
    }
    try {
      return _uploadURLs.removeFirst();
    } catch (e) {
      if (e is StateError && e.message == 'No element' && _queue.isEmpty) {
        _logger.warning("Oops, uploadUrls has no element now, fetching again");
        return _getUploadURL();
      } else {
        rethrow;
      }
    }
  }

  Future<void>? _uploadURLFetchInProgress;

  Future<void> fetchUploadURLs(int fileCount) async {
    _uploadURLFetchInProgress ??= Future<void>(() async {
      try {
        final response = await _enteDio.get(
          "/files/upload-urls",
          queryParameters: {
            "count": math.min(42, fileCount * 2), // m4gic number
          },
        );
        final urls = (response.data["urls"] as List)
            .map((e) => UploadURL.fromMap(e))
            .toList();
        _uploadURLs.addAll(urls);
      } on DioError catch (e, s) {
        if (e.response != null) {
          if (e.response!.statusCode == 402) {
            final error = NoActiveSubscriptionError();
            clearQueue(error);
            throw error;
          } else if (e.response!.statusCode == 426) {
            final error = StorageLimitExceededError();
            clearQueue(error);
            throw error;
          } else {
            _logger.severe("Could not fetch upload URLs", e, s);
          }
        }
        rethrow;
      } finally {
        _uploadURLFetchInProgress = null;
      }
    });
    return _uploadURLFetchInProgress;
  }

  void _onStorageLimitExceeded() {
    clearQueue(StorageLimitExceededError());
    throw StorageLimitExceededError();
  }

  Future<String> _putFile(
    UploadURL uploadURL,
    File file, {
    int? contentLength,
    int attempt = 1,
  }) async {
    final fileSize = contentLength ?? await file.length();
    _logger.info(
      "Putting object for " +
          file.toString() +
          " of size: " +
          fileSize.toString(),
    );
    final startTime = DateTime.now().millisecondsSinceEpoch;
    try {
      await _dio.put(
        uploadURL.url,
        data: file.openRead(),
        options: Options(
          headers: {
            Headers.contentLengthHeader: fileSize,
          },
        ),
      );
      _logger.info(
        "Upload speed : " +
            (fileSize / (DateTime.now().millisecondsSinceEpoch - startTime))
                .toString() +
            " kilo bytes per second",
      );

      return uploadURL.objectKey;
    } on DioError catch (e) {
      if (e.message.startsWith(
            "HttpException: Content size exceeds specified contentLength.",
          ) &&
          attempt == 1) {
        return _putFile(
          uploadURL,
          file,
          contentLength: (await file.readAsBytes()).length,
          attempt: 2,
        );
      } else if (attempt < kMaximumUploadAttempts) {
        final newUploadURL = await _getUploadURL();
        return _putFile(
          newUploadURL,
          file,
          contentLength: (await file.readAsBytes()).length,
          attempt: attempt + 1,
        );
      } else {
        _logger.info(
          "Upload failed for file with size " + fileSize.toString(),
          e,
        );
        rethrow;
      }
    }
  }

  Future<void> _pollBackgroundUploadStatus() async {
    final blockedUploads = _queue.entries
        .where((e) => e.value.status == UploadStatus.inBackground)
        .toList();
    for (final upload in blockedUploads) {
      final file = upload.value.file;
      final isStillLocked = await _uploadLocks.isLocked(
        file.localID!,
        ProcessType.background.toString(),
      );
      if (!isStillLocked) {
        final completer = _queue.remove(upload.key)?.completer;
        final dbFile =
            await FilesDB.instance.getFile(upload.value.file.generatedID!);
        if (dbFile?.uploadedFileID != null) {
          _logger.info("Background upload success detected");
          completer?.complete(dbFile);
        } else {
          _logger.info("Background upload failure detected");
          completer?.completeError(SilentlyCancelUploadsError());
        }
      }
    }
    Future.delayed(kBlockedUploadsPollFrequency, () async {
      await _pollBackgroundUploadStatus();
    });
  }
}

class FileUploadItem {
  final EnteFile file;
  final int collectionID;
  final Completer<EnteFile> completer;
  UploadStatus status;

  FileUploadItem(
    this.file,
    this.collectionID,
    this.completer, {
    this.status = UploadStatus.notStarted,
  });
}

enum UploadStatus {
  notStarted,
  inProgress,
  inBackground,
  completed,
}

enum ProcessType {
  background,
  foreground,
}<|MERGE_RESOLUTION|>--- conflicted
+++ resolved
@@ -29,6 +29,7 @@
 import 'package:photos/models/upload_url.dart';
 import "package:photos/models/user_details.dart";
 import "package:photos/module/upload/service/multipart.dart";
+import "package:photos/service_locator.dart";
 import 'package:photos/services/collections_service.dart';
 import "package:photos/services/file_magic_service.dart";
 import 'package:photos/services/local_sync_service.dart';
@@ -119,7 +120,7 @@
       _enteDio,
       _dio,
       UploadLocksDB.instance,
-      FeatureFlagService.instance,
+      flagService,
     );
     Bus.instance.on<LocalPhotosUpdatedEvent>().listen((event) {
       if (event.type == EventType.deletedFromDevice ||
@@ -559,20 +560,10 @@
       final String thumbnailObjectKey =
           await _putFile(thumbnailUploadURL, encryptedThumbnailFile);
 
-<<<<<<< HEAD
       // Calculate the number of parts for the file.
       final count = await _multiPartUploader.calculatePartCount(
         await encryptedFile.length(),
       );
-=======
-      // Calculate the number of parts for the file. Multiple part upload
-      // is only enabled for internal users and debug builds till it's battle tested.
-      final count = kDebugMode
-          ? await calculatePartCount(
-              await encryptedFile.length(),
-            )
-          : 1;
->>>>>>> ee8a6cfb
 
       late String fileObjectKey;
 
