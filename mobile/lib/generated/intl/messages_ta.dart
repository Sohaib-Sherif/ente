// DO NOT EDIT. This is code generated via package:intl/generate_localized.dart
// This is a library that provides messages for a ta locale. All the
// messages from the main program should be duplicated here with the same
// function name.

// Ignore issues from commonly used lints in this file.
// ignore_for_file:unnecessary_brace_in_string_interps, unnecessary_new
// ignore_for_file:prefer_single_quotes,comment_references, directives_ordering
// ignore_for_file:annotate_overrides,prefer_generic_function_type_aliases
// ignore_for_file:unused_import, file_names, avoid_escaping_inner_quotes
// ignore_for_file:unnecessary_string_interpolations, unnecessary_string_escapes

import 'package:intl/intl.dart';
import 'package:intl/message_lookup_by_library.dart';

final messages = new MessageLookup();

typedef String MessageIfAbsent(String messageStr, List<dynamic> args);

class MessageLookup extends MessageLookupByLibrary {
  String get localeName => 'ta';

  final messages = _notInlinedMessages(_notInlinedMessages);
  static Map<String, Function> _notInlinedMessages(_) => <String, Function>{
        "accountWelcomeBack":
            MessageLookupByLibrary.simpleMessage("மீண்டும் வருக!"),
        "allPersonGroupingWillReset": MessageLookupByLibrary.simpleMessage(
            "All groupings for this person will be reset, and you will lose all suggestions made for this person"),
        "areYouSureYouWantToResetThisPerson":
            MessageLookupByLibrary.simpleMessage(
                "Are you sure you want to reset this person?"),
        "askDeleteReason": MessageLookupByLibrary.simpleMessage(
            "உங்கள் கணக்கை நீக்குவதற்கான முக்கிய காரணம் என்ன?"),
        "cancel": MessageLookupByLibrary.simpleMessage("ரத்து செய்"),
        "confirmAccountDeletion": MessageLookupByLibrary.simpleMessage(
            "கணக்கு நீக்குதலை உறுதிப்படுத்தவும்"),
        "confirmDeletePrompt": MessageLookupByLibrary.simpleMessage(
            "ஆம், எல்லா செயலிகளிலும் இந்தக் கணக்கையும் அதன் தரவையும் நிரந்தரமாக நீக்க விரும்புகிறேன்."),
        "deleteAccount": MessageLookupByLibrary.simpleMessage("கணக்கை நீக்கு"),
        "deleteAccountFeedbackPrompt": MessageLookupByLibrary.simpleMessage(
            "நீங்கள் வெளியேறுவதை கண்டு வருந்துகிறோம். எங்களை மேம்படுத்த உதவ உங்கள் கருத்தைப் பகிரவும்."),
        "deleteAccountPermanentlyButton":
            MessageLookupByLibrary.simpleMessage("கணக்கை நிரந்தரமாக நீக்கவும்"),
        "deleteReason1": MessageLookupByLibrary.simpleMessage(
            "எனக்கு தேவையான ஒரு முக்கிய அம்சம் இதில் இல்லை"),
        "email": MessageLookupByLibrary.simpleMessage("மின்னஞ்சல்"),
        "enterValidEmail": MessageLookupByLibrary.simpleMessage(
            "சரியான மின்னஞ்சல் முகவரியை உள்ளிடவும்."),
        "enterYourEmailAddress": MessageLookupByLibrary.simpleMessage(
            "உங்கள் மின்னஞ்சல் முகவரியை உள்ளிடவும்"),
        "feedback": MessageLookupByLibrary.simpleMessage("பின்னூட்டம்"),
        "invalidEmailAddress":
            MessageLookupByLibrary.simpleMessage("தவறான மின்னஞ்சல் முகவரி"),
        "kindlyHelpUsWithThisInformation": MessageLookupByLibrary.simpleMessage(
            "இந்த தகவலுடன் தயவுசெய்து எங்களுக்கு உதவுங்கள்"),
<<<<<<< HEAD
        "verify": MessageLookupByLibrary.simpleMessage("சரிபார்க்கவும்")
=======
        "resetPerson": MessageLookupByLibrary.simpleMessage("Reset person"),
        "verify": MessageLookupByLibrary.simpleMessage("சரிபார்க்கவும்"),
        "yesResetPerson":
            MessageLookupByLibrary.simpleMessage("Yes, reset person")
>>>>>>> 27188596
      };
}<|MERGE_RESOLUTION|>--- conflicted
+++ resolved
@@ -53,13 +53,9 @@
             MessageLookupByLibrary.simpleMessage("தவறான மின்னஞ்சல் முகவரி"),
         "kindlyHelpUsWithThisInformation": MessageLookupByLibrary.simpleMessage(
             "இந்த தகவலுடன் தயவுசெய்து எங்களுக்கு உதவுங்கள்"),
-<<<<<<< HEAD
-        "verify": MessageLookupByLibrary.simpleMessage("சரிபார்க்கவும்")
-=======
         "resetPerson": MessageLookupByLibrary.simpleMessage("Reset person"),
         "verify": MessageLookupByLibrary.simpleMessage("சரிபார்க்கவும்"),
         "yesResetPerson":
             MessageLookupByLibrary.simpleMessage("Yes, reset person")
->>>>>>> 27188596
       };
 }