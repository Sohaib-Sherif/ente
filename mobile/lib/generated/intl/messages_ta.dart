--- conflicted
+++ resolved
@@ -80,10 +80,6 @@
             "சரியான மின்னஞ்சல் முகவரியை உள்ளிடவும்."),
         "enterYourEmailAddress": MessageLookupByLibrary.simpleMessage(
             "உங்கள் மின்னஞ்சல் முகவரியை உள்ளிடவும்"),
-<<<<<<< HEAD
-        "faceNotClusteredYet": MessageLookupByLibrary.simpleMessage(
-            "Face not clustered yet, please come back later"),
-=======
         "error": MessageLookupByLibrary.simpleMessage("Error"),
         "failedToFetchActiveSessions": MessageLookupByLibrary.simpleMessage(
             "Failed to fetch active sessions"),
@@ -92,7 +88,8 @@
         "failedToRefreshStripeSubscription":
             MessageLookupByLibrary.simpleMessage(
                 "Failed to refresh subscription"),
->>>>>>> 0ee657af
+        "faceNotClusteredYet": MessageLookupByLibrary.simpleMessage(
+            "Face not clustered yet, please come back later"),
         "feedback": MessageLookupByLibrary.simpleMessage("பின்னூட்டம்"),
         "file": MessageLookupByLibrary.simpleMessage("File"),
         "fileNotUploadedYet":
