// DO NOT EDIT. This is code generated via package:intl/generate_localized.dart
// This is a library that provides messages for a ko locale. All the
// messages from the main program should be duplicated here with the same
// function name.

// Ignore issues from commonly used lints in this file.
// ignore_for_file:unnecessary_brace_in_string_interps, unnecessary_new
// ignore_for_file:prefer_single_quotes,comment_references, directives_ordering
// ignore_for_file:annotate_overrides,prefer_generic_function_type_aliases
// ignore_for_file:unused_import, file_names, avoid_escaping_inner_quotes
// ignore_for_file:unnecessary_string_interpolations, unnecessary_string_escapes

import 'package:intl/intl.dart';
import 'package:intl/message_lookup_by_library.dart';

final messages = new MessageLookup();

typedef String MessageIfAbsent(String messageStr, List<dynamic> args);

class MessageLookup extends MessageLookupByLibrary {
  String get localeName => 'ko';

  final messages = _notInlinedMessages(_notInlinedMessages);
  static Map<String, Function> _notInlinedMessages(_) => <String, Function>{
        "accountWelcomeBack":
            MessageLookupByLibrary.simpleMessage("다시 오신 것을 환영합니다!"),
        "askDeleteReason":
            MessageLookupByLibrary.simpleMessage("계정을 삭제하는 가장 큰 이유가 무엇인가요?"),
        "birthdays": MessageLookupByLibrary.simpleMessage("Birthdays"),
        "cancel": MessageLookupByLibrary.simpleMessage("닫기"),
        "clickToInstallOurBestVersionYet": MessageLookupByLibrary.simpleMessage(
            "Click to install our best version yet"),
        "confirmAccountDeletion":
            MessageLookupByLibrary.simpleMessage("계정 삭제 확인"),
        "deleteAccount": MessageLookupByLibrary.simpleMessage("계정 삭제"),
        "deleteAccountPermanentlyButton":
            MessageLookupByLibrary.simpleMessage("계정을 영구적으로 삭제"),
        "email": MessageLookupByLibrary.simpleMessage("이메일"),
        "enterValidEmail":
            MessageLookupByLibrary.simpleMessage("올바른 이메일 주소를 입력하세요."),
        "enterYourEmailAddress":
            MessageLookupByLibrary.simpleMessage("이메일을 입력하세요"),
        "feedback": MessageLookupByLibrary.simpleMessage("피드백"),
        "happyBirthday":
            MessageLookupByLibrary.simpleMessage("Happy birthday! 🥳"),
        "invalidEmailAddress":
            MessageLookupByLibrary.simpleMessage("잘못된 이메일 주소"),
        "lookBackOnYourMemories": MessageLookupByLibrary.simpleMessage(
            "Look back on your memories 🌄"),
        "newPhotosEmoji": MessageLookupByLibrary.simpleMessage(" new 📸"),
        "onThisDay": MessageLookupByLibrary.simpleMessage("On this day"),
<<<<<<< HEAD
=======
        "onThisDayNotificationExplanation": MessageLookupByLibrary.simpleMessage(
            "Receive reminders about memories from this day in previous years."),
        "receiveRemindersOnBirthdays": MessageLookupByLibrary.simpleMessage(
            "Receive reminders when it\'s someone\'s birthday. Tapping on the notification will take you to photos of the birthday person."),
>>>>>>> 29d95593
        "sorryWeHadToPauseYourBackups": MessageLookupByLibrary.simpleMessage(
            "Sorry, we had to pause your backups"),
        "verify": MessageLookupByLibrary.simpleMessage("인증"),
        "yourAccountHasBeenDeleted":
            MessageLookupByLibrary.simpleMessage("계정이 삭제되었습니다.")
      };
}<|MERGE_RESOLUTION|>--- conflicted
+++ resolved
@@ -49,13 +49,10 @@
             "Look back on your memories 🌄"),
         "newPhotosEmoji": MessageLookupByLibrary.simpleMessage(" new 📸"),
         "onThisDay": MessageLookupByLibrary.simpleMessage("On this day"),
-<<<<<<< HEAD
-=======
         "onThisDayNotificationExplanation": MessageLookupByLibrary.simpleMessage(
             "Receive reminders about memories from this day in previous years."),
         "receiveRemindersOnBirthdays": MessageLookupByLibrary.simpleMessage(
             "Receive reminders when it\'s someone\'s birthday. Tapping on the notification will take you to photos of the birthday person."),
->>>>>>> 29d95593
         "sorryWeHadToPauseYourBackups": MessageLookupByLibrary.simpleMessage(
             "Sorry, we had to pause your backups"),
         "verify": MessageLookupByLibrary.simpleMessage("인증"),
