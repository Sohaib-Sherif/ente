// DO NOT EDIT. This is code generated via package:intl/generate_localized.dart
// This is a library that provides messages for a pl locale. All the
// messages from the main program should be duplicated here with the same
// function name.

// Ignore issues from commonly used lints in this file.
// ignore_for_file:unnecessary_brace_in_string_interps, unnecessary_new
// ignore_for_file:prefer_single_quotes,comment_references, directives_ordering
// ignore_for_file:annotate_overrides,prefer_generic_function_type_aliases
// ignore_for_file:unused_import, file_names, avoid_escaping_inner_quotes
// ignore_for_file:unnecessary_string_interpolations, unnecessary_string_escapes

import 'package:intl/intl.dart';
import 'package:intl/message_lookup_by_library.dart';

final messages = new MessageLookup();

typedef String MessageIfAbsent(String messageStr, List<dynamic> args);

class MessageLookup extends MessageLookupByLibrary {
  String get localeName => 'pl';

  static String m0(count) =>
      "${Intl.plural(count, one: 'Dodaj współpracownika', few: 'Dodaj współpracowników', many: 'Dodaj współpracowników', other: 'Dodaj współpracowników')}";

  static String m2(count) =>
      "${Intl.plural(count, one: 'Dodaj element', few: 'Dodaj elementy', other: 'Dodaj elementów')}";

  static String m3(storageAmount, endDate) =>
      "Twój dodatek ${storageAmount} jest ważny do ${endDate}";

  static String m1(count) =>
      "${Intl.plural(count, one: 'Dodaj widza', few: 'Dodaj widzów', many: 'Dodaj widzów', other: 'Dodaj widzów')}";

  static String m4(emailOrName) => "Dodane przez ${emailOrName}";

  static String m5(albumName) => "Pomyślnie dodano do  ${albumName}";

  static String m6(count) =>
      "${Intl.plural(count, zero: 'Brak Uczestników', one: '1 Uczestnik', other: '${count} Uczestników')}";

  static String m7(versionValue) => "Wersja: ${versionValue}";

  static String m8(freeAmount, storageUnit) =>
      "${freeAmount} ${storageUnit} za darmo";

  static String m9(paymentProvider) =>
      "Prosimy najpierw anulować istniejącą subskrypcję z ${paymentProvider}";

  static String m10(user) =>
      "${user} nie będzie mógł dodać więcej zdjęć do tego albumu\n\nJednak nadal będzie mógł usunąć istniejące zdjęcia, które dodał";

  static String m11(isFamilyMember, storageAmountInGb) =>
      "${Intl.select(isFamilyMember, {
            'true':
                'Twoja rodzina odebrała ${storageAmountInGb} GB do tej pory',
            'false': 'Odebrałeś ${storageAmountInGb} GB do tej pory',
            'other': 'Odebrałeś ${storageAmountInGb} GB do tej pory!',
          })}";

  static String m12(albumName) => "Utworzono link współpracy dla ${albumName}";

  static String m13(familyAdminEmail) =>
      "Proszę skontaktuj się z <green>${familyAdminEmail}</green>, by zarzadząć swoją subskrypcją";

  static String m14(provider) =>
      "Skontaktuj się z nami pod adresem support@ente.io, aby zarządzać subskrypcją ${provider}.";

  static String m15(endpoint) => "Połączono z ${endpoint}";

  static String m16(count) =>
      "${Intl.plural(count, one: 'Usuń ${count} element', few: 'Usuń ${count} elementy', many: 'Usuń ${count} elementów', other: 'Usuń ${count} elementu')}";

  static String m17(currentlyDeleting, totalCount) =>
      "Usuwanie ${currentlyDeleting} / ${totalCount}";

  static String m18(albumName) =>
      "Spowoduje to usunięcie publicznego linku dostępu do \"${albumName}\".";

  static String m19(supportEmail) =>
      "Wyślij wiadomość e-mail na ${supportEmail} z zarejestrowanego adresu e-mail";

  static String m20(count, storageSaved) =>
      "Wyczyszczono ${Intl.plural(count, one: '${count} zdduplikowany plik', other: '${count} zdduplikowane pliki')}, oszczędzając (${storageSaved}!)";

  static String m21(count, formattedSize) =>
      "${count} plików, każdy po ${formattedSize}";

  static String m22(newEmail) => "Adres e-mail został zmieniony na ${newEmail}";

  static String m23(email) =>
      "${email} nie posiada konta Ente.\n\nWyślij mu zaproszenie do udostępniania zdjęć.";

  static String m24(count, formattedNumber) =>
      "${Intl.plural(count, one: '1 plikowi', other: '${formattedNumber} plikom')} na tym urządzeniu została bezpiecznie utworzona kopia zapasowa";

  static String m25(count, formattedNumber) =>
      "${Intl.plural(count, one: '1 plikowi', other: '${formattedNumber} plikom')} w tym albumie została bezpiecznie utworzona kopia zapasowa";

  static String m26(storageAmountInGB) =>
      "${storageAmountInGB} GB za każdym razem, gdy ktoś zarejestruje się w płatnym planie i użyje twojego kodu";

  static String m27(endDate) => "Okres próbny ważny do ${endDate}";

  static String m28(count) =>
      "Nadal możesz mieć dostęp ${Intl.plural(count, one: 'do tego', other: 'do tych')} na Ente tak długo, jak masz aktywną subskrypcję";

  static String m29(sizeInMBorGB) => "Zwolnij ${sizeInMBorGB}";

  static String m30(count, formattedSize) =>
      "${Intl.plural(count, one: 'Można to usunąć z urządzenia, aby zwolnić ${formattedSize}', other: 'Można je usunąć z urządzenia, aby zwolnić ${formattedSize}')}";

  static String m31(currentlyProcessing, totalCount) =>
      "Przetwarzanie ${currentlyProcessing} / ${totalCount}";

<<<<<<< HEAD
=======
  static String m32(count) =>
      "${Intl.plural(count, one: '${count} element', few: '${count} elementy', many: '${count} elementów', other: '${count} elementu')}";

  static String m33(expiryTime) => "Link wygaśnie ${expiryTime}";

  static String m34(count, formattedCount) =>
      "${Intl.plural(count, zero: 'brak wspomnień', one: '${formattedCount} wspomnienie', few: '${formattedCount} wspomnienia', other: '${formattedCount} wspomnień')}";

  static String m35(count) =>
      "${Intl.plural(count, one: 'Przenieś element', few: 'Przenieś elementy', other: 'Przenieś elementów')}";

  static String m36(albumName) => "Pomyślnie przeniesiono do ${albumName}";

  static String m37(name) => "Nie ${name}?";

>>>>>>> 745b0dec
  static String m38(passwordStrengthValue) =>
      "Siła hasła: ${passwordStrengthValue}";

  static String m39(providerName) =>
      "Porozmawiaj ze wsparciem ${providerName} jeśli zostałeś obciążony";

  static String m40(endDate) =>
      "Bezpłatny okres próbny do ${endDate}.\nNastępnie możesz wybrać płatny plan.";

  static String m41(toEmail) =>
      "Prosimy o kontakt mailowy pod adresem ${toEmail}";

  static String m42(toEmail) => "Prosimy wysłać logi do ${toEmail}";

  static String m43(storeName) => "Oceń nas na ${storeName}";

  static String m44(storageInGB) =>
      "3. Oboje otrzymujecie ${storageInGB} GB* za darmo";

  static String m45(userEmail) =>
      "${userEmail} zostanie usunięty z tego udostępnionego albumu\n\nWszelkie dodane przez nich zdjęcia zostaną usunięte z albumu";

  static String m46(endDate) => "Subskrypcja odnowi się ${endDate}";

  static String m47(count) =>
      "${Intl.plural(count, one: 'Znaleziono ${count} wynik', few: 'Znaleziono ${count} wyniki', other: 'Znaleziono ${count} wyników')}";

  static String m48(count) => "Wybrano ${count}";

  static String m49(count, yourCount) =>
      "Wybrano ${count} (twoich ${yourCount})";

  static String m50(verificationID) =>
      "Oto mój identyfikator weryfikacyjny: ${verificationID} dla ente.io.";

  static String m51(verificationID) =>
      "Hej, czy możesz potwierdzić, że to jest Twój identyfikator weryfikacyjny ente.io: ${verificationID}";

  static String m52(referralCode, referralStorageInGB) =>
      "Kod polecający: ${referralCode} \n\nZastosuj go w: Ustawienia → Ogólne → Polecanie, aby otrzymać ${referralStorageInGB} GB za darmo po zarejestrowaniu się w płatnym planie\n\nhttps://ente.io";

  static String m53(numberOfPeople) =>
      "${Intl.plural(numberOfPeople, zero: 'Udostępnione określonym osobom', one: 'Udostępnione 1 osobie', other: 'Udostępnione ${numberOfPeople} osobom')}";

  static String m54(emailIDs) => "Udostępnione z ${emailIDs}";

  static String m55(fileType) =>
      "Ten ${fileType} zostanie usunięty z twojego urządzenia.";

  static String m56(fileType) =>
      "Ten ${fileType} jest zarówno w Ente, jak i na twoim urządzeniu.";

  static String m57(fileType) => "Ten ${fileType} zostanie usunięty z Ente.";

  static String m58(storageAmountInGB) => "${storageAmountInGB} GB";

  static String m59(
          usedAmount, usedStorageUnit, totalAmount, totalStorageUnit) =>
      "Użyto ${usedAmount} ${usedStorageUnit} z ${totalAmount} ${totalStorageUnit}";

  static String m60(id) =>
      "Twoje ${id} jest już połączony z innym kontem Ente.\nJeśli chcesz użyć swojego ${id} za pomocą tego konta, skontaktuj się z naszym wsparciem technicznym";

  static String m61(endDate) =>
      "Twoja subskrypcja zostanie anulowana dnia ${endDate}";

  static String m62(completed, total) =>
      "Zachowano ${completed}/${total} wspomnień";

  static String m63(storageAmountInGB) =>
      "Oni również otrzymują ${storageAmountInGB} GB";

  static String m64(email) => "To jest identyfikator weryfikacyjny ${email}";

  static String m65(count) =>
      "${Intl.plural(count, zero: '', one: '${count} dzień', few: '${count} dni', other: '${count} dni')}";

  static String m66(endDate) => "Ważna do ${endDate}";

  static String m67(email) => "Zweryfikuj ${email}";

  static String m68(email) =>
      "Wysłaliśmy wiadomość na adres <green>${email}</green>";

  static String m69(count) =>
      "${Intl.plural(count, one: '${count} rok temu', few: '${count} lata temu', many: '${count} lat temu', other: '${count} lata temu')}";

  static String m70(storageSaved) => "Pomyślnie zwolniłeś ${storageSaved}!";

  final messages = _notInlinedMessages(_notInlinedMessages);
  static Map<String, Function> _notInlinedMessages(_) => <String, Function>{
        "aNewVersionOfEnteIsAvailable": MessageLookupByLibrary.simpleMessage(
            "Dostępna jest nowa wersja Ente."),
        "about": MessageLookupByLibrary.simpleMessage("O nas"),
        "account": MessageLookupByLibrary.simpleMessage("Konto"),
        "accountWelcomeBack":
            MessageLookupByLibrary.simpleMessage("Witaj ponownie!"),
        "ackPasswordLostWarning": MessageLookupByLibrary.simpleMessage(
            "Rozumiem, że jeśli utracę hasło, mogę utracić dane, ponieważ moje dane są <underline>całkowicie zaszyfrowane</underline>."),
        "activeSessions": MessageLookupByLibrary.simpleMessage("Aktywne sesje"),
        "addAName": MessageLookupByLibrary.simpleMessage("Dodaj nazwę"),
        "addANewEmail":
            MessageLookupByLibrary.simpleMessage("Dodaj nowy adres e-mail"),
        "addCollaborator":
            MessageLookupByLibrary.simpleMessage("Dodaj kolaboratora"),
        "addCollaborators": m0,
        "addFromDevice":
            MessageLookupByLibrary.simpleMessage("Dodaj z urządzenia"),
        "addItem": m2,
        "addLocation":
            MessageLookupByLibrary.simpleMessage("Dodaj lokalizację"),
        "addLocationButton": MessageLookupByLibrary.simpleMessage("Dodaj"),
        "addMore": MessageLookupByLibrary.simpleMessage("Dodaj więcej"),
        "addNew": MessageLookupByLibrary.simpleMessage("Dodaj nowe"),
        "addOnPageSubtitle":
            MessageLookupByLibrary.simpleMessage("Szczegóły dodatków"),
        "addOnValidTill": m3,
        "addOns": MessageLookupByLibrary.simpleMessage("Dodatki"),
        "addPhotos": MessageLookupByLibrary.simpleMessage("Dodaj zdjęcia"),
        "addSelected": MessageLookupByLibrary.simpleMessage("Dodaj zaznaczone"),
        "addToAlbum": MessageLookupByLibrary.simpleMessage("Dodaj do albumu"),
        "addToEnte": MessageLookupByLibrary.simpleMessage("Dodaj do Ente"),
        "addToHiddenAlbum":
            MessageLookupByLibrary.simpleMessage("Dodaj do ukrytego albumu"),
        "addViewer": MessageLookupByLibrary.simpleMessage("Dodaj obserwatora"),
        "addViewers": m1,
        "addYourPhotosNow":
            MessageLookupByLibrary.simpleMessage("Dodaj swoje zdjęcia teraz"),
        "addedAs": MessageLookupByLibrary.simpleMessage("Dodano jako"),
        "addedBy": m4,
        "addedSuccessfullyTo": m5,
        "addingToFavorites":
            MessageLookupByLibrary.simpleMessage("Dodawanie do ulubionych..."),
        "advanced":
            MessageLookupByLibrary.simpleMessage("Ustawienia zaawansowane"),
        "advancedSettings":
            MessageLookupByLibrary.simpleMessage("Ustawienia zaawansowane"),
        "after1Day": MessageLookupByLibrary.simpleMessage("Po 1 dniu"),
        "after1Hour": MessageLookupByLibrary.simpleMessage("Po 1 godzinie"),
        "after1Month": MessageLookupByLibrary.simpleMessage("Po 1 miesiącu"),
        "after1Week": MessageLookupByLibrary.simpleMessage("Po 1 tygodniu"),
        "after1Year": MessageLookupByLibrary.simpleMessage("Po 1 roku"),
        "albumOwner": MessageLookupByLibrary.simpleMessage("Właściciel"),
        "albumParticipantsCount": m6,
        "albumTitle": MessageLookupByLibrary.simpleMessage("Tytuł albumu"),
        "albumUpdated":
            MessageLookupByLibrary.simpleMessage("Album został zaktualizowany"),
        "albums": MessageLookupByLibrary.simpleMessage("Albumy"),
        "allClear":
            MessageLookupByLibrary.simpleMessage("✨ Wszystko wyczyszczone"),
        "allMemoriesPreserved": MessageLookupByLibrary.simpleMessage(
            "Wszystkie wspomnienia zachowane"),
        "allowAddPhotosDescription": MessageLookupByLibrary.simpleMessage(
            "Pozwól osobom z linkiem na dodawania zdjęć do udostępnionego albumu."),
        "allowAddingPhotos":
            MessageLookupByLibrary.simpleMessage("Pozwól na dodawanie zdjęć"),
        "allowDownloads":
            MessageLookupByLibrary.simpleMessage("Zezwól na pobieranie"),
        "allowPeopleToAddPhotos": MessageLookupByLibrary.simpleMessage(
            "Pozwól innym dodawać zdjęcia"),
        "androidBiometricHint":
            MessageLookupByLibrary.simpleMessage("Potwierdź swoją tożsamość"),
        "androidBiometricNotRecognized": MessageLookupByLibrary.simpleMessage(
            "Nie rozpoznano. Spróbuj ponownie."),
        "androidBiometricRequiredTitle":
            MessageLookupByLibrary.simpleMessage("Wymagana biometria"),
        "androidBiometricSuccess":
            MessageLookupByLibrary.simpleMessage("Sukces"),
        "androidCancelButton": MessageLookupByLibrary.simpleMessage("Anuluj"),
        "androidDeviceCredentialsRequiredTitle":
            MessageLookupByLibrary.simpleMessage(
                "Wymagane dane logowania urządzenia"),
        "androidDeviceCredentialsSetupDescription":
            MessageLookupByLibrary.simpleMessage(
                "Wymagane dane logowania urządzenia"),
        "androidGoToSettingsDescription": MessageLookupByLibrary.simpleMessage(
            "Uwierzytelnianie biometryczne nie jest skonfigurowane na tym urządzeniu. Przejdź do \'Ustawienia > Bezpieczeństwo\', aby dodać uwierzytelnianie biometryczne."),
        "androidIosWebDesktop": MessageLookupByLibrary.simpleMessage(
            "Android, iOS, Strona Internetowa, Komputer"),
        "androidSignInTitle":
            MessageLookupByLibrary.simpleMessage("Wymagane uwierzytelnienie"),
        "appLock": MessageLookupByLibrary.simpleMessage(
            "Blokada dostępu do aplikacji"),
        "appVersion": m7,
        "appleId": MessageLookupByLibrary.simpleMessage("Apple ID"),
        "apply": MessageLookupByLibrary.simpleMessage("Użyj"),
        "applyCodeTitle": MessageLookupByLibrary.simpleMessage("Użyj kodu"),
        "appstoreSubscription":
            MessageLookupByLibrary.simpleMessage("Subskrypcja AppStore"),
        "archive": MessageLookupByLibrary.simpleMessage("Archiwum"),
        "archiveAlbum":
            MessageLookupByLibrary.simpleMessage("Archiwizuj album"),
        "archiving": MessageLookupByLibrary.simpleMessage("Archiwizowanie..."),
        "areYouSureThatYouWantToLeaveTheFamily":
            MessageLookupByLibrary.simpleMessage(
                "Czy jesteś pewien/pewna, że chcesz opuścić plan rodzinny?"),
        "areYouSureYouWantToCancel": MessageLookupByLibrary.simpleMessage(
            "Czy na pewno chcesz anulować?"),
        "areYouSureYouWantToChangeYourPlan":
            MessageLookupByLibrary.simpleMessage(
                "Czy na pewno chcesz zmienić swój plan?"),
        "areYouSureYouWantToExit":
            MessageLookupByLibrary.simpleMessage("Czy na pewno chcesz wyjść?"),
        "areYouSureYouWantToLogout": MessageLookupByLibrary.simpleMessage(
            "Czy na pewno chcesz się wylogować?"),
        "areYouSureYouWantToRenew": MessageLookupByLibrary.simpleMessage(
            "Czy na pewno chcesz odnowić?"),
        "askCancelReason": MessageLookupByLibrary.simpleMessage(
            "Twoja subskrypcja została anulowana. Czy chcesz podzielić się powodem?"),
        "askDeleteReason": MessageLookupByLibrary.simpleMessage(
            "Jaka jest przyczyna usunięcia konta?"),
        "askYourLovedOnesToShare": MessageLookupByLibrary.simpleMessage(
            "Poproś swoich bliskich o udostępnienie"),
        "atAFalloutShelter": MessageLookupByLibrary.simpleMessage("w schronie"),
        "authToChangeEmailVerificationSetting":
            MessageLookupByLibrary.simpleMessage(
                "Proszę uwierzytelnić się, aby zmienić weryfikację e-mail"),
        "authToChangeLockscreenSetting": MessageLookupByLibrary.simpleMessage(
            "Proszę uwierzytelnić się, aby zmienić ustawienia ekranu blokady"),
        "authToChangeYourEmail": MessageLookupByLibrary.simpleMessage(
            "Proszę uwierzytelnić się, aby zmienić swój adres e-mail"),
        "authToChangeYourPassword": MessageLookupByLibrary.simpleMessage(
            "Proszę uwierzytelnić się, aby zmienić hasło"),
        "authToConfigureTwofactorAuthentication":
            MessageLookupByLibrary.simpleMessage(
                "Uwierzytelnij się, aby skonfigurować uwierzytelnianie dwuskładnikowe"),
        "authToInitiateAccountDeletion": MessageLookupByLibrary.simpleMessage(
            "Proszę uwierzytelnić się, aby zainicjować usuwanie konta"),
        "authToViewYourActiveSessions": MessageLookupByLibrary.simpleMessage(
            "Proszę uwierzytelnić, aby wyświetlić swoje aktywne sesje"),
        "authToViewYourHiddenFiles": MessageLookupByLibrary.simpleMessage(
            "Proszę uwierzytelnić się, aby wyświetlić ukryte pliki"),
        "authToViewYourMemories": MessageLookupByLibrary.simpleMessage(
            "Proszę uwierzytelnić się, aby wyświetlić swoje wspomnienia"),
        "authToViewYourRecoveryKey": MessageLookupByLibrary.simpleMessage(
            "Proszę uwierzytelnić się, aby wyświetlić swój klucz odzyskiwania"),
        "authenticating":
            MessageLookupByLibrary.simpleMessage("Uwierzytelnianie..."),
        "authenticationFailedPleaseTryAgain":
            MessageLookupByLibrary.simpleMessage(
                "Uwierzytelnianie nie powiodło się, proszę spróbować ponownie"),
        "authenticationSuccessful": MessageLookupByLibrary.simpleMessage(
            "Uwierzytelnianie powiodło się!"),
        "autoCastDialogBody": MessageLookupByLibrary.simpleMessage(
            "Tutaj zobaczysz dostępne urządzenia Cast."),
        "autoCastiOSPermission": MessageLookupByLibrary.simpleMessage(
            "Upewnij się, że uprawnienia sieci lokalnej są włączone dla aplikacji Ente Zdjęcia w Ustawieniach."),
        "autoLogoutMessage": MessageLookupByLibrary.simpleMessage(
            "Z powodu technicznego błędu, zostałeś wylogowany. Przepraszamy za niedogodności."),
        "autoPair":
            MessageLookupByLibrary.simpleMessage("Automatyczne parowanie"),
        "autoPairDesc": MessageLookupByLibrary.simpleMessage(
            "Automatyczne parowanie działa tylko z urządzeniami obsługującymi Chromecast."),
        "available": MessageLookupByLibrary.simpleMessage("Dostępne"),
        "availableStorageSpace": m8,
        "backedUpFolders":
            MessageLookupByLibrary.simpleMessage("Foldery kopii zapasowej"),
        "backup": MessageLookupByLibrary.simpleMessage("Kopia zapasowa"),
        "backupFailed": MessageLookupByLibrary.simpleMessage(
            "Tworzenie kopii zapasowej nie powiodło się"),
        "backupOverMobileData": MessageLookupByLibrary.simpleMessage(
            "Kopia zapasowa przez dane mobilne"),
        "backupSettings":
            MessageLookupByLibrary.simpleMessage("Ustawienia kopii zapasowej"),
        "backupVideos":
            MessageLookupByLibrary.simpleMessage("Utwórz kopię zapasową wideo"),
        "blackFridaySale": MessageLookupByLibrary.simpleMessage(
            "Wyprzedaż z okazji Czarnego Piątku"),
        "blog": MessageLookupByLibrary.simpleMessage("Blog"),
        "cachedData":
            MessageLookupByLibrary.simpleMessage("Dane w pamięci podręcznej"),
        "calculating": MessageLookupByLibrary.simpleMessage("Obliczanie..."),
        "canNotUploadToAlbumsOwnedByOthers":
            MessageLookupByLibrary.simpleMessage(
                "Nie można przesłać do albumów należących do innych"),
        "canOnlyCreateLinkForFilesOwnedByYou":
            MessageLookupByLibrary.simpleMessage(
                "Można tylko utworzyć link dla plików należących do Ciebie"),
        "canOnlyRemoveFilesOwnedByYou": MessageLookupByLibrary.simpleMessage(
            "Można usuwać tylko pliki należące do Ciebie"),
        "cancel": MessageLookupByLibrary.simpleMessage("Anuluj"),
        "cancelOtherSubscription": m9,
        "cancelSubscription":
            MessageLookupByLibrary.simpleMessage("Anuluj subskrypcję"),
        "cannotAddMorePhotosAfterBecomingViewer": m10,
        "cannotDeleteSharedFiles": MessageLookupByLibrary.simpleMessage(
            "Nie można usunąć udostępnionych plików"),
        "castIPMismatchBody": MessageLookupByLibrary.simpleMessage(
            "Upewnij się, że jesteś w tej samej sieci co telewizor."),
        "castIPMismatchTitle": MessageLookupByLibrary.simpleMessage(
            "Nie udało się wyświetlić albumu"),
        "castInstruction": MessageLookupByLibrary.simpleMessage(
            "Odwiedź cast.ente.io na urządzeniu, które chcesz sparować.\n\nWprowadź poniższy kod, aby odtworzyć album na telewizorze."),
        "centerPoint": MessageLookupByLibrary.simpleMessage("Punkt środkowy"),
        "changeEmail":
            MessageLookupByLibrary.simpleMessage("Zmień adres e-mail"),
        "changeLocationOfSelectedItems": MessageLookupByLibrary.simpleMessage(
            "Zmienić lokalizację wybranych elementów?"),
        "changePassword": MessageLookupByLibrary.simpleMessage("Zmień hasło"),
        "changePasswordTitle":
            MessageLookupByLibrary.simpleMessage("Zmień hasło"),
        "changePermissions":
            MessageLookupByLibrary.simpleMessage("Zmień uprawnienia?"),
        "checkForUpdates": MessageLookupByLibrary.simpleMessage(
            "Sprawdź dostępne aktualizacje"),
        "checkInboxAndSpamFolder": MessageLookupByLibrary.simpleMessage(
            "Sprawdź swoją skrzynkę odbiorczą (i spam), aby zakończyć weryfikację"),
        "checkStatus": MessageLookupByLibrary.simpleMessage("Sprawdź stan"),
        "checking": MessageLookupByLibrary.simpleMessage("Sprawdzanie..."),
        "claimFreeStorage": MessageLookupByLibrary.simpleMessage(
            "Odbierz bezpłatną przestrzeń dyskową"),
        "claimMore": MessageLookupByLibrary.simpleMessage("Zdobądź więcej!"),
        "claimed": MessageLookupByLibrary.simpleMessage("Odebrano"),
        "claimedStorageSoFar": m11,
        "cleanUncategorized":
            MessageLookupByLibrary.simpleMessage("Wyczyść niekategoryzowane"),
        "cleanUncategorizedDescription": MessageLookupByLibrary.simpleMessage(
            "Usuń wszystkie pliki z niekategoryzowanych, które są obecne w innych albumach"),
        "clearCaches":
            MessageLookupByLibrary.simpleMessage("Wyczyść pamięć podręczną"),
        "clearIndexes": MessageLookupByLibrary.simpleMessage("Wyczyść indeksy"),
        "click": MessageLookupByLibrary.simpleMessage("• Kliknij"),
        "clickOnTheOverflowMenu": MessageLookupByLibrary.simpleMessage(
            "• Kliknij na menu przepełnienia"),
        "close": MessageLookupByLibrary.simpleMessage("Zamknij"),
        "clubByCaptureTime": MessageLookupByLibrary.simpleMessage(
            "Club według czasu przechwycenia"),
        "clubByFileName":
            MessageLookupByLibrary.simpleMessage("Club według nazwy pliku"),
        "clusteringProgress":
            MessageLookupByLibrary.simpleMessage("Postęp grupowania"),
        "codeAppliedPageTitle":
            MessageLookupByLibrary.simpleMessage("Kod został zastosowany"),
        "codeCopiedToClipboard": MessageLookupByLibrary.simpleMessage(
            "Kod został skopiowany do schowka"),
        "codeUsedByYou":
            MessageLookupByLibrary.simpleMessage("Kod użyty przez Ciebie"),
        "collabLinkSectionDescription": MessageLookupByLibrary.simpleMessage(
            "Utwórz link, aby umożliwić innym dodawanie i przeglądanie zdjęć w udostępnionym albumie bez konieczności korzystania z aplikacji lub konta ente. Świetne rozwiązanie do gromadzenia zdjęć ze wspólnych wydarzeń."),
        "collaborativeLink":
            MessageLookupByLibrary.simpleMessage("Link do kolaboracji"),
        "collaborativeLinkCreatedFor": m12,
        "collaborator": MessageLookupByLibrary.simpleMessage("Kolaborator"),
        "collaboratorsCanAddPhotosAndVideosToTheSharedAlbum":
            MessageLookupByLibrary.simpleMessage(
                "Kolaboranci mogą dodawać zdjęcia i wideo do udostępnionego albumu."),
        "collageLayout": MessageLookupByLibrary.simpleMessage("Układ"),
        "collageSaved":
            MessageLookupByLibrary.simpleMessage("Kolaż zapisano w galerii"),
        "collectEventPhotos":
            MessageLookupByLibrary.simpleMessage("Zbierz zdjęcia z wydarzenia"),
        "collectPhotos": MessageLookupByLibrary.simpleMessage("Zbierz zdjęcia"),
        "color": MessageLookupByLibrary.simpleMessage("Kolor"),
        "confirm": MessageLookupByLibrary.simpleMessage("Potwierdź"),
        "confirm2FADisable": MessageLookupByLibrary.simpleMessage(
            "Czy na pewno chcesz wyłączyć uwierzytelnianie dwuetapowe?"),
        "confirmAccountDeletion":
            MessageLookupByLibrary.simpleMessage("Potwierdź usunięcie konta"),
        "confirmDeletePrompt": MessageLookupByLibrary.simpleMessage(
            "Tak, chcę trwale usunąć konto i wszystkie dane z nim powiązane."),
        "confirmPassword":
            MessageLookupByLibrary.simpleMessage("Powtórz hasło"),
        "confirmPlanChange":
            MessageLookupByLibrary.simpleMessage("Potwierdź zmianę planu"),
        "confirmRecoveryKey": MessageLookupByLibrary.simpleMessage(
            "Potwierdź klucz odzyskiwania"),
        "confirmYourRecoveryKey": MessageLookupByLibrary.simpleMessage(
            "Potwierdź klucz odzyskiwania"),
        "connectToDevice":
            MessageLookupByLibrary.simpleMessage("Połącz z urządzeniem"),
        "contactFamilyAdmin": m13,
        "contactSupport": MessageLookupByLibrary.simpleMessage(
            "Skontaktuj się z pomocą techniczną"),
        "contactToManageSubscription": m14,
        "contacts": MessageLookupByLibrary.simpleMessage("Kontakty"),
        "contents": MessageLookupByLibrary.simpleMessage("Zawartość"),
        "continueLabel": MessageLookupByLibrary.simpleMessage("Kontynuuj"),
        "continueOnFreeTrial": MessageLookupByLibrary.simpleMessage(
            "Kontynuuj bezpłatny okres próbny"),
        "convertToAlbum":
            MessageLookupByLibrary.simpleMessage("Konwertuj na album"),
        "copyEmailAddress":
            MessageLookupByLibrary.simpleMessage("Kopiuj adres e-mail"),
        "copyLink": MessageLookupByLibrary.simpleMessage("Skopiuj link"),
        "copypasteThisCodentoYourAuthenticatorApp":
            MessageLookupByLibrary.simpleMessage(
                "Kopiuj, wklej ten kod\ndo swojej aplikacji uwierzytelniającej"),
        "couldNotBackUpTryLater": MessageLookupByLibrary.simpleMessage(
            "Nie można utworzyć kopii zapasowej Twoich danych.\nSpróbujemy ponownie później."),
        "couldNotFreeUpSpace": MessageLookupByLibrary.simpleMessage(
            "Nie udało się zwolnić miejsca"),
        "couldNotUpdateSubscription": MessageLookupByLibrary.simpleMessage(
            "Nie można było zaktualizować subskrybcji"),
        "count": MessageLookupByLibrary.simpleMessage("Ilość"),
        "crashReporting":
            MessageLookupByLibrary.simpleMessage("Zgłaszanie awarii"),
        "create": MessageLookupByLibrary.simpleMessage("Utwórz"),
        "createAccount": MessageLookupByLibrary.simpleMessage("Stwórz konto"),
        "createAlbumActionHint": MessageLookupByLibrary.simpleMessage(
            "Przytrzymaj, aby wybrać zdjęcia i kliknij +, aby utworzyć album"),
        "createCollaborativeLink":
            MessageLookupByLibrary.simpleMessage("Utwórz link współpracy"),
        "createCollage": MessageLookupByLibrary.simpleMessage("Utwórz kolaż"),
        "createNewAccount":
            MessageLookupByLibrary.simpleMessage("Stwórz nowe konto"),
        "createOrSelectAlbum":
            MessageLookupByLibrary.simpleMessage("Utwórz lub wybierz album"),
        "createPublicLink": MessageLookupByLibrary.simpleMessage(
            "Utwórz link dostępny publicznie"),
        "creatingLink":
            MessageLookupByLibrary.simpleMessage("Tworzenie linku..."),
        "criticalUpdateAvailable": MessageLookupByLibrary.simpleMessage(
            "Dostępna jest krytyczna aktualizacja"),
        "crop": MessageLookupByLibrary.simpleMessage("Kadruj"),
        "currentUsageIs":
            MessageLookupByLibrary.simpleMessage("Aktualne użycie to "),
        "custom": MessageLookupByLibrary.simpleMessage("Niestandardowy"),
        "customEndpoint": m15,
        "darkTheme": MessageLookupByLibrary.simpleMessage("Ciemny"),
        "dayToday": MessageLookupByLibrary.simpleMessage("Dzisiaj"),
        "dayYesterday": MessageLookupByLibrary.simpleMessage("Wczoraj"),
        "decrypting": MessageLookupByLibrary.simpleMessage("Odszyfrowanie..."),
        "decryptingVideo":
            MessageLookupByLibrary.simpleMessage("Odszyfrowywanie wideo..."),
        "deduplicateFiles":
            MessageLookupByLibrary.simpleMessage("Odduplikuj pliki"),
        "delete": MessageLookupByLibrary.simpleMessage("Usuń"),
        "deleteAccount": MessageLookupByLibrary.simpleMessage("Usuń konto"),
        "deleteAccountFeedbackPrompt": MessageLookupByLibrary.simpleMessage(
            "Przykro nam, że odchodzisz. Wyjaśnij nam, dlaczego nas opuszczasz, aby pomóc ulepszać nasze usługi."),
        "deleteAccountPermanentlyButton":
            MessageLookupByLibrary.simpleMessage("Usuń konto na stałe"),
        "deleteAlbum": MessageLookupByLibrary.simpleMessage("Usuń album"),
        "deleteAlbumDialog": MessageLookupByLibrary.simpleMessage(
            "Usunąć również zdjęcia (i wideo) znajdujące się w tym albumie ze <bold>wszystkich</bold> innych albumów, których są częścią?"),
        "deleteAlbumsDialogBody": MessageLookupByLibrary.simpleMessage(
            "Spowoduje to usunięcie wszystkich pustych albumów. Jest to przydatne, gdy chcesz zmniejszyć ilość śmieci na liście albumów."),
        "deleteAll": MessageLookupByLibrary.simpleMessage("Usuń wszystkie"),
        "deleteConfirmDialogBody": MessageLookupByLibrary.simpleMessage(
            "To konto jest połączone z innymi aplikacjami Ente, jeśli ich używasz. Twoje przesłane dane, we wszystkich aplikacjach Ente, zostaną zaplanowane do usunięcia, a Twoje konto zostanie trwale usunięte."),
        "deleteEmailRequest": MessageLookupByLibrary.simpleMessage(
            "Wyślij wiadomość e-mail na <warning>account-deletion@ente.io</warning> z zarejestrowanego adresu e-mail."),
        "deleteEmptyAlbums":
            MessageLookupByLibrary.simpleMessage("Usuń puste albumy"),
        "deleteEmptyAlbumsWithQuestionMark":
            MessageLookupByLibrary.simpleMessage("Usunąć puste albumy?"),
        "deleteFromBoth": MessageLookupByLibrary.simpleMessage("Usuń z obu"),
        "deleteFromDevice":
            MessageLookupByLibrary.simpleMessage("Usuń z urządzenia"),
        "deleteFromEnte": MessageLookupByLibrary.simpleMessage("Usuń z Ente"),
        "deleteItemCount": m16,
        "deleteLocation":
            MessageLookupByLibrary.simpleMessage("Usuń lokalizację"),
        "deletePhotos": MessageLookupByLibrary.simpleMessage("Usuń zdjęcia"),
        "deleteProgress": m17,
        "deleteReason1": MessageLookupByLibrary.simpleMessage(
            "Brakuje kluczowej funkcji, której potrzebuję"),
        "deleteReason2": MessageLookupByLibrary.simpleMessage(
            "Aplikacja lub określona funkcja nie zachowuje się tak, jak sądzę, że powinna"),
        "deleteReason3": MessageLookupByLibrary.simpleMessage(
            "Znalazłem inną, lepszą usługę"),
        "deleteReason4": MessageLookupByLibrary.simpleMessage(
            "Inna, niewymieniona wyżej przyczyna"),
        "deleteRequestSLAText": MessageLookupByLibrary.simpleMessage(
            "Twoje żądanie zostanie przetworzone w ciągu 72 godzin."),
        "deleteSharedAlbum":
            MessageLookupByLibrary.simpleMessage("Usunąć udostępniony album?"),
        "deleteSharedAlbumDialogBody": MessageLookupByLibrary.simpleMessage(
            "Album zostanie usunięty dla wszystkich\n\nUtracisz dostęp do udostępnionych zdjęć w tym albumie, które są własnością innych osób"),
        "descriptions": MessageLookupByLibrary.simpleMessage("Opisy"),
        "deselectAll": MessageLookupByLibrary.simpleMessage("Odznacz wszystko"),
        "designedToOutlive": MessageLookupByLibrary.simpleMessage(
            "Zaprojektowane do przetrwania na zawsze"),
        "details": MessageLookupByLibrary.simpleMessage("Szczegóły"),
        "developerSettings":
            MessageLookupByLibrary.simpleMessage("Ustawienia deweloperskie"),
        "developerSettingsWarning": MessageLookupByLibrary.simpleMessage(
            "Czy na pewno chcesz zmodyfikować ustawienia programisty?"),
        "deviceCodeHint": MessageLookupByLibrary.simpleMessage("Wprowadź kod"),
        "deviceFilesAutoUploading": MessageLookupByLibrary.simpleMessage(
            "Pliki dodane do tego albumu urządzenia zostaną automatycznie przesłane do Ente."),
        "deviceLock":
            MessageLookupByLibrary.simpleMessage("Blokada urządzenia"),
        "deviceLockExplanation": MessageLookupByLibrary.simpleMessage(
            "Wyłącz blokadę ekranu urządzenia, gdy Ente jest na pierwszym planie i w trakcie tworzenia kopii zapasowej. Zwykle nie jest to potrzebne, ale może pomóc w szybszym przesyłaniu i początkowym imporcie dużych bibliotek."),
        "deviceNotFound":
            MessageLookupByLibrary.simpleMessage("Nie znaleziono urządzenia"),
        "didYouKnow": MessageLookupByLibrary.simpleMessage("Czy wiedziałeś?"),
        "disableAutoLock":
            MessageLookupByLibrary.simpleMessage("Wyłącz automatyczną blokadę"),
        "disableDownloadWarningBody": MessageLookupByLibrary.simpleMessage(
            "Widzowie mogą nadal robić zrzuty ekranu lub zapisywać kopie zdjęć za pomocą programów trzecich"),
        "disableDownloadWarningTitle":
            MessageLookupByLibrary.simpleMessage("Uwaga"),
        "disableLinkMessage": m18,
        "disableTwofactor": MessageLookupByLibrary.simpleMessage(
            "Wyłącz Uwierzytelnianie Dwuetapowe"),
        "disablingTwofactorAuthentication":
            MessageLookupByLibrary.simpleMessage(
                "Uwierzytelnianie dwuskładnikowe jest wyłączane..."),
        "discord": MessageLookupByLibrary.simpleMessage("Discord"),
        "dismiss": MessageLookupByLibrary.simpleMessage("Odrzuć"),
        "distanceInKMUnit": MessageLookupByLibrary.simpleMessage("km"),
        "doNotSignOut":
            MessageLookupByLibrary.simpleMessage("Nie wylogowuj mnie"),
        "doThisLater": MessageLookupByLibrary.simpleMessage("Spróbuj później"),
        "doYouWantToDiscardTheEditsYouHaveMade":
            MessageLookupByLibrary.simpleMessage(
                "Czy chcesz odrzucić dokonane zmiany?"),
        "done": MessageLookupByLibrary.simpleMessage("Gotowe"),
        "doubleYourStorage": MessageLookupByLibrary.simpleMessage(
            "Podwój swoją przestrzeń dyskową"),
        "download": MessageLookupByLibrary.simpleMessage("Pobierz"),
        "downloadFailed":
            MessageLookupByLibrary.simpleMessage("Pobieranie nie powiodło się"),
        "downloading": MessageLookupByLibrary.simpleMessage("Pobieranie..."),
        "dropSupportEmail": m19,
        "duplicateFileCountWithStorageSaved": m20,
        "duplicateItemsGroup": m21,
        "edit": MessageLookupByLibrary.simpleMessage("Edytuj"),
        "editLocation":
            MessageLookupByLibrary.simpleMessage("Edytuj lokalizację"),
        "editLocationTagTitle":
            MessageLookupByLibrary.simpleMessage("Edytuj lokalizację"),
        "editsSaved": MessageLookupByLibrary.simpleMessage("Edycje zapisane"),
        "editsToLocationWillOnlyBeSeenWithinEnte":
            MessageLookupByLibrary.simpleMessage(
                "Edycje lokalizacji będą widoczne tylko w Ente"),
        "eligible": MessageLookupByLibrary.simpleMessage("kwalifikujący się"),
        "email": MessageLookupByLibrary.simpleMessage("Adres e-mail"),
        "emailChangedTo": m22,
        "emailNoEnteAccount": m23,
        "emailVerificationToggle":
            MessageLookupByLibrary.simpleMessage("Weryfikacja e-mail"),
        "emailYourLogs":
            MessageLookupByLibrary.simpleMessage("Wyślij mailem logi"),
        "empty": MessageLookupByLibrary.simpleMessage("Opróżnij"),
        "emptyTrash": MessageLookupByLibrary.simpleMessage("Opróżnić kosz?"),
        "enableMaps": MessageLookupByLibrary.simpleMessage("Włącz mapy"),
        "enableMapsDesc": MessageLookupByLibrary.simpleMessage(
            "To pokaże Twoje zdjęcia na mapie świata.\n\nTa mapa jest hostowana przez Open Street Map, a dokładne lokalizacje Twoich zdjęć nigdy nie są udostępniane.\n\nMożesz wyłączyć tę funkcję w każdej chwili w ustawieniach."),
        "encryptingBackup": MessageLookupByLibrary.simpleMessage(
            "Szyfrowanie kopii zapasowej..."),
        "encryption": MessageLookupByLibrary.simpleMessage("Szyfrowanie"),
        "encryptionKeys":
            MessageLookupByLibrary.simpleMessage("Klucze szyfrowania"),
        "endpointUpdatedMessage": MessageLookupByLibrary.simpleMessage(
            "Punkt końcowy zaktualizowano pomyślnie"),
        "endtoendEncryptedByDefault": MessageLookupByLibrary.simpleMessage(
            "Domyślnie zaszyfrowane metodą end-to-end"),
        "enteCanEncryptAndPreserveFilesOnlyIfYouGrant":
            MessageLookupByLibrary.simpleMessage(
                "Ente może zaszyfrować i zachować pliki tylko wtedy, gdy udzielisz do nich dostępu"),
        "entePhotosPerm": MessageLookupByLibrary.simpleMessage(
            "Ente <i>potrzebuje uprawnień</i> aby przechowywać twoje zdjęcia"),
        "enteSubscriptionPitch": MessageLookupByLibrary.simpleMessage(
            "Ente zachowuje twoje wspomnienia, więc są zawsze dostępne dla Ciebie, nawet jeśli zgubisz urządzenie."),
        "enteSubscriptionShareWithFamily": MessageLookupByLibrary.simpleMessage(
            "Twoja rodzina może być również dodana do Twojego planu."),
        "enterAlbumName":
            MessageLookupByLibrary.simpleMessage("Wprowadź nazwę albumu"),
        "enterCode": MessageLookupByLibrary.simpleMessage("Wprowadź kod"),
        "enterCodeDescription": MessageLookupByLibrary.simpleMessage(
            "Wprowadź kod dostarczony przez znajomego, aby uzyskać bezpłatne miejsce dla was obojga"),
        "enterEmail":
            MessageLookupByLibrary.simpleMessage("Wprowadź adres e-mail"),
        "enterFileName":
            MessageLookupByLibrary.simpleMessage("Wprowadź nazwę pliku"),
        "enterNewPasswordToEncrypt": MessageLookupByLibrary.simpleMessage(
            "Wprowadź nowe hasło, którego możemy użyć do zaszyfrowania Twoich danych"),
        "enterPassword": MessageLookupByLibrary.simpleMessage("Wprowadź hasło"),
        "enterPasswordToEncrypt": MessageLookupByLibrary.simpleMessage(
            "Wprowadź hasło, którego możemy użyć do zaszyfrowania Twoich danych"),
        "enterPersonName":
            MessageLookupByLibrary.simpleMessage("Wprowadź imię osoby"),
        "enterPin": MessageLookupByLibrary.simpleMessage("Wprowadź kod PIN"),
        "enterReferralCode":
            MessageLookupByLibrary.simpleMessage("Wprowadź kod polecenia"),
        "enterThe6digitCodeFromnyourAuthenticatorApp":
            MessageLookupByLibrary.simpleMessage(
                "Wprowadź 6-cyfrowy kod z\ntwojej aplikacji uwierzytelniającej"),
        "enterValidEmail": MessageLookupByLibrary.simpleMessage(
            "Podaj poprawny adres e-mail."),
        "enterYourEmailAddress":
            MessageLookupByLibrary.simpleMessage("Podaj swój adres e-mail"),
        "enterYourPassword":
            MessageLookupByLibrary.simpleMessage("Wprowadź hasło"),
        "enterYourRecoveryKey": MessageLookupByLibrary.simpleMessage(
            "Wprowadź swój klucz odzyskiwania"),
        "error": MessageLookupByLibrary.simpleMessage("Błąd"),
        "everywhere": MessageLookupByLibrary.simpleMessage("wszędzie"),
        "exif": MessageLookupByLibrary.simpleMessage("EXIF"),
        "existingUser":
            MessageLookupByLibrary.simpleMessage("Istniejący użytkownik"),
        "expiredLinkInfo": MessageLookupByLibrary.simpleMessage(
            "Ten link wygasł. Wybierz nowy czas wygaśnięcia lub wyłącz automatyczne wygasanie linku."),
        "exportLogs": MessageLookupByLibrary.simpleMessage("Eksportuj logi"),
        "exportYourData":
            MessageLookupByLibrary.simpleMessage("Eksportuj swoje dane"),
        "faceRecognition":
            MessageLookupByLibrary.simpleMessage("Rozpoznawanie twarzy"),
        "faces": MessageLookupByLibrary.simpleMessage("Twarze"),
        "failedToApplyCode": MessageLookupByLibrary.simpleMessage(
            "Nie udało się zastosować kodu"),
        "failedToCancel":
            MessageLookupByLibrary.simpleMessage("Nie udało się anulować"),
        "failedToDownloadVideo":
            MessageLookupByLibrary.simpleMessage("Nie udało się pobrać wideo"),
        "failedToFetchOriginalForEdit": MessageLookupByLibrary.simpleMessage(
            "Nie udało się pobrać oryginału do edycji"),
        "failedToFetchReferralDetails": MessageLookupByLibrary.simpleMessage(
            "Nie można pobrać szczegółów polecenia. Spróbuj ponownie później."),
        "failedToLoadAlbums": MessageLookupByLibrary.simpleMessage(
            "Nie udało się załadować albumów"),
        "failedToRenew":
            MessageLookupByLibrary.simpleMessage("Nie udało się odnowić"),
        "failedToVerifyPaymentStatus": MessageLookupByLibrary.simpleMessage(
            "Nie udało się zweryfikować statusu płatności"),
        "familyPlanOverview": MessageLookupByLibrary.simpleMessage(
            "Dodaj 5 członków rodziny do istniejącego planu bez dodatkowego płacenia.\n\nKażdy członek otrzymuje własną przestrzeń prywatną i nie widzi wzajemnie swoich plików, chyba że są one udostępnione.\n\nPlany rodzinne są dostępne dla klientów, którzy mają płatną subskrypcję Ente.\n\nSubskrybuj teraz, aby rozpocząć!"),
        "familyPlanPortalTitle":
            MessageLookupByLibrary.simpleMessage("Rodzina"),
        "familyPlans": MessageLookupByLibrary.simpleMessage("Plany rodzinne"),
        "faq": MessageLookupByLibrary.simpleMessage(
            "FAQ – Często zadawane pytania"),
        "faqs": MessageLookupByLibrary.simpleMessage(
            "FAQ – Często zadawane pytania"),
        "favorite": MessageLookupByLibrary.simpleMessage("Dodaj do ulubionych"),
        "feedback": MessageLookupByLibrary.simpleMessage("Informacja zwrotna"),
        "fileFailedToSaveToGallery": MessageLookupByLibrary.simpleMessage(
            "Nie udało się zapisać pliku do galerii"),
        "fileInfoAddDescHint":
            MessageLookupByLibrary.simpleMessage("Dodaj opis..."),
        "fileSavedToGallery":
            MessageLookupByLibrary.simpleMessage("Plik zapisany do galerii"),
        "fileTypes": MessageLookupByLibrary.simpleMessage("Rodzaje plików"),
        "fileTypesAndNames":
            MessageLookupByLibrary.simpleMessage("Typy plików i nazwy"),
        "filesBackedUpFromDevice": m24,
        "filesBackedUpInAlbum": m25,
        "filesDeleted": MessageLookupByLibrary.simpleMessage("Pliki usunięto"),
        "filesSavedToGallery":
            MessageLookupByLibrary.simpleMessage("Pliki zapisane do galerii"),
        "findPeopleByName": MessageLookupByLibrary.simpleMessage(
            "Szybko szukaj osób po imieniu"),
        "flip": MessageLookupByLibrary.simpleMessage("Obróć"),
        "forYourMemories":
            MessageLookupByLibrary.simpleMessage("dla twoich wspomnień"),
        "forgotPassword":
            MessageLookupByLibrary.simpleMessage("Nie pamiętam hasła"),
        "foundFaces": MessageLookupByLibrary.simpleMessage("Znalezione twarze"),
        "freeStorageClaimed": MessageLookupByLibrary.simpleMessage(
            "Bezpłatna pamięć, którą odebrano"),
        "freeStorageOnReferralSuccess": m26,
        "freeStorageUsable":
            MessageLookupByLibrary.simpleMessage("Darmowa pamięć użyteczna"),
        "freeTrial":
            MessageLookupByLibrary.simpleMessage("Darmowy okres próbny"),
        "freeTrialValidTill": m27,
        "freeUpAccessPostDelete": m28,
        "freeUpAmount": m29,
        "freeUpDeviceSpace": MessageLookupByLibrary.simpleMessage(
            "Zwolnij miejsce na urządzeniu"),
        "freeUpDeviceSpaceDesc": MessageLookupByLibrary.simpleMessage(
            "Oszczędzaj miejsce na urządzeniu poprzez wyczyszczenie plików, które zostały już przesłane."),
        "freeUpSpace": MessageLookupByLibrary.simpleMessage("Zwolnij miejsce"),
        "freeUpSpaceSaving": m30,
        "galleryMemoryLimitInfo": MessageLookupByLibrary.simpleMessage(
            "W galerii wyświetlane jest do 1000 pamięci"),
        "general": MessageLookupByLibrary.simpleMessage("Ogólne"),
        "generatingEncryptionKeys": MessageLookupByLibrary.simpleMessage(
            "Generowanie kluczy szyfrujących..."),
        "genericProgress": m31,
        "goToSettings":
            MessageLookupByLibrary.simpleMessage("Przejdź do Ustawień"),
        "googlePlayId":
            MessageLookupByLibrary.simpleMessage("Identyfikator Google Play"),
        "grantFullAccessPrompt": MessageLookupByLibrary.simpleMessage(
            "Zezwól na dostęp do wszystkich zdjęć w aplikacji Ustawienia"),
        "grantPermission":
            MessageLookupByLibrary.simpleMessage("Przyznaj uprawnienie"),
        "groupNearbyPhotos":
            MessageLookupByLibrary.simpleMessage("Grupuj pobliskie zdjęcia"),
        "hearUsExplanation": MessageLookupByLibrary.simpleMessage(
            "Nie śledzimy instalacji aplikacji. Pomogłyby nam, gdybyś powiedział/a nam, gdzie nas znalazłeś/aś!"),
        "hearUsWhereTitle": MessageLookupByLibrary.simpleMessage(
            "Jak usłyszałeś/aś o Ente? (opcjonalnie)"),
        "help": MessageLookupByLibrary.simpleMessage("Pomoc"),
        "hidden": MessageLookupByLibrary.simpleMessage("Ukryte"),
        "hide": MessageLookupByLibrary.simpleMessage("Ukryj"),
        "hiding": MessageLookupByLibrary.simpleMessage("Ukrywanie..."),
        "hostedAtOsmFrance":
            MessageLookupByLibrary.simpleMessage("Hostowane w OSM Francja"),
        "howItWorks": MessageLookupByLibrary.simpleMessage("Jak to działa"),
        "howToViewShareeVerificationID": MessageLookupByLibrary.simpleMessage(
            "Poproś ich o przytrzymanie swojego adresu e-mail na ekranie ustawień i sprawdzenie, czy identyfikatory na obu urządzeniach są zgodne."),
        "iOSGoToSettingsDescription": MessageLookupByLibrary.simpleMessage(
            "Uwierzytelnianie biometryczne nie jest skonfigurowane na Twoim urządzeniu. Proszę włączyć Touch ID lub Face ID na swoim telefonie."),
        "iOSLockOut": MessageLookupByLibrary.simpleMessage(
            "Uwierzytelnianie biometryczne jest wyłączone. Proszę zablokować i odblokować ekran, aby je włączyć."),
        "iOSOkButton": MessageLookupByLibrary.simpleMessage("OK"),
        "ignoreUpdate": MessageLookupByLibrary.simpleMessage("Ignoruj"),
        "ignoredFolderUploadReason": MessageLookupByLibrary.simpleMessage(
            "Niektóre pliki w tym albumie są ignorowane podczas przesyłania, ponieważ zostały wcześniej usunięte z Ente."),
        "importing": MessageLookupByLibrary.simpleMessage("Importowanie...."),
        "incorrectCode":
            MessageLookupByLibrary.simpleMessage("Nieprawidłowy kod"),
        "incorrectPasswordTitle":
            MessageLookupByLibrary.simpleMessage("Nieprawidłowe hasło"),
        "incorrectRecoveryKey": MessageLookupByLibrary.simpleMessage(
            "Nieprawidłowy klucz odzyskiwania"),
        "incorrectRecoveryKeyBody":
            MessageLookupByLibrary.simpleMessage("Kod jest nieprawidłowy"),
        "incorrectRecoveryKeyTitle": MessageLookupByLibrary.simpleMessage(
            "Nieprawidłowy klucz odzyskiwania"),
        "indexedItems":
            MessageLookupByLibrary.simpleMessage("Indeksowane elementy"),
        "indexingIsPaused": MessageLookupByLibrary.simpleMessage(
            "Wstrzymano indeksowanie. Zostanie ono automatycznie wznowione, gdy urządzenie będzie gotowe."),
        "insecureDevice":
            MessageLookupByLibrary.simpleMessage("Niezabezpieczone urządzenie"),
        "installManually":
            MessageLookupByLibrary.simpleMessage("Zainstaluj manualnie"),
        "invalidEmailAddress":
            MessageLookupByLibrary.simpleMessage("Nieprawidłowy adres e-mail"),
        "invalidEndpoint": MessageLookupByLibrary.simpleMessage(
            "Punkt końcowy jest nieprawidłowy"),
        "invalidEndpointMessage": MessageLookupByLibrary.simpleMessage(
            "Niestety, wprowadzony punkt końcowy jest nieprawidłowy. Wprowadź prawidłowy punkt końcowy i spróbuj ponownie."),
        "invalidKey":
            MessageLookupByLibrary.simpleMessage("Klucz jest nieprawidłowy"),
        "invalidRecoveryKey": MessageLookupByLibrary.simpleMessage(
            "Wprowadzony klucz odzyskiwania jest nieprawidłowy. Upewnij się, że zawiera on 24 słowa i sprawdź pisownię każdego z nich.\n\nJeśli wprowadziłeś starszy kod odzyskiwania, upewnij się, że ma on 64 znaki i sprawdź każdy z nich."),
        "invite": MessageLookupByLibrary.simpleMessage("Zaproś"),
        "inviteToEnte": MessageLookupByLibrary.simpleMessage("Zaproś do Ente"),
        "inviteYourFriends":
            MessageLookupByLibrary.simpleMessage("Zaproś znajomych"),
        "inviteYourFriendsToEnte":
            MessageLookupByLibrary.simpleMessage("Zaproś znajomych do Ente"),
        "itLooksLikeSomethingWentWrongPleaseRetryAfterSome":
            MessageLookupByLibrary.simpleMessage(
                "Wygląda na to, że coś poszło nie tak. Spróbuj ponownie po pewnym czasie. Jeśli błąd będzie się powtarzał, skontaktuj się z naszym zespołem pomocy technicznej."),
        "itemCount": m32,
        "itemsShowTheNumberOfDaysRemainingBeforePermanentDeletion":
            MessageLookupByLibrary.simpleMessage(
                "Elementy pokazują liczbę dni pozostałych przed trwałym usunięciem"),
        "itemsWillBeRemovedFromAlbum": MessageLookupByLibrary.simpleMessage(
            "Wybrane elementy zostaną usunięte z tego albumu"),
        "joinDiscord":
            MessageLookupByLibrary.simpleMessage("Dołącz do serwera Discord"),
        "keepPhotos": MessageLookupByLibrary.simpleMessage("Zachowaj zdjęcia"),
        "kiloMeterUnit": MessageLookupByLibrary.simpleMessage("km"),
        "kindlyHelpUsWithThisInformation":
            MessageLookupByLibrary.simpleMessage("Pomóż nam z tą informacją"),
        "language": MessageLookupByLibrary.simpleMessage("Język"),
        "lastUpdated":
            MessageLookupByLibrary.simpleMessage("Ostatnio zaktualizowano"),
        "leave": MessageLookupByLibrary.simpleMessage("Wyjdź"),
        "leaveAlbum": MessageLookupByLibrary.simpleMessage("Opuść album"),
        "leaveFamily": MessageLookupByLibrary.simpleMessage("Opuść rodzinę"),
        "leaveSharedAlbum":
            MessageLookupByLibrary.simpleMessage("Opuścić udostępniony album?"),
        "left": MessageLookupByLibrary.simpleMessage("W lewo"),
        "light": MessageLookupByLibrary.simpleMessage("Jasny"),
        "lightTheme": MessageLookupByLibrary.simpleMessage("Jasny"),
        "linkCopiedToClipboard":
            MessageLookupByLibrary.simpleMessage("Link skopiowany do schowka"),
        "linkDeviceLimit":
            MessageLookupByLibrary.simpleMessage("Limit urządzeń"),
        "linkEnabled": MessageLookupByLibrary.simpleMessage("Aktywny"),
        "linkExpired": MessageLookupByLibrary.simpleMessage("Wygasł"),
        "linkExpiresOn": m33,
        "linkExpiry": MessageLookupByLibrary.simpleMessage("Wygaśnięcie linku"),
        "linkHasExpired": MessageLookupByLibrary.simpleMessage("Link wygasł"),
        "linkNeverExpires": MessageLookupByLibrary.simpleMessage("Nigdy"),
        "livePhotos": MessageLookupByLibrary.simpleMessage("Zdjęcia Live"),
        "loadMessage1": MessageLookupByLibrary.simpleMessage(
            "Możesz udostępnić swoją subskrypcję swojej rodzinie"),
        "loadMessage2": MessageLookupByLibrary.simpleMessage(
            "Do tej pory zachowaliśmy ponad 30 milionów wspomnień"),
        "loadMessage3": MessageLookupByLibrary.simpleMessage(
            "Przechowujemy 3 kopie Twoich danych, jedną w podziemnym schronie"),
        "loadMessage4": MessageLookupByLibrary.simpleMessage(
            "Wszystkie nasze aplikacje mają otwarte źródło"),
        "loadMessage5": MessageLookupByLibrary.simpleMessage(
            "Nasz kod źródłowy i kryptografia zostały poddane zewnętrznemu audytowi"),
        "loadMessage6": MessageLookupByLibrary.simpleMessage(
            "Możesz udostępniać linki do swoich albumów swoim bliskim"),
        "loadMessage7": MessageLookupByLibrary.simpleMessage(
            "Nasze aplikacje mobilne działają w tle, aby zaszyfrować i wykonać kopię zapasową wszystkich nowych zdjęć, które klikniesz"),
        "loadMessage8": MessageLookupByLibrary.simpleMessage(
            "web.ente.io ma zgrabny program do przesyłania"),
        "loadMessage9": MessageLookupByLibrary.simpleMessage(
            "Używamy Xchacha20Poly1305 do bezpiecznego szyfrowania Twoich danych"),
        "loadingExifData":
            MessageLookupByLibrary.simpleMessage("Wczytywanie danych EXIF..."),
        "loadingGallery":
            MessageLookupByLibrary.simpleMessage("Ładowanie galerii..."),
        "loadingMessage":
            MessageLookupByLibrary.simpleMessage("Wczytywanie Twoich zdjęć..."),
        "loadingModel":
            MessageLookupByLibrary.simpleMessage("Pobieranie modeli..."),
        "localGallery": MessageLookupByLibrary.simpleMessage("Galeria lokalna"),
        "location": MessageLookupByLibrary.simpleMessage("Lokalizacja"),
        "locationName":
            MessageLookupByLibrary.simpleMessage("Nazwa lokalizacji"),
        "locationTagFeatureDescription": MessageLookupByLibrary.simpleMessage(
            "Znacznik lokalizacji grupuje wszystkie zdjęcia, które zostały zrobione w promieniu zdjęcia"),
        "locations": MessageLookupByLibrary.simpleMessage("Lokalizacje"),
        "lockButtonLabel": MessageLookupByLibrary.simpleMessage("Zablokuj"),
        "lockScreenEnablePreSteps": MessageLookupByLibrary.simpleMessage(
            "Aby włączyć ekran blokady, ustaw hasło urządzenia lub blokadę ekranu w ustawieniach systemu."),
        "lockscreen": MessageLookupByLibrary.simpleMessage("Ekran blokady"),
        "logInLabel": MessageLookupByLibrary.simpleMessage("Zaloguj się"),
        "loggingOut": MessageLookupByLibrary.simpleMessage("Wylogowywanie..."),
        "loginSessionExpired":
            MessageLookupByLibrary.simpleMessage("Sesja wygasła"),
        "loginSessionExpiredDetails": MessageLookupByLibrary.simpleMessage(
            "Twoja sesja wygasła. Zaloguj się ponownie."),
        "loginTerms": MessageLookupByLibrary.simpleMessage(
            "Klikając, zaloguj się, zgadzam się na <u-terms>regulamin</u-terms> i <u-policy>politykę prywatności</u-policy>"),
        "logout": MessageLookupByLibrary.simpleMessage("Wyloguj"),
        "logsDialogBody": MessageLookupByLibrary.simpleMessage(
            "Spowoduje to wysyłanie logów, aby pomóc nam w debugowaniu twojego problemu. Pamiętaj, że nazwy plików zostaną dołączone, aby pomóc w śledzeniu problemów z określonymi plikami."),
        "longPressAnEmailToVerifyEndToEndEncryption":
            MessageLookupByLibrary.simpleMessage(
<<<<<<< HEAD
                "Long press an email to verify end to end encryption."),
        "mlFunctions": MessageLookupByLibrary.simpleMessage("ML functions"),
=======
                "Naciśnij i przytrzymaj e-mail, aby zweryfikować szyfrowanie end-to-end."),
        "longpressOnAnItemToViewInFullscreen":
            MessageLookupByLibrary.simpleMessage(
                "Długo naciśnij element, aby wyświetlić go na pełnym ekranie"),
        "lostDevice":
            MessageLookupByLibrary.simpleMessage("Utracono urządzenie?"),
        "machineLearning":
            MessageLookupByLibrary.simpleMessage("Uczenie maszynowe"),
        "magicSearch":
            MessageLookupByLibrary.simpleMessage("Magiczne wyszukiwanie"),
        "manage": MessageLookupByLibrary.simpleMessage("Zarządzaj"),
        "manageDeviceStorage": MessageLookupByLibrary.simpleMessage(
            "Zarządzaj pamięcią urządzenia"),
        "manageFamily":
            MessageLookupByLibrary.simpleMessage("Zarządzaj Rodziną"),
        "manageLink": MessageLookupByLibrary.simpleMessage("Zarządzaj linkiem"),
        "manageParticipants": MessageLookupByLibrary.simpleMessage("Zarządzaj"),
        "manageSubscription":
            MessageLookupByLibrary.simpleMessage("Zarządzaj subskrypcją"),
        "manualPairDesc": MessageLookupByLibrary.simpleMessage(
            "Parowanie PIN-em działa z każdym ekranem, na którym chcesz wyświetlić swój album."),
        "map": MessageLookupByLibrary.simpleMessage("Mapa"),
        "maps": MessageLookupByLibrary.simpleMessage("Mapy"),
        "mastodon": MessageLookupByLibrary.simpleMessage("Mastodon"),
        "matrix": MessageLookupByLibrary.simpleMessage("Matrix"),
        "memoryCount": m34,
        "merchandise": MessageLookupByLibrary.simpleMessage("Sklep"),
        "mlIndexingDescription": MessageLookupByLibrary.simpleMessage(
            "Pamiętaj, że uczenie maszynowe spowoduje większe zużycie przepustowości i baterii, dopóki wszystkie elementy zostaną zindeksowane."),
        "mobileWebDesktop": MessageLookupByLibrary.simpleMessage(
            "Aplikacja Mobilna, Strona Internetowa, Komputer"),
>>>>>>> 745b0dec
        "moderateStrength": MessageLookupByLibrary.simpleMessage("Umiarkowana"),
        "modifyYourQueryOrTrySearchingFor":
            MessageLookupByLibrary.simpleMessage(
                "Zmodyfikuj zapytanie lub spróbuj wyszukać"),
        "moments": MessageLookupByLibrary.simpleMessage("Momenty"),
        "monthly": MessageLookupByLibrary.simpleMessage("Miesięcznie"),
        "moveItem": m35,
        "moveToAlbum":
            MessageLookupByLibrary.simpleMessage("Przenieś do albumu"),
        "moveToHiddenAlbum":
            MessageLookupByLibrary.simpleMessage("Przenieś do ukrytego albumu"),
        "movedSuccessfullyTo": m36,
        "movedToTrash":
            MessageLookupByLibrary.simpleMessage("Przeniesiono do kosza"),
        "movingFilesToAlbum": MessageLookupByLibrary.simpleMessage(
            "Przenoszenie plików do albumów..."),
        "name": MessageLookupByLibrary.simpleMessage("Nazwa"),
        "networkConnectionRefusedErr": MessageLookupByLibrary.simpleMessage(
            "Nie można połączyć się z Ente, spróbuj ponownie po pewnym czasie. Jeśli błąd będzie się powtarzał, skontaktuj się z pomocą techniczną."),
        "networkHostLookUpErr": MessageLookupByLibrary.simpleMessage(
            "Nie można połączyć się z Ente, sprawdź ustawienia sieci i skontaktuj się z pomocą techniczną, jeśli błąd będzie się powtarzał."),
        "never": MessageLookupByLibrary.simpleMessage("Nigdy"),
        "newAlbum": MessageLookupByLibrary.simpleMessage("Nowy album"),
        "newToEnte": MessageLookupByLibrary.simpleMessage("Nowy do Ente"),
        "newest": MessageLookupByLibrary.simpleMessage("Najnowsze"),
        "next": MessageLookupByLibrary.simpleMessage("Dalej"),
        "no": MessageLookupByLibrary.simpleMessage("Nie"),
        "noAlbumsSharedByYouYet": MessageLookupByLibrary.simpleMessage(
            "Brak jeszcze albumów udostępnianych przez Ciebie"),
        "noDeviceFound":
            MessageLookupByLibrary.simpleMessage("Nie wykryto urządzenia"),
        "noDeviceLimit": MessageLookupByLibrary.simpleMessage("Brak"),
        "noDeviceThatCanBeDeleted": MessageLookupByLibrary.simpleMessage(
            "Nie masz żadnych plików na tym urządzeniu, które można usunąć"),
        "noDuplicates":
            MessageLookupByLibrary.simpleMessage("✨ Brak duplikatów"),
        "noExifData": MessageLookupByLibrary.simpleMessage("Brak danych EXIF"),
        "noHiddenPhotosOrVideos": MessageLookupByLibrary.simpleMessage(
            "Brak ukrytych zdjęć lub wideo"),
        "noImagesWithLocation":
            MessageLookupByLibrary.simpleMessage("Brak zdjęć z lokalizacją"),
        "noInternetConnection": MessageLookupByLibrary.simpleMessage(
            "Brak połączenia z Internetem"),
        "noPhotosAreBeingBackedUpRightNow":
            MessageLookupByLibrary.simpleMessage(
                "W tej chwili nie wykonuje się kopii zapasowej zdjęć"),
        "noPhotosFoundHere":
            MessageLookupByLibrary.simpleMessage("Nie znaleziono tutaj zdjęć"),
        "noRecoveryKey":
            MessageLookupByLibrary.simpleMessage("Brak klucza odzyskiwania?"),
        "noRecoveryKeyNoDecryption": MessageLookupByLibrary.simpleMessage(
            "Ze względu na charakter naszego protokołu szyfrowania end-to-end, dane nie mogą być odszyfrowane bez hasła lub klucza odzyskiwania"),
        "noResults": MessageLookupByLibrary.simpleMessage("Brak wyników"),
        "noResultsFound":
            MessageLookupByLibrary.simpleMessage("Nie znaleziono wyników"),
        "noSystemLockFound": MessageLookupByLibrary.simpleMessage(
            "Nie znaleziono blokady systemowej"),
        "notPersonLabel": m37,
        "nothingSharedWithYouYet": MessageLookupByLibrary.simpleMessage(
            "Nic Ci jeszcze nie udostępniono"),
        "nothingToSeeHere": MessageLookupByLibrary.simpleMessage(
            "Nie ma tutaj nic do zobaczenia! 👀"),
        "notifications": MessageLookupByLibrary.simpleMessage("Powiadomienia"),
        "ok": MessageLookupByLibrary.simpleMessage("Ok"),
        "onDevice": MessageLookupByLibrary.simpleMessage("Na urządzeniu"),
        "onEnte": MessageLookupByLibrary.simpleMessage(
            "Na <branding>ente</branding>"),
        "oops": MessageLookupByLibrary.simpleMessage("Ups"),
        "oopsCouldNotSaveEdits": MessageLookupByLibrary.simpleMessage(
            "Ups, nie udało się zapisać zmian"),
        "oopsSomethingWentWrong":
            MessageLookupByLibrary.simpleMessage("Ups, coś poszło nie tak"),
        "openSettings":
            MessageLookupByLibrary.simpleMessage("Otwórz Ustawienia"),
        "openTheItem": MessageLookupByLibrary.simpleMessage("• Otwórz element"),
        "openstreetmapContributors":
            MessageLookupByLibrary.simpleMessage("Współautorzy OpenStreetMap"),
        "optionalAsShortAsYouLike": MessageLookupByLibrary.simpleMessage(
            "Opcjonalnie, tak krótko, jak chcesz..."),
        "orPickAnExistingOne":
            MessageLookupByLibrary.simpleMessage("Lub wybierz istniejący"),
        "pair": MessageLookupByLibrary.simpleMessage("Sparuj"),
        "pairWithPin":
            MessageLookupByLibrary.simpleMessage("Sparuj z kodem PIN"),
        "pairingComplete":
            MessageLookupByLibrary.simpleMessage("Parowanie zakończone"),
        "passKeyPendingVerification": MessageLookupByLibrary.simpleMessage(
            "Weryfikacja jest nadal w toku"),
        "passkey": MessageLookupByLibrary.simpleMessage("Klucz dostępu"),
        "passkeyAuthTitle":
            MessageLookupByLibrary.simpleMessage("Weryfikacja kluczem dostępu"),
        "password": MessageLookupByLibrary.simpleMessage("Hasło"),
        "passwordChangedSuccessfully": MessageLookupByLibrary.simpleMessage(
            "Hasło zostało pomyślnie zmienione"),
<<<<<<< HEAD
        "passwordLock": MessageLookupByLibrary.simpleMessage("Password lock"),
=======
        "passwordLock": MessageLookupByLibrary.simpleMessage("Blokada hasłem"),
>>>>>>> 745b0dec
        "passwordStrength": m38,
        "passwordWarning": MessageLookupByLibrary.simpleMessage(
            "Nie przechowujemy tego hasła, więc jeśli go zapomnisz, <underline>nie będziemy w stanie odszyfrować Twoich danych</underline>"),
        "paymentDetails":
            MessageLookupByLibrary.simpleMessage("Szczegóły płatności"),
        "paymentFailed":
            MessageLookupByLibrary.simpleMessage("Płatność się nie powiodła"),
        "paymentFailedMessage": MessageLookupByLibrary.simpleMessage(
            "Niestety Twoja płatność nie powiodła się. Skontaktuj się z pomocą techniczną, a my Ci pomożemy!"),
        "paymentFailedTalkToProvider": m39,
        "pendingItems":
            MessageLookupByLibrary.simpleMessage("Oczekujące elementy"),
        "pendingSync":
            MessageLookupByLibrary.simpleMessage("Oczekująca synchronizacja"),
        "people": MessageLookupByLibrary.simpleMessage("Ludzie"),
        "peopleUsingYourCode": MessageLookupByLibrary.simpleMessage(
            "Osoby używające twojego kodu"),
        "permDeleteWarning": MessageLookupByLibrary.simpleMessage(
            "Wszystkie elementy w koszu zostaną trwale usunięte\n\nTej czynności nie można cofnąć"),
        "permanentlyDelete":
            MessageLookupByLibrary.simpleMessage("Usuń trwale"),
        "permanentlyDeleteFromDevice":
            MessageLookupByLibrary.simpleMessage("Trwale usunąć z urządzenia?"),
        "photoDescriptions":
            MessageLookupByLibrary.simpleMessage("Opisy zdjęć"),
        "photoGridSize":
            MessageLookupByLibrary.simpleMessage("Rozmiar siatki zdjęć"),
        "photoSmallCase": MessageLookupByLibrary.simpleMessage("zdjęcie"),
        "photos": MessageLookupByLibrary.simpleMessage("Zdjęcia"),
        "photosAddedByYouWillBeRemovedFromTheAlbum":
            MessageLookupByLibrary.simpleMessage(
                "Zdjęcia dodane przez Ciebie zostaną usunięte z albumu"),
        "pickCenterPoint":
            MessageLookupByLibrary.simpleMessage("Wybierz punkt środkowy"),
        "pinAlbum": MessageLookupByLibrary.simpleMessage("Przypnij album"),
        "pinLock": MessageLookupByLibrary.simpleMessage("Blokada PIN"),
        "playOnTv":
            MessageLookupByLibrary.simpleMessage("Odtwarzaj album w telewizji"),
        "playStoreFreeTrialValidTill": m40,
        "playstoreSubscription":
            MessageLookupByLibrary.simpleMessage("Subskrypcja PlayStore"),
        "pleaseCheckYourInternetConnectionAndTryAgain":
            MessageLookupByLibrary.simpleMessage(
                "Prosimy sprawdzić połączenie internetowe i spróbować ponownie."),
        "pleaseContactSupportAndWeWillBeHappyToHelp":
            MessageLookupByLibrary.simpleMessage(
                "Skontaktuj się z support@ente.io i z przyjemnością pomożemy!"),
        "pleaseContactSupportIfTheProblemPersists":
            MessageLookupByLibrary.simpleMessage(
                "Skontaktuj się z pomocą techniczną, jeśli problem będzie się powtarzał"),
        "pleaseEmailUsAt": m41,
        "pleaseGrantPermissions":
            MessageLookupByLibrary.simpleMessage("Proszę przyznać uprawnienia"),
        "pleaseLoginAgain":
            MessageLookupByLibrary.simpleMessage("Zaloguj się ponownie"),
        "pleaseSendTheLogsTo": m42,
        "pleaseTryAgain":
            MessageLookupByLibrary.simpleMessage("Spróbuj ponownie"),
        "pleaseVerifyTheCodeYouHaveEntered":
            MessageLookupByLibrary.simpleMessage(
                "Prosimy zweryfikować wprowadzony kod"),
        "pleaseWait": MessageLookupByLibrary.simpleMessage("Proszę czekać..."),
        "pleaseWaitDeletingAlbum": MessageLookupByLibrary.simpleMessage(
            "Prosimy czekać, usuwanie albumu"),
        "pleaseWaitForSometimeBeforeRetrying":
            MessageLookupByLibrary.simpleMessage(
                "Proszę poczekać chwilę przed ponowną próbą"),
        "preparingLogs":
            MessageLookupByLibrary.simpleMessage("Przygotowywanie logów..."),
        "preserveMore": MessageLookupByLibrary.simpleMessage("Zachowaj więcej"),
        "pressAndHoldToPlayVideo": MessageLookupByLibrary.simpleMessage(
            "Naciśnij i przytrzymaj, aby odtworzyć wideo"),
        "pressAndHoldToPlayVideoDetailed": MessageLookupByLibrary.simpleMessage(
            "Naciśnij i przytrzymaj obraz, aby odtworzyć wideo"),
        "privacy": MessageLookupByLibrary.simpleMessage("Prywatność"),
        "privacyPolicyTitle":
            MessageLookupByLibrary.simpleMessage("Polityka prywatności"),
        "privateBackups":
            MessageLookupByLibrary.simpleMessage("Prywatne kopie zapasowe"),
        "privateSharing":
            MessageLookupByLibrary.simpleMessage("Udostępnianie prywatne"),
        "publicLinkCreated":
            MessageLookupByLibrary.simpleMessage("Utworzono publiczny link"),
        "publicLinkEnabled":
            MessageLookupByLibrary.simpleMessage("Publiczny link włączony"),
        "quickLinks": MessageLookupByLibrary.simpleMessage("Szybkie linki"),
        "radius": MessageLookupByLibrary.simpleMessage("Promień"),
        "raiseTicket": MessageLookupByLibrary.simpleMessage("Zgłoś"),
        "rateTheApp": MessageLookupByLibrary.simpleMessage("Oceń aplikację"),
        "rateUs": MessageLookupByLibrary.simpleMessage("Oceń nas"),
        "rateUsOnStore": m43,
        "recover": MessageLookupByLibrary.simpleMessage("Odzyskaj"),
        "recoverAccount":
            MessageLookupByLibrary.simpleMessage("Odzyskaj konto"),
        "recoverButton": MessageLookupByLibrary.simpleMessage("Odzyskaj"),
        "recoveryKey":
            MessageLookupByLibrary.simpleMessage("Klucz odzyskiwania"),
        "recoveryKeyCopiedToClipboard": MessageLookupByLibrary.simpleMessage(
            "Klucz odzyskiwania został skopiowany do schowka"),
        "recoveryKeyOnForgotPassword": MessageLookupByLibrary.simpleMessage(
            "Jeśli zapomnisz hasła, jedynym sposobem odzyskania danych jest ten klucz."),
        "recoveryKeySaveDescription": MessageLookupByLibrary.simpleMessage(
            "Nie przechowujemy tego klucza, proszę, zapisz ten 24-słowny klucz w bezpiecznym miejscu."),
        "recoveryKeySuccessBody": MessageLookupByLibrary.simpleMessage(
            "Znakomicie! Klucz odzyskiwania jest prawidłowy. Dziękujemy za weryfikację.\n\nPamiętaj, aby bezpiecznie przechowywać kopię zapasową klucza odzyskiwania."),
        "recoveryKeyVerified": MessageLookupByLibrary.simpleMessage(
            "Klucz odzyskiwania zweryfikowany"),
        "recoveryKeyVerifyReason": MessageLookupByLibrary.simpleMessage(
            "Twój klucz odzyskiwania to jedyny sposób na odzyskanie zdjęć, jeśli zapomnisz hasła. Klucz odzyskiwania można znaleźć w menu Ustawienia > Bezpieczeństwo.\n\nProszę wprowadzić klucz odzyskiwania tutaj, aby sprawdzić, czy został on poprawnie zapisany."),
        "recoverySuccessful":
            MessageLookupByLibrary.simpleMessage("Odzyskano pomyślnie!"),
        "recreatePasswordBody": MessageLookupByLibrary.simpleMessage(
            "Obecne urządzenie nie jest wystarczająco wydajne, aby zweryfikować hasło, ale możemy je wygenerować w sposób działający na wszystkich urządzeniach.\n\nZaloguj się przy użyciu klucza odzyskiwania i wygeneruj nowe hasło (jeśli chcesz, możesz ponownie użyć tego samego)."),
        "recreatePasswordTitle":
            MessageLookupByLibrary.simpleMessage("Ponownie utwórz hasło"),
        "reddit": MessageLookupByLibrary.simpleMessage("Reddit"),
        "reenterPassword":
            MessageLookupByLibrary.simpleMessage("Wprowadź ponownie hasło"),
        "reenterPin":
            MessageLookupByLibrary.simpleMessage("Wprowadź ponownie kod PIN"),
        "referFriendsAnd2xYourPlan": MessageLookupByLibrary.simpleMessage(
            "Poleć znajomym i podwój swój plan"),
        "referralStep1": MessageLookupByLibrary.simpleMessage(
            "1. Przekaż ten kod swoim znajomym"),
        "referralStep2":
            MessageLookupByLibrary.simpleMessage("2. Wykupują płatny plan"),
        "referralStep3": m44,
        "referrals": MessageLookupByLibrary.simpleMessage("Polecenia"),
        "referralsAreCurrentlyPaused": MessageLookupByLibrary.simpleMessage(
            "Wysyłanie poleceń jest obecnie wstrzymane"),
        "remindToEmptyDeviceTrash": MessageLookupByLibrary.simpleMessage(
            "Również puste \"Ostatnio usunięte\" z \"Ustawienia\" -> \"Pamięć\", aby odebrać wolną przestrzeń"),
        "remindToEmptyEnteTrash": MessageLookupByLibrary.simpleMessage(
            "Opróżnij również swój \"Kosz\", aby zwolnić miejsce"),
        "remoteImages": MessageLookupByLibrary.simpleMessage("Zdjęcia zdalne"),
        "remoteThumbnails":
            MessageLookupByLibrary.simpleMessage("Zdalne miniatury"),
        "remoteVideos": MessageLookupByLibrary.simpleMessage("Zdalne wideo"),
        "remove": MessageLookupByLibrary.simpleMessage("Usuń"),
        "removeDuplicates":
            MessageLookupByLibrary.simpleMessage("Usuń duplikaty"),
        "removeDuplicatesDesc": MessageLookupByLibrary.simpleMessage(
            "Przejrzyj i usuń pliki, które są dokładnymi duplikatami."),
        "removeFromAlbum":
            MessageLookupByLibrary.simpleMessage("Usuń z albumu"),
        "removeFromAlbumTitle":
            MessageLookupByLibrary.simpleMessage("Usunąć z albumu?"),
        "removeFromFavorite":
            MessageLookupByLibrary.simpleMessage("Usuń z ulubionych"),
        "removeLink": MessageLookupByLibrary.simpleMessage("Usuń link"),
        "removeParticipant":
            MessageLookupByLibrary.simpleMessage("Usuń użytkownika"),
        "removeParticipantBody": m45,
        "removePersonLabel":
            MessageLookupByLibrary.simpleMessage("Usuń etykietę osoby"),
        "removePublicLink":
            MessageLookupByLibrary.simpleMessage("Usuń link publiczny"),
        "removeShareItemsWarning": MessageLookupByLibrary.simpleMessage(
            "Niektóre z usuwanych elementów zostały dodane przez inne osoby i utracisz do nich dostęp"),
        "removeWithQuestionMark":
            MessageLookupByLibrary.simpleMessage("Usunąć?"),
        "removingFromFavorites":
            MessageLookupByLibrary.simpleMessage("Usuwanie z ulubionych..."),
        "rename": MessageLookupByLibrary.simpleMessage("Zmień nazwę"),
        "renameAlbum":
            MessageLookupByLibrary.simpleMessage("Zmień nazwę albumu"),
        "renameFile": MessageLookupByLibrary.simpleMessage("Zmień nazwę pliku"),
        "renewSubscription":
            MessageLookupByLibrary.simpleMessage("Odnów subskrypcję"),
        "renewsOn": m46,
        "reportABug": MessageLookupByLibrary.simpleMessage("Zgłoś błąd"),
        "reportBug": MessageLookupByLibrary.simpleMessage("Zgłoś błąd"),
        "resendEmail":
            MessageLookupByLibrary.simpleMessage("Wyślij e-mail ponownie"),
        "resetIgnoredFiles":
            MessageLookupByLibrary.simpleMessage("Zresetuj zignorowane pliki"),
        "resetPasswordTitle":
            MessageLookupByLibrary.simpleMessage("Zresetuj hasło"),
        "resetToDefault":
            MessageLookupByLibrary.simpleMessage("Przywróć domyślne"),
        "restore": MessageLookupByLibrary.simpleMessage("Przywróć"),
        "restoreToAlbum":
            MessageLookupByLibrary.simpleMessage("Przywróć do albumu"),
        "restoringFiles":
            MessageLookupByLibrary.simpleMessage("Przywracanie plików..."),
        "retry": MessageLookupByLibrary.simpleMessage("Spróbuj ponownie"),
        "reviewDeduplicateItems": MessageLookupByLibrary.simpleMessage(
            "Przejrzyj i usuń elementy, które uważasz, że są duplikatami."),
        "reviewSuggestions":
            MessageLookupByLibrary.simpleMessage("Przeglądaj sugestie"),
        "right": MessageLookupByLibrary.simpleMessage("W prawo"),
        "rotate": MessageLookupByLibrary.simpleMessage("Obróć"),
        "rotateLeft": MessageLookupByLibrary.simpleMessage("Obróć w lewo"),
        "rotateRight": MessageLookupByLibrary.simpleMessage("Obróć w prawo"),
        "safelyStored":
            MessageLookupByLibrary.simpleMessage("Bezpiecznie przechowywane"),
        "save": MessageLookupByLibrary.simpleMessage("Zapisz"),
        "saveCollage": MessageLookupByLibrary.simpleMessage("Zapisz kolaż"),
        "saveCopy": MessageLookupByLibrary.simpleMessage("Zapisz kopię"),
        "saveKey": MessageLookupByLibrary.simpleMessage("Zapisz klucz"),
        "saveYourRecoveryKeyIfYouHaventAlready":
            MessageLookupByLibrary.simpleMessage(
                "Zapisz swój klucz odzyskiwania, jeśli jeszcze tego nie zrobiłeś"),
        "saving": MessageLookupByLibrary.simpleMessage("Zapisywanie..."),
        "savingEdits":
            MessageLookupByLibrary.simpleMessage("Zapisywanie zmian..."),
        "scanCode": MessageLookupByLibrary.simpleMessage("Zeskanuj kod"),
        "scanThisBarcodeWithnyourAuthenticatorApp":
            MessageLookupByLibrary.simpleMessage(
                "Zeskanuj ten kod kreskowy używając\nswojej aplikacji uwierzytelniającej"),
        "search": MessageLookupByLibrary.simpleMessage("Szukaj"),
        "searchAlbumsEmptySection":
            MessageLookupByLibrary.simpleMessage("Albumy"),
        "searchByAlbumNameHint":
            MessageLookupByLibrary.simpleMessage("Nazwa albumu"),
        "searchByExamples": MessageLookupByLibrary.simpleMessage(
            "• Nazwy albumów (np. \"Aparat\")\n• Rodzaje plików (np. \"Wideo\", \".gif\")\n• Lata i miesiące (np. \"2022\", \"Styczeń\")\n• Święta (np. \"Boże Narodzenie\")\n• Opisy zdjęć (np. \"#fun\")"),
        "searchCaptionEmptySection": MessageLookupByLibrary.simpleMessage(
            "Dodaj opisy takie jak \"#trip\" w informacji o zdjęciu, aby szybko znaleźć je tutaj"),
        "searchDatesEmptySection": MessageLookupByLibrary.simpleMessage(
            "Szukaj według daty, miesiąca lub roku"),
        "searchFaceEmptySection": MessageLookupByLibrary.simpleMessage(
            "Po zakończeniu indeksowania ludzie będą tu wyświetlani"),
        "searchFileTypesAndNamesEmptySection":
            MessageLookupByLibrary.simpleMessage("Typy plików i nazwy"),
        "searchHint1": MessageLookupByLibrary.simpleMessage(
            "Szybkie wyszukiwanie na urządzeniu"),
        "searchHint2":
            MessageLookupByLibrary.simpleMessage("Daty zdjęć, opisy"),
        "searchHint3":
            MessageLookupByLibrary.simpleMessage("Albumy, nazwy plików i typy"),
        "searchHint4": MessageLookupByLibrary.simpleMessage("Lokalizacja"),
        "searchHint5": MessageLookupByLibrary.simpleMessage(
            "Wkrótce: Twarze i magiczne wyszukiwanie ✨"),
        "searchLocationEmptySection": MessageLookupByLibrary.simpleMessage(
            "Grupuj zdjęcia zrobione w promieniu zdjęcia"),
        "searchPeopleEmptySection": MessageLookupByLibrary.simpleMessage(
            "Zaproś ludzi, a zobaczysz tutaj wszystkie udostępnione przez nich zdjęcia"),
        "searchResultCount": m47,
        "security": MessageLookupByLibrary.simpleMessage("Bezpieczeństwo"),
        "selectALocation":
            MessageLookupByLibrary.simpleMessage("Wybierz lokalizację"),
        "selectALocationFirst": MessageLookupByLibrary.simpleMessage(
            "Najpierw wybierz lokalizację"),
        "selectAlbum": MessageLookupByLibrary.simpleMessage("Wybierz album"),
        "selectAll": MessageLookupByLibrary.simpleMessage("Zaznacz wszystko"),
        "selectFoldersForBackup": MessageLookupByLibrary.simpleMessage(
            "Wybierz foldery do stworzenia kopii zapasowej"),
        "selectItemsToAdd":
            MessageLookupByLibrary.simpleMessage("Wybierz elementy do dodania"),
        "selectLanguage": MessageLookupByLibrary.simpleMessage("Wybierz język"),
        "selectMorePhotos":
            MessageLookupByLibrary.simpleMessage("Wybierz więcej zdjęć"),
        "selectReason": MessageLookupByLibrary.simpleMessage("Wybierz powód"),
        "selectYourPlan":
            MessageLookupByLibrary.simpleMessage("Wybierz swój plan"),
        "selectedFilesAreNotOnEnte":
            MessageLookupByLibrary.simpleMessage("Wybrane pliki nie są w Ente"),
        "selectedFoldersWillBeEncryptedAndBackedUp":
            MessageLookupByLibrary.simpleMessage(
                "Wybrane foldery zostaną zaszyforwane i zostanie utworzona ich kopia zapasowa"),
        "selectedItemsWillBeDeletedFromAllAlbumsAndMoved":
            MessageLookupByLibrary.simpleMessage(
                "Wybrane elementy zostaną usunięte ze wszystkich albumów i przeniesione do kosza."),
        "selectedPhotos": m48,
        "selectedPhotosWithYours": m49,
        "send": MessageLookupByLibrary.simpleMessage("Wyślij"),
        "sendEmail": MessageLookupByLibrary.simpleMessage("Wyślij e-mail"),
        "sendInvite":
            MessageLookupByLibrary.simpleMessage("Wyślij zaproszenie"),
        "sendLink": MessageLookupByLibrary.simpleMessage("Wyślij link"),
        "serverEndpoint":
            MessageLookupByLibrary.simpleMessage("Punkt końcowy serwera"),
        "sessionExpired": MessageLookupByLibrary.simpleMessage("Sesja wygasła"),
        "setAPassword": MessageLookupByLibrary.simpleMessage("Ustaw hasło"),
        "setAs": MessageLookupByLibrary.simpleMessage("Ustaw jako"),
        "setCover": MessageLookupByLibrary.simpleMessage("Ustaw okładkę"),
        "setLabel": MessageLookupByLibrary.simpleMessage("Ustaw"),
        "setNewPassword":
            MessageLookupByLibrary.simpleMessage("Ustaw nowe hasło"),
        "setNewPin": MessageLookupByLibrary.simpleMessage("Ustaw nowy kod PIN"),
        "setPasswordTitle": MessageLookupByLibrary.simpleMessage("Ustaw hasło"),
        "setRadius": MessageLookupByLibrary.simpleMessage("Ustaw promień"),
        "setupComplete":
            MessageLookupByLibrary.simpleMessage("Konfiguracja ukończona"),
        "share": MessageLookupByLibrary.simpleMessage("Udostępnij"),
        "shareALink": MessageLookupByLibrary.simpleMessage("Udostępnij link"),
        "shareAlbumHint": MessageLookupByLibrary.simpleMessage(
            "Otwórz album i dotknij przycisk udostępniania w prawym górnym rogu, aby udostępnić."),
        "shareAnAlbumNow":
            MessageLookupByLibrary.simpleMessage("Udostępnij teraz album"),
        "shareLink": MessageLookupByLibrary.simpleMessage("Udostępnij link"),
        "shareMyVerificationID": m50,
        "shareOnlyWithThePeopleYouWant": MessageLookupByLibrary.simpleMessage(
            "Udostępnij tylko ludziom, którym chcesz"),
        "shareTextConfirmOthersVerificationID": m51,
        "shareTextRecommendUsingEnte": MessageLookupByLibrary.simpleMessage(
            "Pobierz Ente, abyśmy mogli łatwo udostępniać zdjęcia i wideo w oryginalnej jakości\n\nhttps://ente.io"),
        "shareTextReferralCode": m52,
        "shareWithNonenteUsers": MessageLookupByLibrary.simpleMessage(
            "Udostępnij użytkownikom bez konta Ente"),
        "shareWithPeopleSectionTitle": m53,
        "shareYourFirstAlbum": MessageLookupByLibrary.simpleMessage(
            "Udostępnij swój pierwszy album"),
        "sharedAlbumSectionDescription": MessageLookupByLibrary.simpleMessage(
            "Twórz wspólne albumy i współpracuj z innymi użytkownikami Ente, w tym z użytkownikami korzystającymi z bezpłatnych planów."),
        "sharedByMe":
            MessageLookupByLibrary.simpleMessage("Udostępnione przeze mnie"),
        "sharedByYou":
            MessageLookupByLibrary.simpleMessage("Udostępnione przez Ciebie"),
        "sharedPhotoNotifications":
            MessageLookupByLibrary.simpleMessage("Nowe udostępnione zdjęcia"),
        "sharedPhotoNotificationsExplanation": MessageLookupByLibrary.simpleMessage(
            "Otrzymuj powiadomienia, gdy ktoś doda zdjęcie do udostępnionego albumu, którego jesteś częścią"),
        "sharedWith": m54,
        "sharedWithMe":
            MessageLookupByLibrary.simpleMessage("Udostępnione ze mną"),
        "sharedWithYou":
            MessageLookupByLibrary.simpleMessage("Udostępnione z Tobą"),
        "sharing": MessageLookupByLibrary.simpleMessage("Udostępnianie..."),
        "showMemories":
            MessageLookupByLibrary.simpleMessage("Pokaż wspomnienia"),
        "signOutFromOtherDevices": MessageLookupByLibrary.simpleMessage(
            "Wyloguj z pozostałych urządzeń"),
        "signOutOtherBody": MessageLookupByLibrary.simpleMessage(
            "Jeśli uważasz, że ktoś może znać Twoje hasło, możesz wymusić wylogowanie na wszystkich innych urządzeniach korzystających z Twojego konta."),
        "signOutOtherDevices": MessageLookupByLibrary.simpleMessage(
            "Wyloguj z pozostałych urządzeń"),
        "signUpTerms": MessageLookupByLibrary.simpleMessage(
            "Akceptuję <u-terms>warunki korzystania z usługi</u-terms> i <u-policy>politykę prywatności</u-policy>"),
        "singleFileDeleteFromDevice": m55,
        "singleFileDeleteHighlight": MessageLookupByLibrary.simpleMessage(
            "To zostanie usunięte ze wszystkich albumów."),
        "singleFileInBothLocalAndRemote": m56,
        "singleFileInRemoteOnly": m57,
        "skip": MessageLookupByLibrary.simpleMessage("Pomiń"),
        "social": MessageLookupByLibrary.simpleMessage("Społeczność"),
        "someItemsAreInBothEnteAndYourDevice":
            MessageLookupByLibrary.simpleMessage(
                "Niektóre elementy są zarówno w Ente, jak i na Twoim urządzeniu."),
        "someOfTheFilesYouAreTryingToDeleteAre":
            MessageLookupByLibrary.simpleMessage(
                "Niektóre z plików, które próbujesz usunąć, są dostępne tylko na Twoim urządzeniu i nie można ich odzyskać po usunięciu"),
        "someoneSharingAlbumsWithYouShouldSeeTheSameId":
            MessageLookupByLibrary.simpleMessage(
                "Osoba udostępniająca albumy powinna widzieć ten sam identyfikator na swoim urządzeniu."),
        "somethingWentWrong":
            MessageLookupByLibrary.simpleMessage("Coś poszło nie tak"),
        "somethingWentWrongPleaseTryAgain":
            MessageLookupByLibrary.simpleMessage(
                "Coś poszło nie tak, spróbuj ponownie"),
        "sorry": MessageLookupByLibrary.simpleMessage("Przepraszamy"),
        "sorryCouldNotAddToFavorites": MessageLookupByLibrary.simpleMessage(
            "Przepraszamy, nie udało się dodać do ulubionych!"),
        "sorryCouldNotRemoveFromFavorites":
            MessageLookupByLibrary.simpleMessage(
                "Przepraszamy, nie udało się usunąć z ulubionych!"),
        "sorryTheCodeYouveEnteredIsIncorrect":
            MessageLookupByLibrary.simpleMessage(
                "Niestety, wprowadzony kod jest nieprawidłowy"),
        "sorryWeCouldNotGenerateSecureKeysOnThisDevicennplease":
            MessageLookupByLibrary.simpleMessage(
                "Przepraszamy, nie mogliśmy wygenerować bezpiecznych kluczy na tym urządzeniu.\n\nZarejestruj się z innego urządzenia."),
        "sortAlbumsBy": MessageLookupByLibrary.simpleMessage("Sortuj według"),
        "sortNewestFirst":
            MessageLookupByLibrary.simpleMessage("Od najnowszych"),
        "sortOldestFirst":
            MessageLookupByLibrary.simpleMessage("Od najstarszych"),
        "sparkleSuccess": MessageLookupByLibrary.simpleMessage("✨ Sukces"),
        "startBackup": MessageLookupByLibrary.simpleMessage(
            "Uruchom tworzenie kopii zapasowej"),
        "status": MessageLookupByLibrary.simpleMessage("Stan"),
        "stopCastingBody": MessageLookupByLibrary.simpleMessage(
            "Czy chcesz przestać wyświetlać?"),
        "stopCastingTitle":
            MessageLookupByLibrary.simpleMessage("Zatrzymaj wyświetlanie"),
        "storage": MessageLookupByLibrary.simpleMessage("Pamięć"),
        "storageBreakupFamily": MessageLookupByLibrary.simpleMessage("Rodzina"),
        "storageBreakupYou": MessageLookupByLibrary.simpleMessage("Ty"),
        "storageInGB": m58,
        "storageLimitExceeded":
            MessageLookupByLibrary.simpleMessage("Przekroczono limit pamięci"),
        "storageUsageInfo": m59,
        "strongStrength": MessageLookupByLibrary.simpleMessage("Silne"),
        "subAlreadyLinkedErrMessage": m60,
        "subWillBeCancelledOn": m61,
        "subscribe": MessageLookupByLibrary.simpleMessage("Subskrybuj"),
        "subscribeToEnableSharing": MessageLookupByLibrary.simpleMessage(
            "Wygląda na to, że Twoja subskrypcja wygasła. Subskrybuj, aby włączyć udostępnianie."),
        "subscription": MessageLookupByLibrary.simpleMessage("Subskrypcja"),
        "success": MessageLookupByLibrary.simpleMessage("Sukces"),
        "successfullyArchived":
            MessageLookupByLibrary.simpleMessage("Pomyślnie zarchiwizowano"),
        "successfullyHid":
            MessageLookupByLibrary.simpleMessage("Pomyślnie ukryto"),
        "successfullyUnarchived": MessageLookupByLibrary.simpleMessage(
            "Pomyślnie przywrócono z archiwum"),
        "successfullyUnhid":
            MessageLookupByLibrary.simpleMessage("Pomyślnie odkryto"),
        "suggestFeatures":
            MessageLookupByLibrary.simpleMessage("Zaproponuj funkcje"),
        "support": MessageLookupByLibrary.simpleMessage("Wsparcie techniczne"),
        "syncProgress": m62,
        "syncStopped":
            MessageLookupByLibrary.simpleMessage("Synchronizacja zatrzymana"),
        "syncing": MessageLookupByLibrary.simpleMessage("Synchronizowanie..."),
        "systemTheme": MessageLookupByLibrary.simpleMessage("Systemowy"),
        "tapToCopy":
            MessageLookupByLibrary.simpleMessage("naciśnij aby skopiować"),
        "tapToEnterCode":
            MessageLookupByLibrary.simpleMessage("Stuknij, aby wprowadzić kod"),
        "tapToUnlock":
            MessageLookupByLibrary.simpleMessage("Naciśnij, aby odblokować"),
        "tempErrorContactSupportIfPersists": MessageLookupByLibrary.simpleMessage(
            "Wygląda na to, że coś poszło nie tak. Spróbuj ponownie po pewnym czasie. Jeśli błąd będzie się powtarzał, skontaktuj się z naszym zespołem pomocy technicznej."),
        "terminate": MessageLookupByLibrary.simpleMessage("Zakończ"),
        "terminateSession":
            MessageLookupByLibrary.simpleMessage("Zakończyć sesję?"),
        "terms": MessageLookupByLibrary.simpleMessage("Warunki"),
        "termsOfServicesTitle":
            MessageLookupByLibrary.simpleMessage("Regulamin"),
        "thankYou": MessageLookupByLibrary.simpleMessage("Dziękujemy"),
        "thankYouForSubscribing":
            MessageLookupByLibrary.simpleMessage("Dziękujemy za subskrypcję!"),
        "theDownloadCouldNotBeCompleted": MessageLookupByLibrary.simpleMessage(
            "Pobieranie nie mogło zostać ukończone"),
        "theRecoveryKeyYouEnteredIsIncorrect":
            MessageLookupByLibrary.simpleMessage(
                "Wprowadzony klucz odzyskiwania jest nieprawidłowy"),
        "theme": MessageLookupByLibrary.simpleMessage("Motyw"),
        "theseItemsWillBeDeletedFromYourDevice":
            MessageLookupByLibrary.simpleMessage(
                "Te elementy zostaną usunięte z Twojego urządzenia."),
        "theyAlsoGetXGb": m63,
        "theyWillBeDeletedFromAllAlbums": MessageLookupByLibrary.simpleMessage(
            "Zostaną one usunięte ze wszystkich albumów."),
        "thisActionCannotBeUndone": MessageLookupByLibrary.simpleMessage(
            "Tej czynności nie można cofnąć"),
        "thisAlbumAlreadyHDACollaborativeLink":
            MessageLookupByLibrary.simpleMessage(
                "Ten album posiada już link do współpracy"),
        "thisCanBeUsedToRecoverYourAccountIfYou":
            MessageLookupByLibrary.simpleMessage(
                "Można go użyć do odzyskania konta w przypadku utraty swojej drugiej metody uwierzytelniania"),
        "thisDevice": MessageLookupByLibrary.simpleMessage("To urządzenie"),
        "thisEmailIsAlreadyInUse":
            MessageLookupByLibrary.simpleMessage("Ten e-mail jest już używany"),
        "thisImageHasNoExifData": MessageLookupByLibrary.simpleMessage(
            "Ten obraz nie posiada danych exif"),
        "thisIsPersonVerificationId": m64,
        "thisIsYourVerificationId": MessageLookupByLibrary.simpleMessage(
            "To jest Twój Identyfikator Weryfikacji"),
        "thisWillLogYouOutOfTheFollowingDevice":
            MessageLookupByLibrary.simpleMessage(
                "To wyloguje Cię z tego urządzenia:"),
        "thisWillLogYouOutOfThisDevice": MessageLookupByLibrary.simpleMessage(
            "To wyloguje Cię z tego urządzenia!"),
        "toEnableAppLockPleaseSetupDevicePasscodeOrScreen":
            MessageLookupByLibrary.simpleMessage(
                "Aby włączyć blokadę aplikacji, należy skonfigurować hasło urządzenia lub blokadę ekranu w ustawieniach systemu."),
        "toHideAPhotoOrVideo":
            MessageLookupByLibrary.simpleMessage("Aby ukryć zdjęcie lub wideo"),
        "toResetVerifyEmail": MessageLookupByLibrary.simpleMessage(
            "Aby zresetować hasło, najpierw zweryfikuj swój adres e-mail."),
        "todaysLogs": MessageLookupByLibrary.simpleMessage("Dzisiejsze logi"),
        "tooManyIncorrectAttempts":
            MessageLookupByLibrary.simpleMessage("Zbyt wiele błędnych prób"),
        "total": MessageLookupByLibrary.simpleMessage("ogółem"),
        "totalSize": MessageLookupByLibrary.simpleMessage("Całkowity rozmiar"),
        "trash": MessageLookupByLibrary.simpleMessage("Kosz"),
        "trashDaysLeft": m65,
        "trim": MessageLookupByLibrary.simpleMessage("Przytnij"),
        "tryAgain": MessageLookupByLibrary.simpleMessage("Spróbuj ponownie"),
        "turnOnBackupForAutoUpload": MessageLookupByLibrary.simpleMessage(
            "Włącz kopię zapasową, aby automatycznie przesyłać pliki dodane do folderu urządzenia do Ente."),
        "twitter": MessageLookupByLibrary.simpleMessage("Twitter"),
        "twoMonthsFreeOnYearlyPlans": MessageLookupByLibrary.simpleMessage(
            "2 miesiące za darmo w planach rocznych"),
        "twofactor":
            MessageLookupByLibrary.simpleMessage("Uwierzytelnianie dwuetapowe"),
        "twofactorAuthenticationHasBeenDisabled":
            MessageLookupByLibrary.simpleMessage(
                "Uwierzytelnianie dwuskładnikowe zostało wyłączone"),
        "twofactorAuthenticationPageTitle":
            MessageLookupByLibrary.simpleMessage(
                "Uwierzytelnianie dwuskładnikowe"),
        "twofactorAuthenticationSuccessfullyReset":
            MessageLookupByLibrary.simpleMessage(
                "Pomyślnie zresetowano uwierzytelnianie dwuskładnikowe"),
        "twofactorSetup": MessageLookupByLibrary.simpleMessage(
            "Uwierzytelnianie dwuskładnikowe"),
        "unarchive":
            MessageLookupByLibrary.simpleMessage("Przywróć z archiwum"),
        "unarchiveAlbum":
            MessageLookupByLibrary.simpleMessage("Przywróć album z archiwum"),
        "unarchiving":
            MessageLookupByLibrary.simpleMessage("Odarchiwizowanie..."),
        "uncategorized": MessageLookupByLibrary.simpleMessage("Bez kategorii"),
        "unhide": MessageLookupByLibrary.simpleMessage("Odkryj"),
        "unhideToAlbum":
            MessageLookupByLibrary.simpleMessage("Odkryj do albumu"),
        "unhiding": MessageLookupByLibrary.simpleMessage("Odkrywanie..."),
        "unhidingFilesToAlbum":
            MessageLookupByLibrary.simpleMessage("Odkrywanie plików do albumu"),
        "unlock": MessageLookupByLibrary.simpleMessage("Odblokuj"),
        "unpinAlbum": MessageLookupByLibrary.simpleMessage("Odepnij album"),
        "unselectAll": MessageLookupByLibrary.simpleMessage("Odznacz wszystko"),
        "update": MessageLookupByLibrary.simpleMessage("Aktualizuj"),
        "updateAvailable":
            MessageLookupByLibrary.simpleMessage("Dostępna jest aktualizacja"),
        "updatingFolderSelection": MessageLookupByLibrary.simpleMessage(
            "Aktualizowanie wyboru folderu..."),
        "upgrade": MessageLookupByLibrary.simpleMessage("Ulepsz"),
        "uploadingFilesToAlbum": MessageLookupByLibrary.simpleMessage(
            "Przesyłanie plików do albumu..."),
        "upto50OffUntil4thDec": MessageLookupByLibrary.simpleMessage(
            "Do 50% zniżki, do 4 grudnia."),
        "usableReferralStorageInfo": MessageLookupByLibrary.simpleMessage(
            "Użyteczna przestrzeń dyskowa jest ograniczona przez Twój obecny plan. Nadmiar zadeklarowanej przestrzeni dyskowej stanie się automatycznie użyteczny po uaktualnieniu planu."),
        "useAsCover": MessageLookupByLibrary.simpleMessage("Użyj jako okładki"),
        "usePublicLinksForPeopleNotOnEnte":
            MessageLookupByLibrary.simpleMessage(
                "Użyj publicznych linków dla osób spoza Ente"),
        "useRecoveryKey":
            MessageLookupByLibrary.simpleMessage("Użyj kodu odzyskiwania"),
        "useSelectedPhoto":
            MessageLookupByLibrary.simpleMessage("Użyj zaznaczonego zdjęcia"),
        "usedSpace": MessageLookupByLibrary.simpleMessage("Zajęta przestrzeń"),
        "validTill": m66,
        "verificationFailedPleaseTryAgain":
            MessageLookupByLibrary.simpleMessage(
                "Weryfikacja nie powiodła się, spróbuj ponownie"),
        "verificationId":
            MessageLookupByLibrary.simpleMessage("Identyfikator weryfikacyjny"),
        "verify": MessageLookupByLibrary.simpleMessage("Zweryfikuj"),
        "verifyEmail":
            MessageLookupByLibrary.simpleMessage("Zweryfikuj adres e-mail"),
        "verifyEmailID": m67,
        "verifyIDLabel": MessageLookupByLibrary.simpleMessage("Zweryfikuj"),
        "verifyPasskey":
            MessageLookupByLibrary.simpleMessage("Zweryfikuj klucz dostępu"),
        "verifyPassword":
            MessageLookupByLibrary.simpleMessage("Zweryfikuj hasło"),
        "verifying": MessageLookupByLibrary.simpleMessage("Weryfikowanie..."),
        "verifyingRecoveryKey": MessageLookupByLibrary.simpleMessage(
            "Weryfikowanie klucza odzyskiwania..."),
        "videoSmallCase": MessageLookupByLibrary.simpleMessage("wideo"),
        "videos": MessageLookupByLibrary.simpleMessage("Wideo"),
        "viewActiveSessions":
            MessageLookupByLibrary.simpleMessage("Zobacz aktywne sesje"),
        "viewAddOnButton":
            MessageLookupByLibrary.simpleMessage("Zobacz dodatki"),
        "viewAll": MessageLookupByLibrary.simpleMessage("Pokaż wszystkie"),
        "viewAllExifData": MessageLookupByLibrary.simpleMessage(
            "Wyświetl wszystkie dane EXIF"),
        "viewLargeFiles": MessageLookupByLibrary.simpleMessage("Duże pliki"),
        "viewLargeFilesDesc": MessageLookupByLibrary.simpleMessage(
            "Wyświetl pliki zużywające największą ilość pamięci"),
        "viewLogs": MessageLookupByLibrary.simpleMessage("Wyświetl logi"),
        "viewRecoveryKey":
            MessageLookupByLibrary.simpleMessage("Zobacz klucz odzyskiwania"),
        "viewer": MessageLookupByLibrary.simpleMessage("Obserwator"),
        "visitWebToManage": MessageLookupByLibrary.simpleMessage(
            "Odwiedź stronę web.ente.io, aby zarządzać subskrypcją"),
        "waitingForVerification": MessageLookupByLibrary.simpleMessage(
            "Oczekiwanie na weryfikację..."),
        "waitingForWifi":
            MessageLookupByLibrary.simpleMessage("Czekam na WiFi..."),
        "weAreOpenSource":
            MessageLookupByLibrary.simpleMessage("Posiadamy otwarte źródło!"),
        "weDontSupportEditingPhotosAndAlbumsThatYouDont":
            MessageLookupByLibrary.simpleMessage(
                "Nie wspieramy edycji zdjęć i albumów, których jeszcze nie posiadasz"),
        "weHaveSendEmailTo": m68,
        "weakStrength": MessageLookupByLibrary.simpleMessage("Słabe"),
        "welcomeBack": MessageLookupByLibrary.simpleMessage("Witaj ponownie!"),
        "whatsNew": MessageLookupByLibrary.simpleMessage("Co nowego"),
        "yearly": MessageLookupByLibrary.simpleMessage("Rocznie"),
        "yearsAgo": m69,
        "yes": MessageLookupByLibrary.simpleMessage("Tak"),
        "yesCancel": MessageLookupByLibrary.simpleMessage("Tak, anuluj"),
        "yesConvertToViewer": MessageLookupByLibrary.simpleMessage(
            "Tak, konwertuj do oglądającego"),
        "yesDelete": MessageLookupByLibrary.simpleMessage("Tak, usuń"),
        "yesDiscardChanges":
            MessageLookupByLibrary.simpleMessage("Tak, odrzuć zmiany"),
        "yesLogout": MessageLookupByLibrary.simpleMessage("Tak, wyloguj"),
        "yesRemove": MessageLookupByLibrary.simpleMessage("Tak, usuń"),
        "yesRenew": MessageLookupByLibrary.simpleMessage("Tak, Odnów"),
        "you": MessageLookupByLibrary.simpleMessage("Ty"),
        "youAreOnAFamilyPlan":
            MessageLookupByLibrary.simpleMessage("Jesteś w planie rodzinnym!"),
        "youAreOnTheLatestVersion": MessageLookupByLibrary.simpleMessage(
            "Korzystasz z najnowszej wersji"),
        "youCanAtMaxDoubleYourStorage": MessageLookupByLibrary.simpleMessage(
            "* Maksymalnie możesz podwoić swoją przestrzeń dyskową"),
        "youCanManageYourLinksInTheShareTab":
            MessageLookupByLibrary.simpleMessage(
                "Możesz zarządzać swoimi linkami w zakładce udostępnianie."),
        "youCanTrySearchingForADifferentQuery":
            MessageLookupByLibrary.simpleMessage(
                "Możesz spróbować wyszukać inne zapytanie."),
        "youCannotDowngradeToThisPlan": MessageLookupByLibrary.simpleMessage(
            "Nie możesz przejść do tego planu"),
        "youCannotShareWithYourself": MessageLookupByLibrary.simpleMessage(
            "Nie możesz udostępnić samemu sobie"),
        "youDontHaveAnyArchivedItems": MessageLookupByLibrary.simpleMessage(
            "Nie masz żadnych zarchiwizowanych elementów."),
        "youHaveSuccessfullyFreedUp": m70,
        "yourAccountHasBeenDeleted": MessageLookupByLibrary.simpleMessage(
            "Twoje konto zostało usunięte"),
        "yourMap": MessageLookupByLibrary.simpleMessage("Twoja mapa"),
        "yourPlanWasSuccessfullyDowngraded":
            MessageLookupByLibrary.simpleMessage(
                "Twój plan został pomyślnie obniżony"),
        "yourPlanWasSuccessfullyUpgraded": MessageLookupByLibrary.simpleMessage(
            "Twój plan został pomyślnie ulepszony"),
        "yourPurchaseWasSuccessful":
            MessageLookupByLibrary.simpleMessage("Twój zakup był udany"),
        "yourStorageDetailsCouldNotBeFetched":
            MessageLookupByLibrary.simpleMessage(
                "Nie można pobrać szczegółów pamięci"),
        "yourSubscriptionHasExpired":
            MessageLookupByLibrary.simpleMessage("Twoja subskrypcja wygasła"),
        "yourSubscriptionWasUpdatedSuccessfully":
            MessageLookupByLibrary.simpleMessage(
                "Twoja subskrypcja została pomyślnie zaktualizowana"),
        "yourVerificationCodeHasExpired": MessageLookupByLibrary.simpleMessage(
            "Twój kod weryfikacyjny wygasł"),
        "youveNoDuplicateFilesThatCanBeCleared":
            MessageLookupByLibrary.simpleMessage(
                "Nie masz duplikatów plików, które mogą być wyczyszczone"),
        "youveNoFilesInThisAlbumThatCanBeDeleted":
            MessageLookupByLibrary.simpleMessage(
                "Nie masz żadnych plików w tym albumie, które można usunąć"),
        "zoomOutToSeePhotos": MessageLookupByLibrary.simpleMessage(
            "Pomniejsz, aby zobaczyć zdjęcia")
      };
}<|MERGE_RESOLUTION|>--- conflicted
+++ resolved
@@ -113,8 +113,6 @@
   static String m31(currentlyProcessing, totalCount) =>
       "Przetwarzanie ${currentlyProcessing} / ${totalCount}";
 
-<<<<<<< HEAD
-=======
   static String m32(count) =>
       "${Intl.plural(count, one: '${count} element', few: '${count} elementy', many: '${count} elementów', other: '${count} elementu')}";
 
@@ -130,7 +128,6 @@
 
   static String m37(name) => "Nie ${name}?";
 
->>>>>>> 745b0dec
   static String m38(passwordStrengthValue) =>
       "Siła hasła: ${passwordStrengthValue}";
 
@@ -957,10 +954,6 @@
             "Spowoduje to wysyłanie logów, aby pomóc nam w debugowaniu twojego problemu. Pamiętaj, że nazwy plików zostaną dołączone, aby pomóc w śledzeniu problemów z określonymi plikami."),
         "longPressAnEmailToVerifyEndToEndEncryption":
             MessageLookupByLibrary.simpleMessage(
-<<<<<<< HEAD
-                "Long press an email to verify end to end encryption."),
-        "mlFunctions": MessageLookupByLibrary.simpleMessage("ML functions"),
-=======
                 "Naciśnij i przytrzymaj e-mail, aby zweryfikować szyfrowanie end-to-end."),
         "longpressOnAnItemToViewInFullscreen":
             MessageLookupByLibrary.simpleMessage(
@@ -992,7 +985,6 @@
             "Pamiętaj, że uczenie maszynowe spowoduje większe zużycie przepustowości i baterii, dopóki wszystkie elementy zostaną zindeksowane."),
         "mobileWebDesktop": MessageLookupByLibrary.simpleMessage(
             "Aplikacja Mobilna, Strona Internetowa, Komputer"),
->>>>>>> 745b0dec
         "moderateStrength": MessageLookupByLibrary.simpleMessage("Umiarkowana"),
         "modifyYourQueryOrTrySearchingFor":
             MessageLookupByLibrary.simpleMessage(
@@ -1087,11 +1079,7 @@
         "password": MessageLookupByLibrary.simpleMessage("Hasło"),
         "passwordChangedSuccessfully": MessageLookupByLibrary.simpleMessage(
             "Hasło zostało pomyślnie zmienione"),
-<<<<<<< HEAD
-        "passwordLock": MessageLookupByLibrary.simpleMessage("Password lock"),
-=======
         "passwordLock": MessageLookupByLibrary.simpleMessage("Blokada hasłem"),
->>>>>>> 745b0dec
         "passwordStrength": m38,
         "passwordWarning": MessageLookupByLibrary.simpleMessage(
             "Nie przechowujemy tego hasła, więc jeśli go zapomnisz, <underline>nie będziemy w stanie odszyfrować Twoich danych</underline>"),
