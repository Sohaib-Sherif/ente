--- conflicted
+++ resolved
@@ -127,167 +127,6 @@
   static String m42(currentlyProcessing, totalCount) =>
       "正在处理 ${currentlyProcessing} / ${totalCount}";
 
-<<<<<<< HEAD
-  static String m44(name) => "与 ${name} 徒步";
-
-  static String m45(count) =>
-      "${Intl.plural(count, one: '${count} 个项目', other: '${count} 个项目')}";
-
-  static String m46(name) => "最后一次与 ${name} 相聚";
-
-  static String m47(email) => "${email} 已邀请您成为可信联系人";
-
-  static String m48(expiryTime) => "链接将在 ${expiryTime} 过期";
-
-  static String m49(email) => "将人员链接到 ${email}";
-
-  static String m50(personName, email) => "这将会将 ${personName} 链接到 ${email}";
-
-  static String m51(count, formattedCount) =>
-      "${Intl.plural(count, zero: '暂无回忆', other: '${formattedCount} 个回忆')}";
-
-  static String m52(count) =>
-      "${Intl.plural(count, one: '移动项目', other: '移动数个项目')}";
-
-  static String m53(albumName) => "成功移动到 ${albumName}";
-
-  static String m54(personName) => "没有针对 ${personName} 的建议";
-
-  static String m55(name) => "不是 ${name}？";
-
-  static String m56(familyAdminEmail) => "请联系${familyAdminEmail} 以更改您的代码。";
-
-  static String m57(name) => "与 ${name} 开派对";
-
-  static String m58(passwordStrengthValue) => "密码强度： ${passwordStrengthValue}";
-
-  static String m59(providerName) => "如果您被收取费用，请用英语与 ${providerName} 的客服聊天";
-
-  static String m60(name, age) => "${name}  ${age} 岁啦！";
-
-  static String m61(name, age) => "${name} 快满 ${age} 岁啦";
-
-  static String m62(count) =>
-      "${Intl.plural(count, zero: '没有照片', one: '1 张照片', other: '${count} 张照片')}";
-
-  static String m63(count) =>
-      "${Intl.plural(count, zero: '0张照片', one: '1张照片', other: '${count} 张照片')}";
-
-  static String m64(endDate) => "免费试用有效期至 ${endDate}。\n在此之后您可以选择付费计划。";
-
-  static String m65(toEmail) => "请给我们发送电子邮件至 ${toEmail}";
-
-  static String m66(toEmail) => "请将日志发送至 \n${toEmail}";
-
-  static String m67(name) => "与 ${name} 的合影";
-
-  static String m68(folderName) => "正在处理 ${folderName}...";
-
-  static String m69(storeName) => "在 ${storeName} 上给我们评分";
-
-  static String m70(name) => "已将您重新分配给 ${name}";
-
-  static String m71(days, email) => "您可以在 ${days} 天后访问该账户。通知将发送至 ${email}。";
-
-  static String m72(email) => "您现在可以通过设置新密码来恢复 ${email} 的账户。";
-
-  static String m73(email) => "${email} 正在尝试恢复您的账户。";
-
-  static String m74(storageInGB) => "3. 你和朋友都将免费获得 ${storageInGB} GB*";
-
-  static String m75(userEmail) =>
-      "${userEmail} 将从这个共享相册中删除\n\nTA们添加的任何照片也将从相册中删除";
-
-  static String m76(endDate) => "在 ${endDate} 前续费";
-
-  static String m77(name) => "与 ${name} 一起的自驾游";
-
-  static String m78(count) =>
-      "${Intl.plural(count, other: '已找到 ${count} 个结果')}";
-
-  static String m79(snapshotLength, searchLength) =>
-      "部分长度不匹配：${snapshotLength} != ${searchLength}";
-
-  static String m81(count) => "已选择 ${count} 个";
-
-  static String m82(count, yourCount) => "选择了 ${count} 个 (您的 ${yourCount} 个)";
-
-  static String m83(name) => "与 ${name} 的自拍";
-
-  static String m84(verificationID) => "这是我的ente.io 的验证 ID： ${verificationID}。";
-
-  static String m85(verificationID) =>
-      "嘿，你能确认这是你的 ente.io 验证 ID吗：${verificationID}";
-
-  static String m86(referralCode, referralStorageInGB) =>
-      "Ente 推荐代码：${referralCode}\n\n在 \"设置\"→\"通用\"→\"推荐 \"中应用它，即可在注册付费计划后免费获得 ${referralStorageInGB} GB 存储空间\n\nhttps://ente.io";
-
-  static String m87(numberOfPeople) =>
-      "${Intl.plural(numberOfPeople, zero: '与特定人员共享', one: '与 1 人共享', other: '与 ${numberOfPeople} 人共享')}";
-
-  static String m88(emailIDs) => "与 ${emailIDs} 共享";
-
-  static String m89(fileType) => "此 ${fileType} 将从您的设备中删除。";
-
-  static String m90(fileType) => "${fileType} 已同时存在于 Ente 和您的设备中。";
-
-  static String m91(fileType) => "${fileType} 将从 Ente 中删除。";
-
-  static String m92(name) => "与 ${name} 一起运动";
-
-  static String m93(name) => "聚光灯下的 ${name}";
-
-  static String m94(storageAmountInGB) => "${storageAmountInGB} GB";
-
-  static String m95(
-          usedAmount, usedStorageUnit, totalAmount, totalStorageUnit) =>
-      "已使用 ${usedAmount} ${usedStorageUnit} / ${totalAmount} ${totalStorageUnit}";
-
-  static String m96(id) =>
-      "您的 ${id} 已链接到另一个 Ente 账户。\n如果您想在此账户中使用您的 ${id} ，请联系我们的支持人员";
-
-  static String m97(endDate) => "您的订阅将于 ${endDate} 取消";
-
-  static String m98(completed, total) => "已保存的回忆 ${completed}/共 ${total}";
-
-  static String m99(ignoreReason) => "点按上传，由于${ignoreReason}，目前上传已被忽略";
-
-  static String m100(storageAmountInGB) => "他们也会获得 ${storageAmountInGB} GB";
-
-  static String m101(email) => "这是 ${email} 的验证ID";
-
-  static String m102(count) =>
-      "${Intl.plural(count, one: '${count} 年前的本周', other: '${count} 年前的本周')}";
-
-  static String m103(dateFormat) => "${dateFormat} 年间";
-
-  static String m104(count) =>
-      "${Intl.plural(count, zero: '马上', one: '1 天', other: '${count} 天')}";
-
-  static String m105(year) => "${year} 年的旅行";
-
-  static String m106(location) => "前往 ${location} 的旅行";
-
-  static String m107(email) => "您已受邀通过 ${email} 成为遗产联系人。";
-
-  static String m108(galleryType) => "相册类型 ${galleryType} 不支持重命名";
-
-  static String m109(ignoreReason) => "由于 ${ignoreReason}，上传被忽略";
-
-  static String m110(count) => "正在保存 ${count} 个回忆...";
-
-  static String m111(endDate) => "有效期至 ${endDate}";
-
-  static String m112(email) => "验证 ${email}";
-
-  static String m114(count) =>
-      "${Intl.plural(count, zero: '已添加0个查看者', one: '已添加1个查看者', other: '已添加 ${count} 个查看者')}";
-
-  static String m115(email) => "我们已经发送邮件到 <green>${email}</green>";
-
-  static String m116(count) =>
-      "${Intl.plural(count, one: '${count} 年前', other: '${count} 年前')}";
-=======
   static String m43(name) => "与 ${name} 徒步";
 
   static String m44(count) => "${Intl.plural(count, other: '${count} 个项目')}";
@@ -447,7 +286,6 @@
   static String m115(name) => "Wish \$${name} a happy birthday! 🎉";
 
   static String m116(count) => "${Intl.plural(count, other: '${count} 年前')}";
->>>>>>> 76bff25d
 
   static String m117(name) => "您和 ${name}";
 
@@ -559,10 +397,6 @@
         "archive": MessageLookupByLibrary.simpleMessage("存档"),
         "archiveAlbum": MessageLookupByLibrary.simpleMessage("存档相册"),
         "archiving": MessageLookupByLibrary.simpleMessage("正在存档..."),
-        "areThey": MessageLookupByLibrary.simpleMessage("Are they "),
-        "areYouSureRemoveThisFaceFromPerson":
-            MessageLookupByLibrary.simpleMessage(
-                "Are you sure you want to remove this face from this person?"),
         "areYouSureThatYouWantToLeaveTheFamily":
             MessageLookupByLibrary.simpleMessage("您确定要离开家庭计划吗？"),
         "areYouSureYouWantToCancel":
@@ -1055,11 +889,7 @@
         "hideSharedItemsFromHomeGallery":
             MessageLookupByLibrary.simpleMessage("隐藏主页图库中的共享项目"),
         "hiding": MessageLookupByLibrary.simpleMessage("正在隐藏..."),
-<<<<<<< HEAD
-        "hikingWithThem": m44,
-=======
         "hikingWithThem": m43,
->>>>>>> 76bff25d
         "hostedAtOsmFrance": MessageLookupByLibrary.simpleMessage("法国 OSM 主办"),
         "howItWorks": MessageLookupByLibrary.simpleMessage("工作原理"),
         "howToViewShareeVerificationID": MessageLookupByLibrary.simpleMessage(
@@ -1107,11 +937,7 @@
         "itLooksLikeSomethingWentWrongPleaseRetryAfterSome":
             MessageLookupByLibrary.simpleMessage(
                 "看起来出了点问题。 请稍后重试。 如果错误仍然存在，请联系我们的支持团队。"),
-<<<<<<< HEAD
-        "itemCount": m45,
-=======
         "itemCount": m44,
->>>>>>> 76bff25d
         "itemsShowTheNumberOfDaysRemainingBeforePermanentDeletion":
             MessageLookupByLibrary.simpleMessage("项目显示永久删除前剩余的天数"),
         "itemsWillBeRemovedFromAlbum":
@@ -1129,11 +955,7 @@
         "kindlyHelpUsWithThisInformation":
             MessageLookupByLibrary.simpleMessage("请帮助我们了解这个信息"),
         "language": MessageLookupByLibrary.simpleMessage("语言"),
-<<<<<<< HEAD
-        "lastTimeWithThem": m46,
-=======
         "lastTimeWithThem": m45,
->>>>>>> 76bff25d
         "lastUpdated": MessageLookupByLibrary.simpleMessage("最后更新"),
         "lastYearsTrip": MessageLookupByLibrary.simpleMessage("去年的旅行"),
         "leave": MessageLookupByLibrary.simpleMessage("离开"),
@@ -1143,11 +965,7 @@
         "left": MessageLookupByLibrary.simpleMessage("向左"),
         "legacy": MessageLookupByLibrary.simpleMessage("遗产"),
         "legacyAccounts": MessageLookupByLibrary.simpleMessage("遗产账户"),
-<<<<<<< HEAD
-        "legacyInvite": m47,
-=======
         "legacyInvite": m46,
->>>>>>> 76bff25d
         "legacyPageDesc":
             MessageLookupByLibrary.simpleMessage("遗产允许信任的联系人在您不在时访问您的账户。"),
         "legacyPageDesc2": MessageLookupByLibrary.simpleMessage(
@@ -1163,23 +981,14 @@
             MessageLookupByLibrary.simpleMessage("来实现更快的共享"),
         "linkEnabled": MessageLookupByLibrary.simpleMessage("已启用"),
         "linkExpired": MessageLookupByLibrary.simpleMessage("已过期"),
-<<<<<<< HEAD
-        "linkExpiresOn": m48,
-=======
         "linkExpiresOn": m47,
->>>>>>> 76bff25d
         "linkExpiry": MessageLookupByLibrary.simpleMessage("链接过期"),
         "linkHasExpired": MessageLookupByLibrary.simpleMessage("链接已过期"),
         "linkNeverExpires": MessageLookupByLibrary.simpleMessage("永不"),
         "linkPerson": MessageLookupByLibrary.simpleMessage("链接人员"),
         "linkPersonCaption": MessageLookupByLibrary.simpleMessage("来感受更好的共享体验"),
-<<<<<<< HEAD
-        "linkPersonToEmail": m49,
-        "linkPersonToEmailConfirmation": m50,
-=======
         "linkPersonToEmail": m48,
         "linkPersonToEmailConfirmation": m49,
->>>>>>> 76bff25d
         "livePhotos": MessageLookupByLibrary.simpleMessage("实况照片"),
         "loadMessage1": MessageLookupByLibrary.simpleMessage("您可以与家庭分享您的订阅"),
         "loadMessage3":
@@ -1250,11 +1059,7 @@
         "mastodon": MessageLookupByLibrary.simpleMessage("Mastodon"),
         "matrix": MessageLookupByLibrary.simpleMessage("Matrix"),
         "me": MessageLookupByLibrary.simpleMessage("我"),
-<<<<<<< HEAD
-        "memoryCount": m51,
-=======
         "memoryCount": m50,
->>>>>>> 76bff25d
         "merchandise": MessageLookupByLibrary.simpleMessage("商品"),
         "mergeWithExisting": MessageLookupByLibrary.simpleMessage("与现有的合并"),
         "mergedPhotos": MessageLookupByLibrary.simpleMessage("已合并照片"),
@@ -1281,20 +1086,12 @@
         "mostRecent": MessageLookupByLibrary.simpleMessage("最近"),
         "mostRelevant": MessageLookupByLibrary.simpleMessage("最相关"),
         "mountains": MessageLookupByLibrary.simpleMessage("翻过山丘"),
-<<<<<<< HEAD
-        "moveItem": m52,
-=======
         "moveItem": m51,
->>>>>>> 76bff25d
         "moveSelectedPhotosToOneDate":
             MessageLookupByLibrary.simpleMessage("将选定的照片调整到某一日期"),
         "moveToAlbum": MessageLookupByLibrary.simpleMessage("移动到相册"),
         "moveToHiddenAlbum": MessageLookupByLibrary.simpleMessage("移至隐藏相册"),
-<<<<<<< HEAD
-        "movedSuccessfullyTo": m53,
-=======
         "movedSuccessfullyTo": m52,
->>>>>>> 76bff25d
         "movedToTrash": MessageLookupByLibrary.simpleMessage("已移至回收站"),
         "movingFilesToAlbum":
             MessageLookupByLibrary.simpleMessage("正在将文件移动到相册..."),
@@ -1338,15 +1135,9 @@
             "由于我们端到端加密协议的性质，如果没有您的密码或恢复密钥，您的数据将无法解密"),
         "noResults": MessageLookupByLibrary.simpleMessage("无结果"),
         "noResultsFound": MessageLookupByLibrary.simpleMessage("未找到任何结果"),
-<<<<<<< HEAD
-        "noSuggestionsForPerson": m54,
-        "noSystemLockFound": MessageLookupByLibrary.simpleMessage("未找到系统锁"),
-        "notPersonLabel": m55,
-=======
         "noSuggestionsForPerson": m53,
         "noSystemLockFound": MessageLookupByLibrary.simpleMessage("未找到系统锁"),
         "notPersonLabel": m54,
->>>>>>> 76bff25d
         "notThisPerson": MessageLookupByLibrary.simpleMessage("不是此人？"),
         "nothingSharedWithYouYet":
             MessageLookupByLibrary.simpleMessage("尚未与您共享任何内容"),
@@ -1357,11 +1148,7 @@
         "onEnte": MessageLookupByLibrary.simpleMessage(
             "在 <branding>ente</branding> 上"),
         "onTheRoad": MessageLookupByLibrary.simpleMessage("再次踏上旅途"),
-<<<<<<< HEAD
-        "onlyFamilyAdminCanChangeCode": m56,
-=======
         "onlyFamilyAdminCanChangeCode": m55,
->>>>>>> 76bff25d
         "onlyThem": MessageLookupByLibrary.simpleMessage("仅限他们"),
         "oops": MessageLookupByLibrary.simpleMessage("哎呀"),
         "oopsCouldNotSaveEdits":
@@ -1384,17 +1171,11 @@
             MessageLookupByLibrary.simpleMessage("或者选择一个现有的"),
         "orPickFromYourContacts":
             MessageLookupByLibrary.simpleMessage("或从您的联系人中选择"),
-        "otherDetectedFaces":
-            MessageLookupByLibrary.simpleMessage("Other detected faces"),
         "pair": MessageLookupByLibrary.simpleMessage("配对"),
         "pairWithPin": MessageLookupByLibrary.simpleMessage("用 PIN 配对"),
         "pairingComplete": MessageLookupByLibrary.simpleMessage("配对完成"),
         "panorama": MessageLookupByLibrary.simpleMessage("全景"),
-<<<<<<< HEAD
-        "partyWithThem": m57,
-=======
         "partyWithThem": m56,
->>>>>>> 76bff25d
         "passKeyPendingVerification":
             MessageLookupByLibrary.simpleMessage("仍需进行验证"),
         "passkey": MessageLookupByLibrary.simpleMessage("通行密钥"),
@@ -1403,11 +1184,7 @@
         "passwordChangedSuccessfully":
             MessageLookupByLibrary.simpleMessage("密码修改成功"),
         "passwordLock": MessageLookupByLibrary.simpleMessage("密码锁"),
-<<<<<<< HEAD
-        "passwordStrength": m58,
-=======
         "passwordStrength": m57,
->>>>>>> 76bff25d
         "passwordStrengthInfo": MessageLookupByLibrary.simpleMessage(
             "密码强度的计算考虑了密码的长度、使用的字符以及密码是否出现在最常用的 10,000 个密码中"),
         "passwordWarning": MessageLookupByLibrary.simpleMessage(
@@ -1416,11 +1193,7 @@
         "paymentFailed": MessageLookupByLibrary.simpleMessage("支付失败"),
         "paymentFailedMessage": MessageLookupByLibrary.simpleMessage(
             "不幸的是，您的付款失败。请联系支持人员，我们将为您提供帮助！"),
-<<<<<<< HEAD
-        "paymentFailedTalkToProvider": m59,
-=======
         "paymentFailedTalkToProvider": m58,
->>>>>>> 76bff25d
         "pendingItems": MessageLookupByLibrary.simpleMessage("待处理项目"),
         "pendingSync": MessageLookupByLibrary.simpleMessage("正在等待同步"),
         "people": MessageLookupByLibrary.simpleMessage("人物"),
@@ -1430,32 +1203,18 @@
         "permanentlyDelete": MessageLookupByLibrary.simpleMessage("永久删除"),
         "permanentlyDeleteFromDevice":
             MessageLookupByLibrary.simpleMessage("要从设备中永久删除吗？"),
-<<<<<<< HEAD
-        "personIsAge": m60,
-        "personName": MessageLookupByLibrary.simpleMessage("人物名称"),
-        "personTurningAge": m61,
-=======
         "personIsAge": m59,
         "personName": MessageLookupByLibrary.simpleMessage("人物名称"),
         "personTurningAge": m60,
->>>>>>> 76bff25d
         "pets": MessageLookupByLibrary.simpleMessage("毛茸茸的伙伴"),
         "photoDescriptions": MessageLookupByLibrary.simpleMessage("照片说明"),
         "photoGridSize": MessageLookupByLibrary.simpleMessage("照片网格大小"),
         "photoSmallCase": MessageLookupByLibrary.simpleMessage("照片"),
-<<<<<<< HEAD
-        "photocountPhotos": m62,
-        "photos": MessageLookupByLibrary.simpleMessage("照片"),
-        "photosAddedByYouWillBeRemovedFromTheAlbum":
-            MessageLookupByLibrary.simpleMessage("您添加的照片将从相册中移除"),
-        "photosCount": m63,
-=======
         "photocountPhotos": m61,
         "photos": MessageLookupByLibrary.simpleMessage("照片"),
         "photosAddedByYouWillBeRemovedFromTheAlbum":
             MessageLookupByLibrary.simpleMessage("您添加的照片将从相册中移除"),
         "photosCount": m62,
->>>>>>> 76bff25d
         "photosKeepRelativeTimeDifference":
             MessageLookupByLibrary.simpleMessage("照片保持相对时间差"),
         "pickCenterPoint": MessageLookupByLibrary.simpleMessage("选择中心点"),
@@ -1463,11 +1222,7 @@
         "pinLock": MessageLookupByLibrary.simpleMessage("PIN 锁定"),
         "playOnTv": MessageLookupByLibrary.simpleMessage("在电视上播放相册"),
         "playOriginal": MessageLookupByLibrary.simpleMessage("播放原内容"),
-<<<<<<< HEAD
-        "playStoreFreeTrialValidTill": m64,
-=======
         "playStoreFreeTrialValidTill": m63,
->>>>>>> 76bff25d
         "playStream": MessageLookupByLibrary.simpleMessage("播放流"),
         "playstoreSubscription":
             MessageLookupByLibrary.simpleMessage("PlayStore 订阅"),
@@ -1478,20 +1233,12 @@
                 "请用英语联系 support@ente.io ，我们将乐意提供帮助！"),
         "pleaseContactSupportIfTheProblemPersists":
             MessageLookupByLibrary.simpleMessage("如果问题仍然存在，请联系支持"),
-<<<<<<< HEAD
-        "pleaseEmailUsAt": m65,
-=======
         "pleaseEmailUsAt": m64,
->>>>>>> 76bff25d
         "pleaseGrantPermissions": MessageLookupByLibrary.simpleMessage("请授予权限"),
         "pleaseLoginAgain": MessageLookupByLibrary.simpleMessage("请重新登录"),
         "pleaseSelectQuickLinksToRemove":
             MessageLookupByLibrary.simpleMessage("请选择要删除的快速链接"),
-<<<<<<< HEAD
-        "pleaseSendTheLogsTo": m66,
-=======
         "pleaseSendTheLogsTo": m65,
->>>>>>> 76bff25d
         "pleaseTryAgain": MessageLookupByLibrary.simpleMessage("请重试"),
         "pleaseVerifyTheCodeYouHaveEntered":
             MessageLookupByLibrary.simpleMessage("请验证您输入的代码"),
@@ -1502,11 +1249,7 @@
             MessageLookupByLibrary.simpleMessage("请稍等片刻后再重试"),
         "pleaseWaitThisWillTakeAWhile":
             MessageLookupByLibrary.simpleMessage("请稍候，这将需要一段时间。"),
-<<<<<<< HEAD
-        "posingWithThem": m67,
-=======
         "posingWithThem": m66,
->>>>>>> 76bff25d
         "preparingLogs": MessageLookupByLibrary.simpleMessage("正在准备日志..."),
         "preserveMore": MessageLookupByLibrary.simpleMessage("保留更多"),
         "pressAndHoldToPlayVideo":
@@ -1521,41 +1264,26 @@
         "proceed": MessageLookupByLibrary.simpleMessage("继续"),
         "processed": MessageLookupByLibrary.simpleMessage("已处理"),
         "processing": MessageLookupByLibrary.simpleMessage("正在处理"),
-<<<<<<< HEAD
-        "processingImport": m68,
-=======
         "processingImport": m67,
->>>>>>> 76bff25d
         "processingVideos": MessageLookupByLibrary.simpleMessage("正在处理视频"),
         "publicLinkCreated": MessageLookupByLibrary.simpleMessage("公共链接已创建"),
         "publicLinkEnabled": MessageLookupByLibrary.simpleMessage("公开链接已启用"),
-        "questionmark": MessageLookupByLibrary.simpleMessage("?"),
         "queued": MessageLookupByLibrary.simpleMessage("已入列"),
         "quickLinks": MessageLookupByLibrary.simpleMessage("快速链接"),
         "radius": MessageLookupByLibrary.simpleMessage("半径"),
         "raiseTicket": MessageLookupByLibrary.simpleMessage("提升工单"),
         "rateTheApp": MessageLookupByLibrary.simpleMessage("为此应用评分"),
         "rateUs": MessageLookupByLibrary.simpleMessage("给我们评分"),
-<<<<<<< HEAD
-        "rateUsOnStore": m69,
-        "reassignMe": MessageLookupByLibrary.simpleMessage("重新分配“我”"),
-        "reassignedToName": m70,
-=======
         "rateUsOnStore": m68,
         "reassignMe": MessageLookupByLibrary.simpleMessage("重新分配“我”"),
         "reassignedToName": m69,
->>>>>>> 76bff25d
         "reassigningLoading": MessageLookupByLibrary.simpleMessage("正在重新分配..."),
         "recover": MessageLookupByLibrary.simpleMessage("恢复"),
         "recoverAccount": MessageLookupByLibrary.simpleMessage("恢复账户"),
         "recoverButton": MessageLookupByLibrary.simpleMessage("恢复"),
         "recoveryAccount": MessageLookupByLibrary.simpleMessage("恢复账户"),
         "recoveryInitiated": MessageLookupByLibrary.simpleMessage("已启动恢复"),
-<<<<<<< HEAD
-        "recoveryInitiatedDesc": m71,
-=======
         "recoveryInitiatedDesc": m70,
->>>>>>> 76bff25d
         "recoveryKey": MessageLookupByLibrary.simpleMessage("恢复密钥"),
         "recoveryKeyCopiedToClipboard":
             MessageLookupByLibrary.simpleMessage("恢复密钥已复制到剪贴板"),
@@ -1568,19 +1296,11 @@
         "recoveryKeyVerified": MessageLookupByLibrary.simpleMessage("恢复密钥已验证"),
         "recoveryKeyVerifyReason": MessageLookupByLibrary.simpleMessage(
             "如果您忘记了密码，恢复密钥是恢复照片的唯一方法。您可以在“设置”>“账户”中找到恢复密钥。\n\n请在此处输入恢复密钥，以验证您是否已正确保存。"),
-<<<<<<< HEAD
-        "recoveryReady": m72,
-        "recoverySuccessful": MessageLookupByLibrary.simpleMessage("恢复成功!"),
-        "recoveryWarning":
-            MessageLookupByLibrary.simpleMessage("一位可信联系人正在尝试访问您的账户"),
-        "recoveryWarningBody": m73,
-=======
         "recoveryReady": m71,
         "recoverySuccessful": MessageLookupByLibrary.simpleMessage("恢复成功!"),
         "recoveryWarning":
             MessageLookupByLibrary.simpleMessage("一位可信联系人正在尝试访问您的账户"),
         "recoveryWarningBody": m72,
->>>>>>> 76bff25d
         "recreatePasswordBody": MessageLookupByLibrary.simpleMessage(
             "当前设备的功能不足以验证您的密码，但我们可以以适用于所有设备的方式重新生成。\n\n请使用您的恢复密钥登录并重新生成您的密码（如果您希望，可以再次使用相同的密码）。"),
         "recreatePasswordTitle": MessageLookupByLibrary.simpleMessage("重新创建密码"),
@@ -1591,11 +1311,7 @@
             MessageLookupByLibrary.simpleMessage("把我们推荐给你的朋友然后获得延长一倍的订阅计划"),
         "referralStep1": MessageLookupByLibrary.simpleMessage("1. 将此代码提供给您的朋友"),
         "referralStep2": MessageLookupByLibrary.simpleMessage("2. 他们注册一个付费计划"),
-<<<<<<< HEAD
-        "referralStep3": m74,
-=======
         "referralStep3": m73,
->>>>>>> 76bff25d
         "referrals": MessageLookupByLibrary.simpleMessage("推荐"),
         "referralsAreCurrentlyPaused":
             MessageLookupByLibrary.simpleMessage("推荐已暂停"),
@@ -1618,11 +1334,7 @@
         "removeInvite": MessageLookupByLibrary.simpleMessage("移除邀请"),
         "removeLink": MessageLookupByLibrary.simpleMessage("移除链接"),
         "removeParticipant": MessageLookupByLibrary.simpleMessage("移除参与者"),
-<<<<<<< HEAD
-        "removeParticipantBody": m75,
-=======
         "removeParticipantBody": m74,
->>>>>>> 76bff25d
         "removePersonLabel": MessageLookupByLibrary.simpleMessage("移除人物标签"),
         "removePublicLink": MessageLookupByLibrary.simpleMessage("删除公开链接"),
         "removePublicLinks": MessageLookupByLibrary.simpleMessage("删除公开链接"),
@@ -1637,11 +1349,7 @@
         "renameAlbum": MessageLookupByLibrary.simpleMessage("重命名相册"),
         "renameFile": MessageLookupByLibrary.simpleMessage("重命名文件"),
         "renewSubscription": MessageLookupByLibrary.simpleMessage("续费订阅"),
-<<<<<<< HEAD
-        "renewsOn": m76,
-=======
         "renewsOn": m75,
->>>>>>> 76bff25d
         "reportABug": MessageLookupByLibrary.simpleMessage("报告错误"),
         "reportBug": MessageLookupByLibrary.simpleMessage("报告错误"),
         "resendEmail": MessageLookupByLibrary.simpleMessage("重新发送电子邮件"),
@@ -1659,18 +1367,12 @@
             MessageLookupByLibrary.simpleMessage("请检查并删除您认为重复的项目。"),
         "reviewSuggestions": MessageLookupByLibrary.simpleMessage("查看建议"),
         "right": MessageLookupByLibrary.simpleMessage("向右"),
-<<<<<<< HEAD
-        "roadtripWithThem": m77,
-=======
         "roadtripWithThem": m76,
->>>>>>> 76bff25d
         "rotate": MessageLookupByLibrary.simpleMessage("旋转"),
         "rotateLeft": MessageLookupByLibrary.simpleMessage("向左旋转"),
         "rotateRight": MessageLookupByLibrary.simpleMessage("向右旋转"),
         "safelyStored": MessageLookupByLibrary.simpleMessage("安全存储"),
         "save": MessageLookupByLibrary.simpleMessage("保存"),
-        "saveAsAnotherPerson":
-            MessageLookupByLibrary.simpleMessage("Save as another person"),
         "saveChangesBeforeLeavingQuestion":
             MessageLookupByLibrary.simpleMessage("离开之前要保存更改吗？"),
         "saveCollage": MessageLookupByLibrary.simpleMessage("保存拼贴"),
@@ -1710,13 +1412,8 @@
             MessageLookupByLibrary.simpleMessage("邀请他人，您将在此看到他们分享的所有照片"),
         "searchPersonsEmptySection":
             MessageLookupByLibrary.simpleMessage("处理和同步完成后，人物将显示在此处"),
-<<<<<<< HEAD
-        "searchResultCount": m78,
-        "searchSectionsLengthMismatch": m79,
-=======
         "searchResultCount": m77,
         "searchSectionsLengthMismatch": m78,
->>>>>>> 76bff25d
         "security": MessageLookupByLibrary.simpleMessage("安全"),
         "seePublicAlbumLinksInApp":
             MessageLookupByLibrary.simpleMessage("在应用程序中查看公开相册链接"),
@@ -1752,15 +1449,9 @@
             MessageLookupByLibrary.simpleMessage("所选项目将从所有相册中删除并移动到回收站。"),
         "selectedItemsWillBeRemovedFromThisPerson":
             MessageLookupByLibrary.simpleMessage("选定的项目将从此人身上移除，但不会从您的库中删除。"),
-<<<<<<< HEAD
-        "selectedPhotos": m81,
-        "selectedPhotosWithYours": m82,
-        "selfiesWithThem": m83,
-=======
         "selectedPhotos": m80,
         "selectedPhotosWithYours": m81,
         "selfiesWithThem": m82,
->>>>>>> 76bff25d
         "send": MessageLookupByLibrary.simpleMessage("发送"),
         "sendEmail": MessageLookupByLibrary.simpleMessage("发送电子邮件"),
         "sendInvite": MessageLookupByLibrary.simpleMessage("发送邀请"),
@@ -1783,18 +1474,6 @@
             MessageLookupByLibrary.simpleMessage("打开相册并点击右上角的分享按钮进行分享"),
         "shareAnAlbumNow": MessageLookupByLibrary.simpleMessage("立即分享相册"),
         "shareLink": MessageLookupByLibrary.simpleMessage("分享链接"),
-<<<<<<< HEAD
-        "shareMyVerificationID": m84,
-        "shareOnlyWithThePeopleYouWant":
-            MessageLookupByLibrary.simpleMessage("仅与您想要的人分享"),
-        "shareTextConfirmOthersVerificationID": m85,
-        "shareTextRecommendUsingEnte":
-            MessageLookupByLibrary.simpleMessage("下载 Ente，让我们轻松共享高质量的原始照片和视频"),
-        "shareTextReferralCode": m86,
-        "shareWithNonenteUsers":
-            MessageLookupByLibrary.simpleMessage("与非 Ente 用户共享"),
-        "shareWithPeopleSectionTitle": m87,
-=======
         "shareMyVerificationID": m83,
         "shareOnlyWithThePeopleYouWant":
             MessageLookupByLibrary.simpleMessage("仅与您想要的人分享"),
@@ -1805,7 +1484,6 @@
         "shareWithNonenteUsers":
             MessageLookupByLibrary.simpleMessage("与非 Ente 用户共享"),
         "shareWithPeopleSectionTitle": m86,
->>>>>>> 76bff25d
         "shareYourFirstAlbum":
             MessageLookupByLibrary.simpleMessage("分享您的第一个相册"),
         "sharedAlbumSectionDescription": MessageLookupByLibrary.simpleMessage(
@@ -1816,20 +1494,12 @@
             MessageLookupByLibrary.simpleMessage("新共享的照片"),
         "sharedPhotoNotificationsExplanation":
             MessageLookupByLibrary.simpleMessage("当有人将照片添加到您所属的共享相册时收到通知"),
-<<<<<<< HEAD
-        "sharedWith": m88,
-=======
         "sharedWith": m87,
->>>>>>> 76bff25d
         "sharedWithMe": MessageLookupByLibrary.simpleMessage("与我共享"),
         "sharedWithYou": MessageLookupByLibrary.simpleMessage("已与您共享"),
         "sharing": MessageLookupByLibrary.simpleMessage("正在分享..."),
         "shiftDatesAndTime": MessageLookupByLibrary.simpleMessage("调整日期和时间"),
-        "showLessFaces":
-            MessageLookupByLibrary.simpleMessage("Show less faces"),
         "showMemories": MessageLookupByLibrary.simpleMessage("显示回忆"),
-        "showMoreFaces":
-            MessageLookupByLibrary.simpleMessage("Show more faces"),
         "showPerson": MessageLookupByLibrary.simpleMessage("显示人员"),
         "signOutFromOtherDevices":
             MessageLookupByLibrary.simpleMessage("从其他设备退出登录"),
@@ -1838,19 +1508,11 @@
         "signOutOtherDevices": MessageLookupByLibrary.simpleMessage("登出其他设备"),
         "signUpTerms": MessageLookupByLibrary.simpleMessage(
             "我同意 <u-terms>服务条款</u-terms> 和 <u-policy>隐私政策</u-policy>"),
-<<<<<<< HEAD
-        "singleFileDeleteFromDevice": m89,
-        "singleFileDeleteHighlight":
-            MessageLookupByLibrary.simpleMessage("它将从所有相册中删除。"),
-        "singleFileInBothLocalAndRemote": m90,
-        "singleFileInRemoteOnly": m91,
-=======
         "singleFileDeleteFromDevice": m88,
         "singleFileDeleteHighlight":
             MessageLookupByLibrary.simpleMessage("它将从所有相册中删除。"),
         "singleFileInBothLocalAndRemote": m89,
         "singleFileInRemoteOnly": m90,
->>>>>>> 76bff25d
         "skip": MessageLookupByLibrary.simpleMessage("跳过"),
         "social": MessageLookupByLibrary.simpleMessage("社交"),
         "someItemsAreInBothEnteAndYourDevice":
@@ -1877,13 +1539,8 @@
         "sortNewestFirst": MessageLookupByLibrary.simpleMessage("最新在前"),
         "sortOldestFirst": MessageLookupByLibrary.simpleMessage("最旧在前"),
         "sparkleSuccess": MessageLookupByLibrary.simpleMessage("✨ 成功"),
-<<<<<<< HEAD
-        "sportsWithThem": m92,
-        "spotlightOnThem": m93,
-=======
         "sportsWithThem": m91,
         "spotlightOnThem": m92,
->>>>>>> 76bff25d
         "spotlightOnYourself": MessageLookupByLibrary.simpleMessage("聚光灯下的自己"),
         "startAccountRecoveryTitle":
             MessageLookupByLibrary.simpleMessage("开始恢复"),
@@ -1894,15 +1551,6 @@
         "storage": MessageLookupByLibrary.simpleMessage("存储空间"),
         "storageBreakupFamily": MessageLookupByLibrary.simpleMessage("家庭"),
         "storageBreakupYou": MessageLookupByLibrary.simpleMessage("您"),
-<<<<<<< HEAD
-        "storageInGB": m94,
-        "storageLimitExceeded": MessageLookupByLibrary.simpleMessage("已超出存储限制"),
-        "storageUsageInfo": m95,
-        "streamDetails": MessageLookupByLibrary.simpleMessage("流详情"),
-        "strongStrength": MessageLookupByLibrary.simpleMessage("强"),
-        "subAlreadyLinkedErrMessage": m96,
-        "subWillBeCancelledOn": m97,
-=======
         "storageInGB": m93,
         "storageLimitExceeded": MessageLookupByLibrary.simpleMessage("已超出存储限制"),
         "storageUsageInfo": m94,
@@ -1910,7 +1558,6 @@
         "strongStrength": MessageLookupByLibrary.simpleMessage("强"),
         "subAlreadyLinkedErrMessage": m95,
         "subWillBeCancelledOn": m96,
->>>>>>> 76bff25d
         "subscribe": MessageLookupByLibrary.simpleMessage("订阅"),
         "subscribeToEnableSharing":
             MessageLookupByLibrary.simpleMessage("您需要有效的付费订阅才能启用共享。"),
@@ -1924,11 +1571,7 @@
         "suggestFeatures": MessageLookupByLibrary.simpleMessage("建议新功能"),
         "sunrise": MessageLookupByLibrary.simpleMessage("在地平线上"),
         "support": MessageLookupByLibrary.simpleMessage("支持"),
-<<<<<<< HEAD
-        "syncProgress": m98,
-=======
         "syncProgress": m97,
->>>>>>> 76bff25d
         "syncStopped": MessageLookupByLibrary.simpleMessage("同步已停止"),
         "syncing": MessageLookupByLibrary.simpleMessage("正在同步···"),
         "systemTheme": MessageLookupByLibrary.simpleMessage("适应系统"),
@@ -1936,11 +1579,7 @@
         "tapToEnterCode": MessageLookupByLibrary.simpleMessage("点击以输入代码"),
         "tapToUnlock": MessageLookupByLibrary.simpleMessage("点击解锁"),
         "tapToUpload": MessageLookupByLibrary.simpleMessage("点按上传"),
-<<<<<<< HEAD
-        "tapToUploadIsIgnoredDue": m99,
-=======
         "tapToUploadIsIgnoredDue": m98,
->>>>>>> 76bff25d
         "tempErrorContactSupportIfPersists":
             MessageLookupByLibrary.simpleMessage(
                 "看起来出了点问题。 请稍后重试。 如果错误仍然存在，请联系我们的支持团队。"),
@@ -1960,11 +1599,7 @@
         "theme": MessageLookupByLibrary.simpleMessage("主题"),
         "theseItemsWillBeDeletedFromYourDevice":
             MessageLookupByLibrary.simpleMessage("这些项目将从您的设备中删除。"),
-<<<<<<< HEAD
-        "theyAlsoGetXGb": m100,
-=======
         "theyAlsoGetXGb": m99,
->>>>>>> 76bff25d
         "theyWillBeDeletedFromAllAlbums":
             MessageLookupByLibrary.simpleMessage("他们将从所有相册中删除。"),
         "thisActionCannotBeUndone":
@@ -1979,19 +1614,11 @@
         "thisImageHasNoExifData":
             MessageLookupByLibrary.simpleMessage("此图像没有Exif 数据"),
         "thisIsMeExclamation": MessageLookupByLibrary.simpleMessage("这就是我！"),
-<<<<<<< HEAD
-        "thisIsPersonVerificationId": m101,
-        "thisIsYourVerificationId":
-            MessageLookupByLibrary.simpleMessage("这是您的验证 ID"),
-        "thisWeekThroughTheYears": MessageLookupByLibrary.simpleMessage("历年本周"),
-        "thisWeekXYearsAgo": m102,
-=======
         "thisIsPersonVerificationId": m100,
         "thisIsYourVerificationId":
             MessageLookupByLibrary.simpleMessage("这是您的验证 ID"),
         "thisWeekThroughTheYears": MessageLookupByLibrary.simpleMessage("历年本周"),
         "thisWeekXYearsAgo": m101,
->>>>>>> 76bff25d
         "thisWillLogYouOutOfTheFollowingDevice":
             MessageLookupByLibrary.simpleMessage("这将使您在以下设备中退出登录："),
         "thisWillLogYouOutOfThisDevice":
@@ -2000,11 +1627,7 @@
             MessageLookupByLibrary.simpleMessage("这将使所有选定的照片的日期和时间相同。"),
         "thisWillRemovePublicLinksOfAllSelectedQuickLinks":
             MessageLookupByLibrary.simpleMessage("这将删除所有选定的快速链接的公共链接。"),
-<<<<<<< HEAD
-        "throughTheYears": m103,
-=======
         "throughTheYears": m102,
->>>>>>> 76bff25d
         "toEnableAppLockPleaseSetupDevicePasscodeOrScreen":
             MessageLookupByLibrary.simpleMessage("要启用应用锁，请在系统设置中设置设备密码或屏幕锁。"),
         "toHideAPhotoOrVideo": MessageLookupByLibrary.simpleMessage("隐藏照片或视频"),
@@ -2016,21 +1639,12 @@
         "total": MessageLookupByLibrary.simpleMessage("总计"),
         "totalSize": MessageLookupByLibrary.simpleMessage("总大小"),
         "trash": MessageLookupByLibrary.simpleMessage("回收站"),
-<<<<<<< HEAD
-        "trashDaysLeft": m104,
-        "trim": MessageLookupByLibrary.simpleMessage("修剪"),
-        "tripInYear": m105,
-        "tripToLocation": m106,
-        "trustedContacts": MessageLookupByLibrary.simpleMessage("可信联系人"),
-        "trustedInviteBody": m107,
-=======
         "trashDaysLeft": m103,
         "trim": MessageLookupByLibrary.simpleMessage("修剪"),
         "tripInYear": m104,
         "tripToLocation": m105,
         "trustedContacts": MessageLookupByLibrary.simpleMessage("可信联系人"),
         "trustedInviteBody": m106,
->>>>>>> 76bff25d
         "tryAgain": MessageLookupByLibrary.simpleMessage("请再试一次"),
         "turnOnBackupForAutoUpload": MessageLookupByLibrary.simpleMessage(
             "打开备份可自动上传添加到此设备文件夹的文件至 Ente。"),
@@ -2045,11 +1659,7 @@
         "twofactorAuthenticationSuccessfullyReset":
             MessageLookupByLibrary.simpleMessage("成功重置双重认证"),
         "twofactorSetup": MessageLookupByLibrary.simpleMessage("双重认证设置"),
-<<<<<<< HEAD
-        "typeOfGallerGallerytypeIsNotSupportedForRename": m108,
-=======
         "typeOfGallerGallerytypeIsNotSupportedForRename": m107,
->>>>>>> 76bff25d
         "unarchive": MessageLookupByLibrary.simpleMessage("取消存档"),
         "unarchiveAlbum": MessageLookupByLibrary.simpleMessage("取消存档相册"),
         "unarchiving": MessageLookupByLibrary.simpleMessage("正在取消存档..."),
@@ -2069,17 +1679,10 @@
         "updatingFolderSelection":
             MessageLookupByLibrary.simpleMessage("正在更新文件夹选择..."),
         "upgrade": MessageLookupByLibrary.simpleMessage("升级"),
-<<<<<<< HEAD
-        "uploadIsIgnoredDueToIgnorereason": m109,
-        "uploadingFilesToAlbum":
-            MessageLookupByLibrary.simpleMessage("正在将文件上传到相册..."),
-        "uploadingMultipleMemories": m110,
-=======
         "uploadIsIgnoredDueToIgnorereason": m108,
         "uploadingFilesToAlbum":
             MessageLookupByLibrary.simpleMessage("正在将文件上传到相册..."),
         "uploadingMultipleMemories": m109,
->>>>>>> 76bff25d
         "uploadingSingleMemory":
             MessageLookupByLibrary.simpleMessage("正在保存 1 个回忆..."),
         "upto50OffUntil4thDec":
@@ -2094,21 +1697,13 @@
         "useRecoveryKey": MessageLookupByLibrary.simpleMessage("使用恢复密钥"),
         "useSelectedPhoto": MessageLookupByLibrary.simpleMessage("使用所选照片"),
         "usedSpace": MessageLookupByLibrary.simpleMessage("已用空间"),
-<<<<<<< HEAD
-        "validTill": m111,
-=======
         "validTill": m110,
->>>>>>> 76bff25d
         "verificationFailedPleaseTryAgain":
             MessageLookupByLibrary.simpleMessage("验证失败，请重试"),
         "verificationId": MessageLookupByLibrary.simpleMessage("验证 ID"),
         "verify": MessageLookupByLibrary.simpleMessage("验证"),
         "verifyEmail": MessageLookupByLibrary.simpleMessage("验证电子邮件"),
-<<<<<<< HEAD
-        "verifyEmailID": m112,
-=======
         "verifyEmailID": m111,
->>>>>>> 76bff25d
         "verifyIDLabel": MessageLookupByLibrary.simpleMessage("验证"),
         "verifyPasskey": MessageLookupByLibrary.simpleMessage("验证通行密钥"),
         "verifyPassword": MessageLookupByLibrary.simpleMessage("验证密码"),
@@ -2128,11 +1723,7 @@
         "viewLogs": MessageLookupByLibrary.simpleMessage("查看日志"),
         "viewRecoveryKey": MessageLookupByLibrary.simpleMessage("查看恢复密钥"),
         "viewer": MessageLookupByLibrary.simpleMessage("查看者"),
-<<<<<<< HEAD
-        "viewersSuccessfullyAdded": m114,
-=======
         "viewersSuccessfullyAdded": m113,
->>>>>>> 76bff25d
         "visitWebToManage":
             MessageLookupByLibrary.simpleMessage("请访问 web.ente.io 来管理您的订阅"),
         "waitingForVerification":
@@ -2142,11 +1733,7 @@
         "weAreOpenSource": MessageLookupByLibrary.simpleMessage("我们是开源的 ！"),
         "weDontSupportEditingPhotosAndAlbumsThatYouDont":
             MessageLookupByLibrary.simpleMessage("我们不支持编辑您尚未拥有的照片和相册"),
-<<<<<<< HEAD
-        "weHaveSendEmailTo": m115,
-=======
         "weHaveSendEmailTo": m114,
->>>>>>> 76bff25d
         "weakStrength": MessageLookupByLibrary.simpleMessage("弱"),
         "welcomeBack": MessageLookupByLibrary.simpleMessage("欢迎回来！"),
         "whatsNew": MessageLookupByLibrary.simpleMessage("更新日志"),
