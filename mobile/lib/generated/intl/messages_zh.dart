// DO NOT EDIT. This is code generated via package:intl/generate_localized.dart
// This is a library that provides messages for a zh locale. All the
// messages from the main program should be duplicated here with the same
// function name.

// Ignore issues from commonly used lints in this file.
// ignore_for_file:unnecessary_brace_in_string_interps, unnecessary_new
// ignore_for_file:prefer_single_quotes,comment_references, directives_ordering
// ignore_for_file:annotate_overrides,prefer_generic_function_type_aliases
// ignore_for_file:unused_import, file_names, avoid_escaping_inner_quotes
// ignore_for_file:unnecessary_string_interpolations, unnecessary_string_escapes

import 'package:intl/intl.dart';
import 'package:intl/message_lookup_by_library.dart';

final messages = new MessageLookup();

typedef String MessageIfAbsent(String messageStr, List<dynamic> args);

class MessageLookup extends MessageLookupByLibrary {
  String get localeName => 'zh';

  static String m0(count) =>
      "${Intl.plural(count, zero: '添加协作者', one: '添加协作者', other: '添加协作者')}";

  static String m2(count) =>
      "${Intl.plural(count, one: '添加一个项目', other: '添加一些项目')}";

  static String m3(storageAmount, endDate) =>
      "您的 ${storageAmount} 插件有效期至 ${endDate}";

  static String m1(count) =>
      "${Intl.plural(count, zero: '添加查看者', one: '添加查看者', other: '添加查看者')}";

  static String m4(emailOrName) => "由 ${emailOrName} 添加";

  static String m5(albumName) => "成功添加到  ${albumName}";

  static String m6(count) =>
      "${Intl.plural(count, zero: '无参与者', one: '1个参与者', other: '${count} 个参与者')}";

  static String m7(versionValue) => "版本: ${versionValue}";

  static String m8(paymentProvider) => "请先取消您现有的订阅 ${paymentProvider}";

  static String m9(user) => "${user} 将无法添加更多照片到此相册\n\n他们仍然能够删除他们添加的现有照片";

  static String m10(isFamilyMember, storageAmountInGb) =>
      "${Intl.select(isFamilyMember, {
            'true': '到目前为止，您的家庭已经领取了 ${storageAmountInGb} GB',
            'false': '到目前为止，您已经领取了 ${storageAmountInGb} GB',
            'other': '到目前为止，您已经领取了${storageAmountInGb} GB',
          })}";

  static String m11(albumName) => "为 ${albumName} 创建了协作链接";

  static String m12(familyAdminEmail) =>
      "请联系 <green>${familyAdminEmail}</green> 来管理您的订阅";

  static String m13(provider) =>
      "请通过support@ente.io 用英语联系我们来管理您的 ${provider} 订阅。";

  static String m14(count) =>
      "${Intl.plural(count, one: '删除 ${count} 个项目', other: '删除 ${count} 个项目')}";

  static String m15(currentlyDeleting, totalCount) =>
      "正在删除 ${currentlyDeleting} /共 ${totalCount}";

  static String m16(albumName) => "这将删除用于访问\"${albumName}\"的公共链接。";

  static String m17(supportEmail) => "请从您注册的邮箱发送一封邮件到 ${supportEmail}";

  static String m18(count, storageSaved) =>
      "您已经清理了 ${Intl.plural(count, other: '${count} 个重复文件')}, 释放了 (${storageSaved}!)";

  static String m19(count, formattedSize) =>
      "${count} 个文件，每个文件 ${formattedSize}";

  static String m20(newEmail) => "电子邮件已更改为 ${newEmail}";

  static String m21(email) => "${email} 没有 ente 账户。\n\n向他们发送分享照片的邀请。";

  static String m22(count, formattedNumber) =>
      "此设备上的 ${Intl.plural(count, one: '1 个文件', other: '${formattedNumber} 个文件')} 已安全备份";

  static String m23(count, formattedNumber) =>
      "此相册中的 ${Intl.plural(count, one: '1 个文件', other: '${formattedNumber} 个文件')} 已安全备份";

  static String m24(storageAmountInGB) =>
      "每当有人使用您的代码注册付费计划时您将获得${storageAmountInGB} GB";

  static String m25(freeAmount, storageUnit) =>
      "${freeAmount} ${storageUnit} 空闲";

  static String m26(endDate) => "免费试用有效期至 ${endDate}";

  static String m27(count) =>
      "只要您有有效的订阅，您仍然可以在 ente 上访问 ${Intl.plural(count, one: 'it', other: 'them')}";

  static String m28(sizeInMBorGB) => "释放 ${sizeInMBorGB}";

  static String m29(count, formattedSize) =>
      "${Intl.plural(count, one: '它可以从设备中删除以释放 ${formattedSize}', other: '它们可以从设备中删除以释放 ${formattedSize}')}";

  static String m30(currentlyProcessing, totalCount) =>
      "正在处理 ${currentlyProcessing} / ${totalCount}";

  static String m31(count) =>
      "${Intl.plural(count, one: '${count} 个项目', other: '${count} 个项目')}";

  static String m32(expiryTime) => "链接将在 ${expiryTime} 过期";

  static String m33(count, formattedCount) =>
      "${Intl.plural(count, zero: '没有回忆', one: '${formattedCount} 个回忆', other: '${formattedCount} 个回忆')}";

  static String m34(count) =>
      "${Intl.plural(count, one: '移动一个项目', other: '移动一些项目')}";

  static String m35(albumName) => "成功移动到 ${albumName}";

  static String m36(passwordStrengthValue) => "密码强度： ${passwordStrengthValue}";

  static String m37(providerName) => "如果您被收取费用，请用英语与 ${providerName} 的客服聊天";

  static String m38(endDate) => "免费试用有效期至 ${endDate}。\n之后您可以选择付费计划。";

  static String m39(toEmail) => "请给我们发送电子邮件至 ${toEmail}";

  static String m40(toEmail) => "请将日志发送至 \n${toEmail}";

  static String m41(storeName) => "在 ${storeName} 上给我们评分";

  static String m42(storageInGB) => "3. 你和朋友都将免费获得 ${storageInGB} GB*";

  static String m43(userEmail) =>
      "${userEmail} 将从这个共享相册中删除\n\nTA们添加的任何照片也将从相册中删除";

  static String m44(endDate) => "在 ${endDate} 前续费";

  static String m45(count) =>
      "${Intl.plural(count, other: '已找到 ${count} 个结果')}";

  static String m46(count) => "已选择 ${count} 个";

  static String m47(count, yourCount) => "选择了 ${count} 个 (您的 ${yourCount} 个)";

  static String m48(verificationID) => "这是我的ente.io 的验证 ID： ${verificationID}。";

  static String m49(verificationID) =>
      "嘿，你能确认这是你的 ente.io 验证 ID吗：${verificationID}";

  static String m50(referralCode, referralStorageInGB) =>
      "ente推荐码: ${referralCode} \n\n注册付费计划后在设置 → 常规 → 推荐中应用它以免费获得 ${referralStorageInGB} GB空间\n\nhttps://ente.io";

  static String m51(numberOfPeople) =>
      "${Intl.plural(numberOfPeople, zero: '与特定人员共享', one: '与 1 人共享', other: '与 ${numberOfPeople} 人共享')}";

  static String m52(emailIDs) => "与 ${emailIDs} 共享";

  static String m53(fileType) => "此 ${fileType} 将从您的设备中删除。";

  static String m54(fileType) => "此 ${fileType} 同时在ente和您的设备中。";

  static String m55(fileType) => "此 ${fileType} 将从ente中删除。";

  static String m56(storageAmountInGB) => "${storageAmountInGB} GB";

  static String m57(
          usedAmount, usedStorageUnit, totalAmount, totalStorageUnit) =>
      "已使用 ${usedAmount} ${usedStorageUnit} / ${totalAmount} ${totalStorageUnit}";

  static String m58(id) =>
      "您的 ${id} 已经链接到另一个ente账户。\n如果您想要通过此账户使用您的 ${id} ，请联系我们的客服\'\'";

  static String m59(endDate) => "您的订阅将于 ${endDate} 取消";

  static String m60(completed, total) => "已保存的回忆 ${completed}/共 ${total}";

  static String m61(storageAmountInGB) => "他们也会获得 ${storageAmountInGB} GB";

  static String m62(email) => "这是 ${email} 的验证ID";

  static String m63(count) =>
      "${Intl.plural(count, zero: '', one: '1天', other: '${count} 天')}";

  static String m64(endDate) => "有效期至 ${endDate}";

  static String m65(email) => "验证 ${email}";

  static String m66(email) => "我们已经发送邮件到 <green>${email}</green>";

  static String m67(count) =>
      "${Intl.plural(count, one: '${count} 年前', other: '${count} 年前')}";

  static String m68(storageSaved) => "您已成功释放了 ${storageSaved}！";

  final messages = _notInlinedMessages(_notInlinedMessages);
  static Map<String, Function> _notInlinedMessages(_) => <String, Function>{
        "aNewVersionOfEnteIsAvailable":
            MessageLookupByLibrary.simpleMessage("有新版本的 ente 可供使用。"),
        "about": MessageLookupByLibrary.simpleMessage("关于"),
        "account": MessageLookupByLibrary.simpleMessage("账户"),
        "accountWelcomeBack": MessageLookupByLibrary.simpleMessage("欢迎回来！"),
        "ackPasswordLostWarning": MessageLookupByLibrary.simpleMessage(
            "我明白，如果我丢失密码，我可能会丢失我的数据，因为我的数据是 <underline>端到端加密的</underline>。"),
        "activeSessions": MessageLookupByLibrary.simpleMessage("已登录的设备"),
        "addAName": MessageLookupByLibrary.simpleMessage("Add a name"),
        "addANewEmail": MessageLookupByLibrary.simpleMessage("添加新的电子邮件"),
        "addCollaborator": MessageLookupByLibrary.simpleMessage("添加协作者"),
        "addCollaborators": m0,
        "addFromDevice": MessageLookupByLibrary.simpleMessage("从设备添加"),
        "addItem": m2,
        "addLocation": MessageLookupByLibrary.simpleMessage("添加地点"),
        "addLocationButton": MessageLookupByLibrary.simpleMessage("添加"),
        "addMore": MessageLookupByLibrary.simpleMessage("添加更多"),
        "addNew": MessageLookupByLibrary.simpleMessage("新建"),
        "addOnPageSubtitle": MessageLookupByLibrary.simpleMessage("附加组件详情"),
        "addOnValidTill": m3,
        "addOns": MessageLookupByLibrary.simpleMessage("附加组件"),
        "addPhotos": MessageLookupByLibrary.simpleMessage("添加照片"),
        "addSelected": MessageLookupByLibrary.simpleMessage("添加所选项"),
        "addToAlbum": MessageLookupByLibrary.simpleMessage("添加到相册"),
        "addToEnte": MessageLookupByLibrary.simpleMessage("添加到 ente"),
        "addToHiddenAlbum": MessageLookupByLibrary.simpleMessage("添加到隐藏相册"),
        "addViewer": MessageLookupByLibrary.simpleMessage("添加查看者"),
        "addViewers": m1,
        "addYourPhotosNow": MessageLookupByLibrary.simpleMessage("立即添加您的照片"),
        "addedAs": MessageLookupByLibrary.simpleMessage("已添加为"),
        "addedBy": m4,
        "addedSuccessfullyTo": m5,
        "addingToFavorites": MessageLookupByLibrary.simpleMessage("正在添加到收藏..."),
        "advanced": MessageLookupByLibrary.simpleMessage("高级设置"),
        "advancedSettings": MessageLookupByLibrary.simpleMessage("高级设置"),
        "after1Day": MessageLookupByLibrary.simpleMessage("1天后"),
        "after1Hour": MessageLookupByLibrary.simpleMessage("1小时后"),
        "after1Month": MessageLookupByLibrary.simpleMessage("1个月后"),
        "after1Week": MessageLookupByLibrary.simpleMessage("1 周后"),
        "after1Year": MessageLookupByLibrary.simpleMessage("1 年后"),
        "albumOwner": MessageLookupByLibrary.simpleMessage("所有者"),
        "albumParticipantsCount": m6,
        "albumTitle": MessageLookupByLibrary.simpleMessage("相册标题"),
        "albumUpdated": MessageLookupByLibrary.simpleMessage("相册已更新"),
        "albums": MessageLookupByLibrary.simpleMessage("相册"),
        "allClear": MessageLookupByLibrary.simpleMessage("✨ 全部清除"),
        "allMemoriesPreserved":
            MessageLookupByLibrary.simpleMessage("所有回忆都已保存"),
        "allowAddPhotosDescription":
            MessageLookupByLibrary.simpleMessage("允许具有链接的人也将照片添加到共享相册。"),
        "allowAddingPhotos": MessageLookupByLibrary.simpleMessage("允许添加照片"),
        "allowDownloads": MessageLookupByLibrary.simpleMessage("允许下载"),
        "allowPeopleToAddPhotos":
            MessageLookupByLibrary.simpleMessage("允许人们添加照片"),
        "androidBiometricHint": MessageLookupByLibrary.simpleMessage("验证身份"),
        "androidBiometricNotRecognized":
            MessageLookupByLibrary.simpleMessage("无法识别。请重试。"),
        "androidBiometricRequiredTitle":
            MessageLookupByLibrary.simpleMessage("需要生物识别认证"),
        "androidBiometricSuccess": MessageLookupByLibrary.simpleMessage("成功"),
        "androidCancelButton": MessageLookupByLibrary.simpleMessage("取消"),
        "androidDeviceCredentialsRequiredTitle":
            MessageLookupByLibrary.simpleMessage("需要设备凭据"),
        "androidDeviceCredentialsSetupDescription":
            MessageLookupByLibrary.simpleMessage("需要设备凭据"),
        "androidGoToSettingsDescription": MessageLookupByLibrary.simpleMessage(
            "您未在该设备上设置生物识别身份验证。前往“设置>安全”添加生物识别身份验证。"),
        "androidIosWebDesktop":
            MessageLookupByLibrary.simpleMessage("安卓, iOS, 网页端, 桌面端"),
        "androidSignInTitle": MessageLookupByLibrary.simpleMessage("需要身份验证"),
        "appVersion": m7,
        "appleId": MessageLookupByLibrary.simpleMessage("Apple ID"),
        "apply": MessageLookupByLibrary.simpleMessage("应用"),
        "applyCodeTitle": MessageLookupByLibrary.simpleMessage("应用代码"),
        "appstoreSubscription":
            MessageLookupByLibrary.simpleMessage("AppStore 订阅"),
        "archive": MessageLookupByLibrary.simpleMessage("存档"),
        "archiveAlbum": MessageLookupByLibrary.simpleMessage("存档相册"),
        "archiving": MessageLookupByLibrary.simpleMessage("正在归档中..."),
        "areYouSureThatYouWantToLeaveTheFamily":
            MessageLookupByLibrary.simpleMessage("您确定要离开家庭计划吗？"),
        "areYouSureYouWantToCancel":
            MessageLookupByLibrary.simpleMessage("您确定要取消吗？"),
        "areYouSureYouWantToChangeYourPlan":
            MessageLookupByLibrary.simpleMessage("您确定要更改您的计划吗？"),
        "areYouSureYouWantToExit":
            MessageLookupByLibrary.simpleMessage("您确定要退出吗？"),
        "areYouSureYouWantToLogout":
            MessageLookupByLibrary.simpleMessage("您确定要退出登录吗？"),
        "areYouSureYouWantToRenew":
            MessageLookupByLibrary.simpleMessage("您确定要续费吗？"),
        "askCancelReason":
            MessageLookupByLibrary.simpleMessage("您的订阅已取消。您想分享原因吗？"),
        "askDeleteReason":
            MessageLookupByLibrary.simpleMessage("您删除账户的主要原因是什么？"),
        "askYourLovedOnesToShare":
            MessageLookupByLibrary.simpleMessage("请您的亲人分享"),
        "atAFalloutShelter": MessageLookupByLibrary.simpleMessage("在一个庇护所中"),
        "authToChangeEmailVerificationSetting":
            MessageLookupByLibrary.simpleMessage("请进行身份验证以更改电子邮件验证"),
        "authToChangeLockscreenSetting":
            MessageLookupByLibrary.simpleMessage("请验证以更改锁屏设置"),
        "authToChangeYourEmail":
            MessageLookupByLibrary.simpleMessage("请验证以更改您的电子邮件"),
        "authToChangeYourPassword":
            MessageLookupByLibrary.simpleMessage("请验证以更改密码"),
        "authToConfigureTwofactorAuthentication":
            MessageLookupByLibrary.simpleMessage("请进行身份验证以配置双重身份验证"),
        "authToInitiateAccountDeletion":
            MessageLookupByLibrary.simpleMessage("请进行身份验证以启动账户删除"),
        "authToViewYourActiveSessions":
            MessageLookupByLibrary.simpleMessage("请验证以查看您的活动会话"),
        "authToViewYourHiddenFiles":
            MessageLookupByLibrary.simpleMessage("请验证以查看您的隐藏文件"),
        "authToViewYourMemories":
            MessageLookupByLibrary.simpleMessage("请验证以查看您的回忆"),
        "authToViewYourRecoveryKey":
            MessageLookupByLibrary.simpleMessage("请验证以查看您的恢复密钥"),
        "authenticating": MessageLookupByLibrary.simpleMessage("正在验证..."),
        "authenticationFailedPleaseTryAgain":
            MessageLookupByLibrary.simpleMessage("身份验证失败，请重试"),
        "authenticationSuccessful":
            MessageLookupByLibrary.simpleMessage("验证成功"),
        "available": MessageLookupByLibrary.simpleMessage("可用"),
        "backedUpFolders": MessageLookupByLibrary.simpleMessage("已备份的文件夹"),
        "backup": MessageLookupByLibrary.simpleMessage("备份"),
        "backupFailed": MessageLookupByLibrary.simpleMessage("备份失败"),
        "backupOverMobileData":
            MessageLookupByLibrary.simpleMessage("通过移动数据备份"),
        "backupSettings": MessageLookupByLibrary.simpleMessage("备份设置"),
        "backupVideos": MessageLookupByLibrary.simpleMessage("备份视频"),
        "blackFridaySale": MessageLookupByLibrary.simpleMessage("黑色星期五特惠"),
        "blog": MessageLookupByLibrary.simpleMessage("博客"),
        "cachedData": MessageLookupByLibrary.simpleMessage("缓存数据"),
        "calculating": MessageLookupByLibrary.simpleMessage("正在计算..."),
        "canNotUploadToAlbumsOwnedByOthers":
            MessageLookupByLibrary.simpleMessage("无法上传到他人拥有的相册中"),
        "canOnlyCreateLinkForFilesOwnedByYou":
            MessageLookupByLibrary.simpleMessage("只能为您拥有的文件创建链接"),
        "canOnlyRemoveFilesOwnedByYou":
            MessageLookupByLibrary.simpleMessage("只能删除您拥有的文件"),
        "cancel": MessageLookupByLibrary.simpleMessage("取消"),
        "cancelOtherSubscription": m8,
        "cancelSubscription": MessageLookupByLibrary.simpleMessage("取消订阅"),
        "cannotAddMorePhotosAfterBecomingViewer": m9,
        "cannotDeleteSharedFiles":
            MessageLookupByLibrary.simpleMessage("无法删除共享文件"),
        "castInstruction": MessageLookupByLibrary.simpleMessage(
            "在您要配对的设备上访问 cast.ente.io。\n输入下面的代码即可在电视上播放相册。"),
        "centerPoint": MessageLookupByLibrary.simpleMessage("中心点"),
        "changeEmail": MessageLookupByLibrary.simpleMessage("修改邮箱"),
        "changeLocationOfSelectedItems":
            MessageLookupByLibrary.simpleMessage("确定要更改所选项目的位置吗？"),
        "changePassword": MessageLookupByLibrary.simpleMessage("修改密码"),
        "changePasswordTitle": MessageLookupByLibrary.simpleMessage("修改密码"),
        "changePermissions": MessageLookupByLibrary.simpleMessage("要修改权限吗？"),
        "checkForUpdates": MessageLookupByLibrary.simpleMessage("检查更新"),
        "checkInboxAndSpamFolder": MessageLookupByLibrary.simpleMessage(
            "请检查您的收件箱 (或者是在您的“垃圾邮件”列表内) 以完成验证"),
        "checking": MessageLookupByLibrary.simpleMessage("正在检查..."),
        "claimFreeStorage": MessageLookupByLibrary.simpleMessage("领取免费存储"),
        "claimMore": MessageLookupByLibrary.simpleMessage("领取更多！"),
        "claimed": MessageLookupByLibrary.simpleMessage("已领取"),
        "claimedStorageSoFar": m10,
        "cleanUncategorized": MessageLookupByLibrary.simpleMessage("清除未分类的"),
        "cleanUncategorizedDescription":
            MessageLookupByLibrary.simpleMessage("从“未分类”中删除其他相册中存在的所有文件"),
        "clearCaches": MessageLookupByLibrary.simpleMessage("清除缓存"),
        "clearIndexes": MessageLookupByLibrary.simpleMessage("清空索引"),
        "click": MessageLookupByLibrary.simpleMessage("• 点击"),
        "clickOnTheOverflowMenu":
            MessageLookupByLibrary.simpleMessage("• 点击溢出菜单"),
        "close": MessageLookupByLibrary.simpleMessage("关闭"),
        "clubByCaptureTime": MessageLookupByLibrary.simpleMessage("按拍摄时间分组"),
        "clubByFileName": MessageLookupByLibrary.simpleMessage("按文件名排序"),
        "codeAppliedPageTitle": MessageLookupByLibrary.simpleMessage("代码已应用"),
        "codeCopiedToClipboard":
            MessageLookupByLibrary.simpleMessage("代码已复制到剪贴板"),
        "codeUsedByYou": MessageLookupByLibrary.simpleMessage("您所使用的代码"),
        "collabLinkSectionDescription": MessageLookupByLibrary.simpleMessage(
            "创建一个链接以允许其他人在您的共享相册中添加和查看照片，而无需应用程序或ente账户。 非常适合收集活动照片。"),
        "collaborativeLink": MessageLookupByLibrary.simpleMessage("协作链接"),
        "collaborativeLinkCreatedFor": m11,
        "collaborator": MessageLookupByLibrary.simpleMessage("协作者"),
        "collaboratorsCanAddPhotosAndVideosToTheSharedAlbum":
            MessageLookupByLibrary.simpleMessage("协作者可以将照片和视频添加到共享相册中。"),
        "collageLayout": MessageLookupByLibrary.simpleMessage("布局"),
        "collageSaved": MessageLookupByLibrary.simpleMessage("拼贴已保存到相册"),
        "collectEventPhotos": MessageLookupByLibrary.simpleMessage("收集活动照片"),
        "collectPhotos": MessageLookupByLibrary.simpleMessage("收集照片"),
        "color": MessageLookupByLibrary.simpleMessage("颜色"),
        "confirm": MessageLookupByLibrary.simpleMessage("确认"),
        "confirm2FADisable":
            MessageLookupByLibrary.simpleMessage("您确定要禁用双因素认证吗？"),
        "confirmAccountDeletion":
            MessageLookupByLibrary.simpleMessage("确认删除账户"),
        "confirmDeletePrompt":
            MessageLookupByLibrary.simpleMessage("是的，我想永久删除此账户及其相关数据."),
        "confirmPassword": MessageLookupByLibrary.simpleMessage("请确认密码"),
        "confirmPlanChange": MessageLookupByLibrary.simpleMessage("确认更改计划"),
        "confirmRecoveryKey": MessageLookupByLibrary.simpleMessage("确认恢复密钥"),
        "confirmYourRecoveryKey":
            MessageLookupByLibrary.simpleMessage("确认您的恢复密钥"),
        "contactFamilyAdmin": m12,
        "contactSupport": MessageLookupByLibrary.simpleMessage("联系支持"),
        "contactToManageSubscription": m13,
        "contacts": MessageLookupByLibrary.simpleMessage("联系人"),
        "contents": MessageLookupByLibrary.simpleMessage("内容"),
        "continueLabel": MessageLookupByLibrary.simpleMessage("继续"),
        "continueOnFreeTrial": MessageLookupByLibrary.simpleMessage("继续免费试用"),
        "convertToAlbum": MessageLookupByLibrary.simpleMessage("转换为相册"),
        "copyEmailAddress": MessageLookupByLibrary.simpleMessage("复制电子邮件地址"),
        "copyLink": MessageLookupByLibrary.simpleMessage("复制链接"),
        "copypasteThisCodentoYourAuthenticatorApp":
            MessageLookupByLibrary.simpleMessage("请复制粘贴此代码\n到您的身份验证器应用程序上"),
        "couldNotBackUpTryLater":
            MessageLookupByLibrary.simpleMessage("我们无法备份您的数据。\n我们将稍后再试。"),
        "couldNotFreeUpSpace": MessageLookupByLibrary.simpleMessage("无法释放空间"),
        "couldNotUpdateSubscription":
            MessageLookupByLibrary.simpleMessage("无法升级订阅"),
        "count": MessageLookupByLibrary.simpleMessage("计数"),
        "crashReporting": MessageLookupByLibrary.simpleMessage("上报崩溃"),
        "create": MessageLookupByLibrary.simpleMessage("创建"),
        "createAccount": MessageLookupByLibrary.simpleMessage("创建账户"),
        "createAlbumActionHint":
            MessageLookupByLibrary.simpleMessage("长按选择照片，然后点击 + 创建相册"),
        "createCollage": MessageLookupByLibrary.simpleMessage("创建拼贴"),
        "createNewAccount": MessageLookupByLibrary.simpleMessage("创建新账号"),
        "createOrSelectAlbum": MessageLookupByLibrary.simpleMessage("创建或选择相册"),
        "createPublicLink": MessageLookupByLibrary.simpleMessage("创建公开链接"),
        "creatingLink": MessageLookupByLibrary.simpleMessage("正在创建链接..."),
        "criticalUpdateAvailable":
            MessageLookupByLibrary.simpleMessage("可用的关键更新"),
        "currentUsageIs": MessageLookupByLibrary.simpleMessage("当前用量 "),
        "custom": MessageLookupByLibrary.simpleMessage("自定义"),
        "darkTheme": MessageLookupByLibrary.simpleMessage("深色"),
        "dayToday": MessageLookupByLibrary.simpleMessage("今天"),
        "dayYesterday": MessageLookupByLibrary.simpleMessage("昨天"),
        "decrypting": MessageLookupByLibrary.simpleMessage("解密中..."),
        "decryptingVideo": MessageLookupByLibrary.simpleMessage("正在解密视频..."),
        "deduplicateFiles": MessageLookupByLibrary.simpleMessage("文件去重"),
        "delete": MessageLookupByLibrary.simpleMessage("删除"),
        "deleteAccount": MessageLookupByLibrary.simpleMessage("删除账户"),
        "deleteAccountFeedbackPrompt":
            MessageLookupByLibrary.simpleMessage("我们很抱歉看到您离开。请分享您的反馈以帮助我们改进。"),
        "deleteAccountPermanentlyButton":
            MessageLookupByLibrary.simpleMessage("永久删除账户"),
        "deleteAlbum": MessageLookupByLibrary.simpleMessage("删除相册"),
        "deleteAlbumDialog": MessageLookupByLibrary.simpleMessage(
            "也删除此相册中存在的照片(和视频)，从 <bold>他们所加入的所有</bold> 其他相册？"),
        "deleteAlbumsDialogBody": MessageLookupByLibrary.simpleMessage(
            "这将删除所有空相册。 当您想减少相册列表的混乱时，这很有用。"),
        "deleteAll": MessageLookupByLibrary.simpleMessage("全部删除"),
        "deleteConfirmDialogBody": MessageLookupByLibrary.simpleMessage(
            "此账户已链接到其他 ente 旗下的应用程序（如果您使用任何 ente 旗下的应用程序）。\\n\\n您在所有 ente 旗下的应用程序中上传的数据将被安排删除，并且您的账户将被永久删除。"),
        "deleteEmailRequest": MessageLookupByLibrary.simpleMessage(
            "请从您注册的电子邮件地址发送电子邮件到 <warning>account-delettion@ente.io</warning>。"),
        "deleteEmptyAlbums": MessageLookupByLibrary.simpleMessage("删除空相册"),
        "deleteEmptyAlbumsWithQuestionMark":
            MessageLookupByLibrary.simpleMessage("要删除空相册吗？"),
        "deleteFromBoth": MessageLookupByLibrary.simpleMessage("同时从两者中删除"),
        "deleteFromDevice": MessageLookupByLibrary.simpleMessage("从设备中删除"),
        "deleteFromEnte": MessageLookupByLibrary.simpleMessage("从ente 中删除"),
        "deleteItemCount": m14,
        "deleteLocation": MessageLookupByLibrary.simpleMessage("删除位置"),
        "deletePhotos": MessageLookupByLibrary.simpleMessage("删除照片"),
        "deleteProgress": m15,
        "deleteReason1": MessageLookupByLibrary.simpleMessage("找不到我想要的功能"),
        "deleteReason2":
            MessageLookupByLibrary.simpleMessage("应用或某个功能没有按我的预期运行"),
        "deleteReason3":
            MessageLookupByLibrary.simpleMessage("我找到了另一个我喜欢更好的服务"),
        "deleteReason4": MessageLookupByLibrary.simpleMessage("我的原因未被列出"),
        "deleteRequestSLAText":
            MessageLookupByLibrary.simpleMessage("您的请求将在 72 小时内处理。"),
        "deleteSharedAlbum": MessageLookupByLibrary.simpleMessage("要删除共享相册吗？"),
        "deleteSharedAlbumDialogBody": MessageLookupByLibrary.simpleMessage(
            "将为所有人删除相册\n\n您将无法访问此相册中他人拥有的共享照片"),
<<<<<<< HEAD
=======
        "descriptions": MessageLookupByLibrary.simpleMessage("描述"),
>>>>>>> 2fe703df
        "deselectAll": MessageLookupByLibrary.simpleMessage("取消全选"),
        "designedToOutlive": MessageLookupByLibrary.simpleMessage("经久耐用"),
        "details": MessageLookupByLibrary.simpleMessage("详情"),
        "devAccountChanged": MessageLookupByLibrary.simpleMessage(
            "我们用于在 App Store 上发布 ente 的开发者账户已更改。 因此，您将需要重新登录。\n\n对于给您带来的不便，我们深表歉意，但这是不可避免的。"),
        "deviceCodeHint": MessageLookupByLibrary.simpleMessage("输入代码"),
        "deviceFilesAutoUploading":
            MessageLookupByLibrary.simpleMessage("添加到此设备相册的文件将自动上传到 ente。"),
        "deviceLockExplanation": MessageLookupByLibrary.simpleMessage(
            "当 ente 在前台并且正在进行备份时禁用设备屏幕锁定。 这通常不需要，但可以帮助大型库的大上传和初始导入更快地完成。"),
        "deviceNotFound": MessageLookupByLibrary.simpleMessage("未发现设备"),
        "didYouKnow": MessageLookupByLibrary.simpleMessage("您知道吗？"),
        "disableAutoLock": MessageLookupByLibrary.simpleMessage("禁用自动锁定"),
        "disableDownloadWarningBody":
            MessageLookupByLibrary.simpleMessage("查看者仍然可以使用外部工具截图或保存您的照片副本"),
        "disableDownloadWarningTitle":
            MessageLookupByLibrary.simpleMessage("请注意"),
        "disableLinkMessage": m16,
        "disableTwofactor": MessageLookupByLibrary.simpleMessage("禁用双因素认证"),
        "disablingTwofactorAuthentication":
            MessageLookupByLibrary.simpleMessage("正在禁用双因素认证..."),
        "discord": MessageLookupByLibrary.simpleMessage("Discord"),
        "dismiss": MessageLookupByLibrary.simpleMessage("忽略"),
        "distanceInKMUnit": MessageLookupByLibrary.simpleMessage("公里"),
        "doNotSignOut": MessageLookupByLibrary.simpleMessage("不要登出"),
        "doThisLater": MessageLookupByLibrary.simpleMessage("稍后再说"),
        "doYouWantToDiscardTheEditsYouHaveMade":
            MessageLookupByLibrary.simpleMessage("您想要放弃您所做的编辑吗？"),
        "done": MessageLookupByLibrary.simpleMessage("已完成"),
        "doubleYourStorage":
            MessageLookupByLibrary.simpleMessage("将您的存储空间增加一倍"),
        "download": MessageLookupByLibrary.simpleMessage("下载"),
        "downloadFailed": MessageLookupByLibrary.simpleMessage("下載失敗"),
        "downloading": MessageLookupByLibrary.simpleMessage("正在下载..."),
        "dropSupportEmail": m17,
        "duplicateFileCountWithStorageSaved": m18,
        "duplicateItemsGroup": m19,
        "edit": MessageLookupByLibrary.simpleMessage("编辑"),
        "editLocation": MessageLookupByLibrary.simpleMessage("编辑位置"),
        "editLocationTagTitle": MessageLookupByLibrary.simpleMessage("编辑位置"),
        "editsSaved": MessageLookupByLibrary.simpleMessage("已保存编辑"),
        "editsToLocationWillOnlyBeSeenWithinEnte":
            MessageLookupByLibrary.simpleMessage("对位置的编辑只能在 Ente 内看到"),
        "eligible": MessageLookupByLibrary.simpleMessage("符合资格"),
        "email": MessageLookupByLibrary.simpleMessage("电子邮件地址"),
        "emailChangedTo": m20,
        "emailNoEnteAccount": m21,
        "emailVerificationToggle":
            MessageLookupByLibrary.simpleMessage("电子邮件验证"),
        "emailYourLogs": MessageLookupByLibrary.simpleMessage("通过电子邮件发送您的日志"),
        "empty": MessageLookupByLibrary.simpleMessage("空的"),
        "emptyTrash": MessageLookupByLibrary.simpleMessage("要清空回收站吗？"),
        "enableMaps": MessageLookupByLibrary.simpleMessage("启用地图"),
        "enableMapsDesc": MessageLookupByLibrary.simpleMessage(
            "这将在世界地图上显示您的照片。\n\n该地图由 Open Street Map 托管，并且您的照片的确切位置永远不会共享。\n\n您可以随时从“设置”中禁用此功能。"),
        "encryptingBackup": MessageLookupByLibrary.simpleMessage("正在加密备份..."),
        "encryption": MessageLookupByLibrary.simpleMessage("加密"),
        "encryptionKeys": MessageLookupByLibrary.simpleMessage("加密密钥"),
        "endtoendEncryptedByDefault":
            MessageLookupByLibrary.simpleMessage("默认端到端加密"),
        "enteCanEncryptAndPreserveFilesOnlyIfYouGrant":
            MessageLookupByLibrary.simpleMessage("只有您授予访问权限，ente 才能加密和保存文件"),
        "entePhotosPerm":
            MessageLookupByLibrary.simpleMessage("ente <i>需要许可</i>才能保存您的照片"),
        "enteSubscriptionPitch": MessageLookupByLibrary.simpleMessage(
            "ente 会保留您的回忆，因此即使您丢失了设备，它们也始终可供您使用。"),
        "enteSubscriptionShareWithFamily":
            MessageLookupByLibrary.simpleMessage("您的家人也可以添加到您的计划中。"),
        "enterAlbumName": MessageLookupByLibrary.simpleMessage("输入相册名称"),
        "enterCode": MessageLookupByLibrary.simpleMessage("输入代码"),
        "enterCodeDescription":
            MessageLookupByLibrary.simpleMessage("输入您的朋友提供的代码来为您申请免费存储"),
        "enterEmail": MessageLookupByLibrary.simpleMessage("输入电子邮件"),
        "enterFileName": MessageLookupByLibrary.simpleMessage("请输入文件名"),
        "enterNewPasswordToEncrypt":
            MessageLookupByLibrary.simpleMessage("输入我们可以用来加密您的数据的新密码"),
        "enterPassword": MessageLookupByLibrary.simpleMessage("输入密码"),
        "enterPasswordToEncrypt":
            MessageLookupByLibrary.simpleMessage("输入我们可以用来加密您的数据的密码"),
        "enterReferralCode": MessageLookupByLibrary.simpleMessage("输入推荐代码"),
        "enterThe6digitCodeFromnyourAuthenticatorApp":
            MessageLookupByLibrary.simpleMessage("从你的身份验证器应用中\n输入6位数字代码"),
        "enterValidEmail":
            MessageLookupByLibrary.simpleMessage("请输入一个有效的电子邮件地址。"),
        "enterYourEmailAddress":
            MessageLookupByLibrary.simpleMessage("请输入您的电子邮件地址"),
        "enterYourPassword": MessageLookupByLibrary.simpleMessage("输入您的密码"),
        "enterYourRecoveryKey":
            MessageLookupByLibrary.simpleMessage("输入您的恢复密钥"),
        "error": MessageLookupByLibrary.simpleMessage("错误"),
        "everywhere": MessageLookupByLibrary.simpleMessage("随时随地"),
        "exif": MessageLookupByLibrary.simpleMessage("EXIF"),
        "existingUser": MessageLookupByLibrary.simpleMessage("现有用户"),
        "expiredLinkInfo":
            MessageLookupByLibrary.simpleMessage("此链接已过期。请选择新的过期时间或禁用链接有效期。"),
        "exportLogs": MessageLookupByLibrary.simpleMessage("导出日志"),
        "exportYourData": MessageLookupByLibrary.simpleMessage("导出您的数据"),
        "faces": MessageLookupByLibrary.simpleMessage("人脸"),
        "failedToApplyCode": MessageLookupByLibrary.simpleMessage("无法使用此代码"),
        "failedToCancel": MessageLookupByLibrary.simpleMessage("取消失败"),
        "failedToDownloadVideo": MessageLookupByLibrary.simpleMessage("视频下载失败"),
        "failedToFetchOriginalForEdit":
            MessageLookupByLibrary.simpleMessage("无法获取原始编辑"),
        "failedToFetchReferralDetails":
            MessageLookupByLibrary.simpleMessage("无法获取引荐详细信息。 请稍后再试。"),
        "failedToLoadAlbums": MessageLookupByLibrary.simpleMessage("加载相册失败"),
        "failedToRenew": MessageLookupByLibrary.simpleMessage("续费失败"),
        "failedToVerifyPaymentStatus":
            MessageLookupByLibrary.simpleMessage("验证支付状态失败"),
        "familyPlanOverview": MessageLookupByLibrary.simpleMessage(
            "在您现有的计划中添加 5 名家庭成员而无需支付额外费用。\n\n每个成员都有自己的私人空间，除非共享，否则无法看到彼此的文件。\n\n家庭计划适用于已有付费订阅的客户。\n\n立即订阅以开始使用！"),
        "familyPlanPortalTitle": MessageLookupByLibrary.simpleMessage("家庭"),
        "familyPlans": MessageLookupByLibrary.simpleMessage("家庭计划"),
        "faq": MessageLookupByLibrary.simpleMessage("常见问题"),
        "faqs": MessageLookupByLibrary.simpleMessage("常见问题"),
        "favorite": MessageLookupByLibrary.simpleMessage("收藏"),
        "feedback": MessageLookupByLibrary.simpleMessage("反馈"),
        "fileFailedToSaveToGallery":
            MessageLookupByLibrary.simpleMessage("无法将文件保存到相册"),
        "fileInfoAddDescHint": MessageLookupByLibrary.simpleMessage("添加说明..."),
        "fileSavedToGallery": MessageLookupByLibrary.simpleMessage("文件已保存到相册"),
        "fileTypes": MessageLookupByLibrary.simpleMessage("文件类型"),
        "fileTypesAndNames": MessageLookupByLibrary.simpleMessage("文件类型和名称"),
        "filesBackedUpFromDevice": m22,
        "filesBackedUpInAlbum": m23,
        "filesDeleted": MessageLookupByLibrary.simpleMessage("文件已删除"),
        "findPeopleByName": MessageLookupByLibrary.simpleMessage(
            "Find people quickly by searching by name"),
        "flip": MessageLookupByLibrary.simpleMessage("上下翻转"),
        "forYourMemories": MessageLookupByLibrary.simpleMessage("为您的回忆"),
        "forgotPassword": MessageLookupByLibrary.simpleMessage("忘记密码"),
        "freeStorageClaimed": MessageLookupByLibrary.simpleMessage("已领取的免费存储"),
        "freeStorageOnReferralSuccess": m24,
        "freeStorageSpace": m25,
        "freeStorageUsable": MessageLookupByLibrary.simpleMessage("可用的免费存储"),
        "freeTrial": MessageLookupByLibrary.simpleMessage("免费试用"),
        "freeTrialValidTill": m26,
        "freeUpAccessPostDelete": m27,
        "freeUpAmount": m28,
        "freeUpDeviceSpace": MessageLookupByLibrary.simpleMessage("释放设备空间"),
        "freeUpSpace": MessageLookupByLibrary.simpleMessage("释放空间"),
        "freeUpSpaceSaving": m29,
        "galleryMemoryLimitInfo":
            MessageLookupByLibrary.simpleMessage("在图库中显示最多1000个回忆"),
        "general": MessageLookupByLibrary.simpleMessage("通用"),
        "generatingEncryptionKeys":
            MessageLookupByLibrary.simpleMessage("正在生成加密密钥..."),
        "genericProgress": m30,
        "goToSettings": MessageLookupByLibrary.simpleMessage("前往设置"),
        "googlePlayId": MessageLookupByLibrary.simpleMessage("Google Play ID"),
        "grantFullAccessPrompt":
            MessageLookupByLibrary.simpleMessage("请在手机“设置”中授权软件访问所有照片"),
        "grantPermission": MessageLookupByLibrary.simpleMessage("授予权限"),
        "groupNearbyPhotos": MessageLookupByLibrary.simpleMessage("将附近的照片分组"),
        "hearUsExplanation": MessageLookupByLibrary.simpleMessage(
            "我们不跟踪应用程序安装情况。如果您告诉我们您是在哪里找到我们的，将会有所帮助！"),
        "hearUsWhereTitle":
            MessageLookupByLibrary.simpleMessage("您是如何知道Ente的？ （可选的）"),
        "help": MessageLookupByLibrary.simpleMessage("帮助"),
        "hidden": MessageLookupByLibrary.simpleMessage("已隐藏"),
        "hide": MessageLookupByLibrary.simpleMessage("隐藏"),
        "hiding": MessageLookupByLibrary.simpleMessage("正在隐藏..."),
        "hostedAtOsmFrance": MessageLookupByLibrary.simpleMessage("法国 OSM 主办"),
        "howItWorks": MessageLookupByLibrary.simpleMessage("工作原理"),
        "howToViewShareeVerificationID": MessageLookupByLibrary.simpleMessage(
            "请让他们在设置屏幕上长按他们的电子邮件地址，并验证两台设备上的 ID 是否匹配。"),
        "iOSGoToSettingsDescription": MessageLookupByLibrary.simpleMessage(
            "您未在该设备上设置生物识别身份验证。请在您的手机上启用 Touch ID或Face ID。"),
        "iOSLockOut":
            MessageLookupByLibrary.simpleMessage("生物识别认证已禁用。请锁定并解锁您的屏幕以启用它。"),
        "iOSOkButton": MessageLookupByLibrary.simpleMessage("好的"),
        "ignoreUpdate": MessageLookupByLibrary.simpleMessage("忽略"),
        "ignoredFolderUploadReason": MessageLookupByLibrary.simpleMessage(
            "此相册中的某些文件在上传时被忽略，因为它们之前已从 ente 中删除。"),
        "importing": MessageLookupByLibrary.simpleMessage("正在导入..."),
        "incorrectCode": MessageLookupByLibrary.simpleMessage("代码错误"),
        "incorrectPasswordTitle": MessageLookupByLibrary.simpleMessage("密码错误"),
        "incorrectRecoveryKey":
            MessageLookupByLibrary.simpleMessage("不正确的恢复密钥"),
        "incorrectRecoveryKeyBody":
            MessageLookupByLibrary.simpleMessage("您输入的恢复密钥不正确"),
        "incorrectRecoveryKeyTitle":
            MessageLookupByLibrary.simpleMessage("不正确的恢复密钥"),
        "indexedItems": MessageLookupByLibrary.simpleMessage("已索引项目"),
        "insecureDevice": MessageLookupByLibrary.simpleMessage("设备不安全"),
        "installManually": MessageLookupByLibrary.simpleMessage("手动安装"),
        "invalidEmailAddress":
            MessageLookupByLibrary.simpleMessage("无效的电子邮件地址"),
        "invalidKey": MessageLookupByLibrary.simpleMessage("无效的密钥"),
        "invalidRecoveryKey": MessageLookupByLibrary.simpleMessage(
            "您输入的恢复密钥无效。请确保它包含24个单词，并检查每个单词的拼写。\n\n如果您输入了旧的恢复码，请确保它长度为64个字符，并检查其中每个字符。"),
        "invite": MessageLookupByLibrary.simpleMessage("邀请"),
        "inviteToEnte": MessageLookupByLibrary.simpleMessage("邀请到 ente"),
        "inviteYourFriends": MessageLookupByLibrary.simpleMessage("邀请您的朋友"),
        "inviteYourFriendsToEnte":
            MessageLookupByLibrary.simpleMessage("邀请您的好友加入ente"),
        "itLooksLikeSomethingWentWrongPleaseRetryAfterSome":
            MessageLookupByLibrary.simpleMessage(
                "看起来出了点问题。 请稍后重试。 如果错误仍然存在，请联系我们的支持团队。"),
        "itemCount": m31,
        "itemsShowTheNumberOfDaysRemainingBeforePermanentDeletion":
            MessageLookupByLibrary.simpleMessage("项目显示永久删除前剩余的天数"),
        "itemsWillBeRemovedFromAlbum":
            MessageLookupByLibrary.simpleMessage("所选项目将从此相册中移除"),
        "joinDiscord": MessageLookupByLibrary.simpleMessage("加入 Discord"),
        "keepPhotos": MessageLookupByLibrary.simpleMessage("保留照片"),
        "kiloMeterUnit": MessageLookupByLibrary.simpleMessage("公里"),
        "kindlyHelpUsWithThisInformation":
            MessageLookupByLibrary.simpleMessage("请帮助我们了解这个信息"),
        "language": MessageLookupByLibrary.simpleMessage("语言"),
        "lastUpdated": MessageLookupByLibrary.simpleMessage("最后更新"),
        "leave": MessageLookupByLibrary.simpleMessage("离开"),
        "leaveAlbum": MessageLookupByLibrary.simpleMessage("离开相册"),
        "leaveFamily": MessageLookupByLibrary.simpleMessage("离开家庭计划"),
        "leaveSharedAlbum": MessageLookupByLibrary.simpleMessage("要离开共享相册吗？"),
        "light": MessageLookupByLibrary.simpleMessage("浅色"),
        "lightTheme": MessageLookupByLibrary.simpleMessage("浅色"),
        "linkCopiedToClipboard":
            MessageLookupByLibrary.simpleMessage("链接已复制到剪贴板"),
        "linkDeviceLimit": MessageLookupByLibrary.simpleMessage("设备限制"),
        "linkEnabled": MessageLookupByLibrary.simpleMessage("已启用"),
        "linkExpired": MessageLookupByLibrary.simpleMessage("已过期"),
        "linkExpiresOn": m32,
        "linkExpiry": MessageLookupByLibrary.simpleMessage("链接过期"),
        "linkHasExpired": MessageLookupByLibrary.simpleMessage("链接已过期"),
        "linkNeverExpires": MessageLookupByLibrary.simpleMessage("永不"),
        "livePhotos": MessageLookupByLibrary.simpleMessage("实况照片"),
        "loadMessage1": MessageLookupByLibrary.simpleMessage("您可以与家庭分享您的订阅"),
        "loadMessage2":
            MessageLookupByLibrary.simpleMessage("到目前为止，我们已经保存了超过3 000万个回忆"),
        "loadMessage3":
            MessageLookupByLibrary.simpleMessage("我们保存你的3个数据副本，其中一个在地下安全屋中"),
        "loadMessage4": MessageLookupByLibrary.simpleMessage("我们所有的应用程序都是开源的"),
        "loadMessage5":
            MessageLookupByLibrary.simpleMessage("我们的源代码和加密技术已经由外部审计"),
        "loadMessage6":
            MessageLookupByLibrary.simpleMessage("您可以与您所爱的人分享您相册的链接"),
        "loadMessage7": MessageLookupByLibrary.simpleMessage(
            "我们的移动应用程序在后台运行以加密和备份您点击的任何新照片"),
        "loadMessage8":
            MessageLookupByLibrary.simpleMessage("web.ente.io 有一个巧妙的上传器"),
        "loadMessage9": MessageLookupByLibrary.simpleMessage(
            "我们使用 Xchacha20Poly1305 加密技术来安全地加密您的数据"),
        "loadingExifData":
            MessageLookupByLibrary.simpleMessage("正在加载 EXIF 数据..."),
        "loadingGallery": MessageLookupByLibrary.simpleMessage("正在加载图库..."),
        "loadingMessage": MessageLookupByLibrary.simpleMessage("正在加载您的照片..."),
        "loadingModel": MessageLookupByLibrary.simpleMessage("正在下载模型..."),
        "localGallery": MessageLookupByLibrary.simpleMessage("本地相册"),
        "location": MessageLookupByLibrary.simpleMessage("地理位置"),
        "locationName": MessageLookupByLibrary.simpleMessage("地点名称"),
        "locationTagFeatureDescription":
            MessageLookupByLibrary.simpleMessage("位置标签将在照片的某个半径范围内拍摄的所有照片进行分组"),
<<<<<<< HEAD
=======
        "locations": MessageLookupByLibrary.simpleMessage("位置"),
>>>>>>> 2fe703df
        "lockButtonLabel": MessageLookupByLibrary.simpleMessage("锁定"),
        "lockScreenEnablePreSteps":
            MessageLookupByLibrary.simpleMessage("要启用锁屏，请在系统设置中设置设备密码或屏幕锁定。"),
        "lockscreen": MessageLookupByLibrary.simpleMessage("锁屏"),
        "logInLabel": MessageLookupByLibrary.simpleMessage("登录"),
        "loggingOut": MessageLookupByLibrary.simpleMessage("正在退出登录..."),
        "loginTerms": MessageLookupByLibrary.simpleMessage(
            "点击登录时，默认我同意 <u-terms>服务条款</u-terms> 和 <u-policy>隐私政策</u-policy>"),
        "logout": MessageLookupByLibrary.simpleMessage("退出登录"),
        "logsDialogBody": MessageLookupByLibrary.simpleMessage(
            "这将跨日志发送以帮助我们调试您的问题。 请注意，将包含文件名以帮助跟踪特定文件的问题。"),
        "longPressAnEmailToVerifyEndToEndEncryption":
            MessageLookupByLibrary.simpleMessage("长按电子邮件以验证端到端加密。"),
        "longpressOnAnItemToViewInFullscreen":
            MessageLookupByLibrary.simpleMessage("长按一个项目来全屏查看"),
        "lostDevice": MessageLookupByLibrary.simpleMessage("丢失了设备吗？"),
        "machineLearning": MessageLookupByLibrary.simpleMessage("机器学习"),
        "magicSearch": MessageLookupByLibrary.simpleMessage("魔法搜索"),
        "magicSearchDescription": MessageLookupByLibrary.simpleMessage(
            "请注意，在所有项目完成索引之前，这将使用更高的带宽和电量。"),
        "manage": MessageLookupByLibrary.simpleMessage("管理"),
        "manageDeviceStorage": MessageLookupByLibrary.simpleMessage("管理设备存储"),
        "manageFamily": MessageLookupByLibrary.simpleMessage("管理家庭计划"),
        "manageLink": MessageLookupByLibrary.simpleMessage("管理链接"),
        "manageParticipants": MessageLookupByLibrary.simpleMessage("管理"),
        "manageSubscription": MessageLookupByLibrary.simpleMessage("管理订阅"),
        "map": MessageLookupByLibrary.simpleMessage("地图"),
        "maps": MessageLookupByLibrary.simpleMessage("地图"),
        "mastodon": MessageLookupByLibrary.simpleMessage("Mastodon"),
        "matrix": MessageLookupByLibrary.simpleMessage("Matrix"),
        "memoryCount": m33,
        "merchandise": MessageLookupByLibrary.simpleMessage("商品"),
        "mobileWebDesktop":
            MessageLookupByLibrary.simpleMessage("移动端, 网页端, 桌面端"),
        "moderateStrength": MessageLookupByLibrary.simpleMessage("中等"),
        "modifyYourQueryOrTrySearchingFor":
            MessageLookupByLibrary.simpleMessage("修改您的查询，或尝试搜索"),
        "moments": MessageLookupByLibrary.simpleMessage("瞬间"),
        "monthly": MessageLookupByLibrary.simpleMessage("每月"),
        "moveItem": m34,
        "moveToAlbum": MessageLookupByLibrary.simpleMessage("移动到相册"),
        "moveToHiddenAlbum": MessageLookupByLibrary.simpleMessage("移至隐藏相册"),
        "movedSuccessfullyTo": m35,
        "movedToTrash": MessageLookupByLibrary.simpleMessage("已移至回收站"),
        "movingFilesToAlbum":
            MessageLookupByLibrary.simpleMessage("正在将文件移动到相册..."),
        "name": MessageLookupByLibrary.simpleMessage("名称"),
        "networkConnectionRefusedErr": MessageLookupByLibrary.simpleMessage(
            "无法连接到 Ente，请稍后重试。如果错误仍然存在，请联系支持人员。"),
        "networkHostLookUpErr": MessageLookupByLibrary.simpleMessage(
            "无法连接到 Ente，请检查您的网络设置，如果错误仍然存在，请联系支持人员。"),
        "never": MessageLookupByLibrary.simpleMessage("永不"),
        "newAlbum": MessageLookupByLibrary.simpleMessage("新建相册"),
        "newToEnte": MessageLookupByLibrary.simpleMessage("刚来到ente"),
        "newest": MessageLookupByLibrary.simpleMessage("最新"),
        "no": MessageLookupByLibrary.simpleMessage("否"),
        "noAlbumsSharedByYouYet":
            MessageLookupByLibrary.simpleMessage("您尚未共享任何相册"),
        "noDeviceLimit": MessageLookupByLibrary.simpleMessage("无"),
        "noDeviceThatCanBeDeleted":
            MessageLookupByLibrary.simpleMessage("您在此设备上没有可被删除的文件"),
        "noDuplicates": MessageLookupByLibrary.simpleMessage("✨ 没有重复内容"),
        "noExifData": MessageLookupByLibrary.simpleMessage("无 EXIF 数据"),
        "noHiddenPhotosOrVideos":
            MessageLookupByLibrary.simpleMessage("没有隐藏的照片或视频"),
        "noImagesWithLocation":
            MessageLookupByLibrary.simpleMessage("没有带有位置的图像"),
        "noInternetConnection": MessageLookupByLibrary.simpleMessage("无互联网连接"),
        "noPhotosAreBeingBackedUpRightNow":
            MessageLookupByLibrary.simpleMessage("目前没有照片正在备份"),
        "noPhotosFoundHere": MessageLookupByLibrary.simpleMessage("这里没有找到照片"),
        "noRecoveryKey": MessageLookupByLibrary.simpleMessage("没有恢复密钥吗？"),
        "noRecoveryKeyNoDecryption": MessageLookupByLibrary.simpleMessage(
            "由于我们端到端加密协议的性质，如果没有您的密码或恢复密钥，您的数据将无法解密"),
        "noResults": MessageLookupByLibrary.simpleMessage("无结果"),
        "noResultsFound": MessageLookupByLibrary.simpleMessage("未找到任何结果"),
        "nothingSharedWithYouYet":
            MessageLookupByLibrary.simpleMessage("尚未与您共享任何内容"),
        "nothingToSeeHere": MessageLookupByLibrary.simpleMessage("这里空空如也! 👀"),
        "notifications": MessageLookupByLibrary.simpleMessage("通知"),
        "ok": MessageLookupByLibrary.simpleMessage("OK"),
        "onDevice": MessageLookupByLibrary.simpleMessage("在设备上"),
        "onEnte": MessageLookupByLibrary.simpleMessage(
            "在 <branding>ente</branding> 上"),
        "oops": MessageLookupByLibrary.simpleMessage("哎呀"),
        "oopsCouldNotSaveEdits":
            MessageLookupByLibrary.simpleMessage("糟糕，无法保存编辑"),
        "oopsSomethingWentWrong":
            MessageLookupByLibrary.simpleMessage("哎呀，似乎出了点问题"),
        "openSettings": MessageLookupByLibrary.simpleMessage("打开“设置”"),
        "openTheItem": MessageLookupByLibrary.simpleMessage("• 打开该项目"),
        "openstreetmapContributors":
            MessageLookupByLibrary.simpleMessage("OpenStreetMap 贡献者"),
        "optionalAsShortAsYouLike":
            MessageLookupByLibrary.simpleMessage("可选的，按您喜欢的短语..."),
        "orPickAnExistingOne":
            MessageLookupByLibrary.simpleMessage("或者选择一个现有的"),
        "pair": MessageLookupByLibrary.simpleMessage("配对"),
        "passkey": MessageLookupByLibrary.simpleMessage("通行密钥"),
        "passkeyAuthTitle": MessageLookupByLibrary.simpleMessage("通行密钥认证"),
        "password": MessageLookupByLibrary.simpleMessage("密码"),
        "passwordChangedSuccessfully":
            MessageLookupByLibrary.simpleMessage("密码修改成功"),
        "passwordLock": MessageLookupByLibrary.simpleMessage("密码锁"),
        "passwordStrength": m36,
        "passwordWarning": MessageLookupByLibrary.simpleMessage(
            "我们不储存这个密码，所以如果忘记， <underline>我们将无法解密您的数据</underline>"),
        "paymentDetails": MessageLookupByLibrary.simpleMessage("付款明细"),
        "paymentFailed": MessageLookupByLibrary.simpleMessage("支付失败"),
        "paymentFailedMessage": MessageLookupByLibrary.simpleMessage(
            "不幸的是，您的付款失败。请联系支持人员，我们将为您提供帮助！"),
        "paymentFailedTalkToProvider": m37,
        "pendingItems": MessageLookupByLibrary.simpleMessage("待处理项目"),
        "pendingSync": MessageLookupByLibrary.simpleMessage("正在等待同步"),
        "peopleUsingYourCode": MessageLookupByLibrary.simpleMessage("使用您的代码的人"),
        "permDeleteWarning":
            MessageLookupByLibrary.simpleMessage("回收站中的所有项目将被永久删除\n\n此操作无法撤消"),
        "permanentlyDelete": MessageLookupByLibrary.simpleMessage("永久删除"),
        "permanentlyDeleteFromDevice":
            MessageLookupByLibrary.simpleMessage("要从设备中永久删除吗？"),
        "photoDescriptions": MessageLookupByLibrary.simpleMessage("照片说明"),
        "photoGridSize": MessageLookupByLibrary.simpleMessage("照片网格大小"),
        "photoSmallCase": MessageLookupByLibrary.simpleMessage("照片"),
        "photos": MessageLookupByLibrary.simpleMessage("照片"),
        "photosAddedByYouWillBeRemovedFromTheAlbum":
            MessageLookupByLibrary.simpleMessage("您添加的照片将从相册中移除"),
        "pickCenterPoint": MessageLookupByLibrary.simpleMessage("选择中心点"),
        "pinAlbum": MessageLookupByLibrary.simpleMessage("置顶相册"),
        "playOnTv": MessageLookupByLibrary.simpleMessage("在电视上播放相册"),
        "playStoreFreeTrialValidTill": m38,
        "playstoreSubscription":
            MessageLookupByLibrary.simpleMessage("PlayStore 订阅"),
        "pleaseCheckYourInternetConnectionAndTryAgain":
            MessageLookupByLibrary.simpleMessage("请检查您的互联网连接，然后重试。"),
        "pleaseContactSupportAndWeWillBeHappyToHelp":
            MessageLookupByLibrary.simpleMessage(
                "请用英语联系 support@ente.io ，我们将乐意提供帮助！"),
        "pleaseContactSupportIfTheProblemPersists":
            MessageLookupByLibrary.simpleMessage("如果问题仍然存在，请联系支持"),
        "pleaseEmailUsAt": m39,
        "pleaseGrantPermissions": MessageLookupByLibrary.simpleMessage("请授予权限"),
        "pleaseLoginAgain": MessageLookupByLibrary.simpleMessage("请重新登录"),
        "pleaseSendTheLogsTo": m40,
        "pleaseTryAgain": MessageLookupByLibrary.simpleMessage("请重试"),
        "pleaseVerifyTheCodeYouHaveEntered":
            MessageLookupByLibrary.simpleMessage("请验证您输入的代码"),
        "pleaseWait": MessageLookupByLibrary.simpleMessage("请稍候..."),
        "pleaseWaitDeletingAlbum":
            MessageLookupByLibrary.simpleMessage("请稍候，正在删除相册"),
        "pleaseWaitForSometimeBeforeRetrying":
            MessageLookupByLibrary.simpleMessage("请稍等片刻后再重试"),
        "preparingLogs": MessageLookupByLibrary.simpleMessage("正在准备日志..."),
        "preserveMore": MessageLookupByLibrary.simpleMessage("保留更多"),
        "pressAndHoldToPlayVideo":
            MessageLookupByLibrary.simpleMessage("按住以播放视频"),
        "pressAndHoldToPlayVideoDetailed":
            MessageLookupByLibrary.simpleMessage("长按图像以播放视频"),
        "privacy": MessageLookupByLibrary.simpleMessage("隐私"),
        "privacyPolicyTitle": MessageLookupByLibrary.simpleMessage("隐私政策"),
        "privateBackups": MessageLookupByLibrary.simpleMessage("私人备份"),
        "privateSharing": MessageLookupByLibrary.simpleMessage("私人共享"),
        "publicLinkCreated": MessageLookupByLibrary.simpleMessage("公共链接已创建"),
        "publicLinkEnabled": MessageLookupByLibrary.simpleMessage("公开链接已启用"),
        "quickLinks": MessageLookupByLibrary.simpleMessage("快速链接"),
        "radius": MessageLookupByLibrary.simpleMessage("半径"),
        "raiseTicket": MessageLookupByLibrary.simpleMessage("提升工单"),
        "rateTheApp": MessageLookupByLibrary.simpleMessage("为此应用评分"),
        "rateUs": MessageLookupByLibrary.simpleMessage("给我们评分"),
        "rateUsOnStore": m41,
        "recover": MessageLookupByLibrary.simpleMessage("恢复"),
        "recoverAccount": MessageLookupByLibrary.simpleMessage("恢复账户"),
        "recoverButton": MessageLookupByLibrary.simpleMessage("恢复"),
        "recoveryKey": MessageLookupByLibrary.simpleMessage("恢复密钥"),
        "recoveryKeyCopiedToClipboard":
            MessageLookupByLibrary.simpleMessage("恢复密钥已复制到剪贴板"),
        "recoveryKeyOnForgotPassword":
            MessageLookupByLibrary.simpleMessage("如果您忘记了密码，恢复数据的唯一方法就是使用此密钥。"),
        "recoveryKeySaveDescription": MessageLookupByLibrary.simpleMessage(
            "我们不会存储此密钥，请将此24个单词密钥保存在一个安全的地方。"),
        "recoveryKeySuccessBody": MessageLookupByLibrary.simpleMessage(
            "太棒了！ 您的恢复密钥是有效的。 感谢您的验证。\n\n请记住要安全备份您的恢复密钥。"),
        "recoveryKeyVerified": MessageLookupByLibrary.simpleMessage("恢复密钥已验证"),
        "recoveryKeyVerifyReason": MessageLookupByLibrary.simpleMessage(
            "如果您忘记了您的密码，您的恢复密钥是恢复您的照片的唯一途径。 您可以在“设置 > 账户”中找到您的恢复密钥。\n\n请在此输入您的恢复密钥以确认您已经正确地保存了它。"),
        "recoverySuccessful": MessageLookupByLibrary.simpleMessage("恢复成功!"),
        "recreatePasswordBody": MessageLookupByLibrary.simpleMessage(
            "当前设备的功能不足以验证您的密码，但我们可以以适用于所有设备的方式重新生成。\n\n请使用您的恢复密钥登录并重新生成您的密码（如果您希望，可以再次使用相同的密码）。"),
        "recreatePasswordTitle": MessageLookupByLibrary.simpleMessage("重新创建密码"),
        "reddit": MessageLookupByLibrary.simpleMessage("Reddit"),
        "referFriendsAnd2xYourPlan":
            MessageLookupByLibrary.simpleMessage("把我们推荐给你的朋友然后获得延长一倍的订阅计划"),
        "referralStep1": MessageLookupByLibrary.simpleMessage("1. 将此代码提供给您的朋友"),
        "referralStep2": MessageLookupByLibrary.simpleMessage("2. 他们注册一个付费计划"),
        "referralStep3": m42,
        "referrals": MessageLookupByLibrary.simpleMessage("推荐人"),
        "referralsAreCurrentlyPaused":
            MessageLookupByLibrary.simpleMessage("推荐已暂停"),
        "remindToEmptyDeviceTrash": MessageLookupByLibrary.simpleMessage(
            "同时从“设置”->“存储”中清空“最近删除”以领取释放的空间"),
        "remindToEmptyEnteTrash":
            MessageLookupByLibrary.simpleMessage("同时清空您的“回收站”以领取释放的空间"),
        "remoteImages": MessageLookupByLibrary.simpleMessage("云端图像"),
        "remoteThumbnails": MessageLookupByLibrary.simpleMessage("云端缩略图"),
        "remoteVideos": MessageLookupByLibrary.simpleMessage("云端视频"),
        "remove": MessageLookupByLibrary.simpleMessage("移除"),
        "removeDuplicates": MessageLookupByLibrary.simpleMessage("移除重复内容"),
        "removeFromAlbum": MessageLookupByLibrary.simpleMessage("从相册中移除"),
        "removeFromAlbumTitle":
            MessageLookupByLibrary.simpleMessage("要从相册中移除吗？"),
        "removeFromFavorite": MessageLookupByLibrary.simpleMessage("从收藏中移除"),
        "removeLink": MessageLookupByLibrary.simpleMessage("移除链接"),
        "removeParticipant": MessageLookupByLibrary.simpleMessage("移除参与者"),
        "removeParticipantBody": m43,
        "removePublicLink": MessageLookupByLibrary.simpleMessage("删除公开链接"),
        "removeShareItemsWarning":
            MessageLookupByLibrary.simpleMessage("您要删除的某些项目是由其他人添加的，您将无法访问它们"),
        "removeWithQuestionMark": MessageLookupByLibrary.simpleMessage("要移除吗?"),
        "removingFromFavorites":
            MessageLookupByLibrary.simpleMessage("正在从收藏中删除..."),
        "rename": MessageLookupByLibrary.simpleMessage("重命名"),
        "renameAlbum": MessageLookupByLibrary.simpleMessage("重命名相册"),
        "renameFile": MessageLookupByLibrary.simpleMessage("重命名文件"),
        "renewSubscription": MessageLookupByLibrary.simpleMessage("续费订阅"),
        "renewsOn": m44,
        "reportABug": MessageLookupByLibrary.simpleMessage("报告错误"),
        "reportBug": MessageLookupByLibrary.simpleMessage("报告错误"),
        "resendEmail": MessageLookupByLibrary.simpleMessage("重新发送电子邮件"),
        "resetIgnoredFiles": MessageLookupByLibrary.simpleMessage("重置忽略的文件"),
        "resetPasswordTitle": MessageLookupByLibrary.simpleMessage("重置密码"),
        "resetToDefault": MessageLookupByLibrary.simpleMessage("重置为默认设置"),
        "restore": MessageLookupByLibrary.simpleMessage("恢复"),
        "restoreToAlbum": MessageLookupByLibrary.simpleMessage("恢复到相册"),
        "restoringFiles": MessageLookupByLibrary.simpleMessage("正在恢复文件..."),
        "retry": MessageLookupByLibrary.simpleMessage("重试"),
        "reviewDeduplicateItems":
            MessageLookupByLibrary.simpleMessage("请检查并删除您认为重复的项目。"),
        "rotateLeft": MessageLookupByLibrary.simpleMessage("向左旋转"),
        "rotateRight": MessageLookupByLibrary.simpleMessage("向右旋转"),
        "safelyStored": MessageLookupByLibrary.simpleMessage("安全存储"),
        "save": MessageLookupByLibrary.simpleMessage("保存"),
        "saveCollage": MessageLookupByLibrary.simpleMessage("保存拼贴"),
        "saveCopy": MessageLookupByLibrary.simpleMessage("保存副本"),
        "saveKey": MessageLookupByLibrary.simpleMessage("保存密钥"),
        "saveYourRecoveryKeyIfYouHaventAlready":
            MessageLookupByLibrary.simpleMessage("若您尚未保存，请妥善保存此恢复密钥"),
        "saving": MessageLookupByLibrary.simpleMessage("正在保存..."),
        "scanCode": MessageLookupByLibrary.simpleMessage("扫描二维码/条码"),
        "scanThisBarcodeWithnyourAuthenticatorApp":
            MessageLookupByLibrary.simpleMessage("用您的身份验证器应用\n扫描此条码"),
        "searchAlbumsEmptySection": MessageLookupByLibrary.simpleMessage("相册"),
        "searchByAlbumNameHint": MessageLookupByLibrary.simpleMessage("相册名称"),
        "searchByExamples": MessageLookupByLibrary.simpleMessage(
            "• 相册名称（例如“相机”）\n• 文件类型（例如“视频”、“.gif”）\n• 年份和月份（例如“2022”、“一月”）\n• 假期（例如“圣诞节”）\n• 照片说明（例如“#和女儿独居，好开心啊”）"),
        "searchCaptionEmptySection": MessageLookupByLibrary.simpleMessage(
            "在照片信息中添加“#旅游”等描述，以便在此处快速找到它们"),
        "searchDatesEmptySection":
            MessageLookupByLibrary.simpleMessage("按日期搜索，月份或年份"),
        "searchFaceEmptySection":
            MessageLookupByLibrary.simpleMessage("查找一个人的所有照片"),
        "searchFileTypesAndNamesEmptySection":
            MessageLookupByLibrary.simpleMessage("文件类型和名称"),
        "searchHint1": MessageLookupByLibrary.simpleMessage("在设备上快速搜索"),
        "searchHint2": MessageLookupByLibrary.simpleMessage("照片日期、描述"),
        "searchHint3": MessageLookupByLibrary.simpleMessage("相册、文件名和类型"),
        "searchHint4": MessageLookupByLibrary.simpleMessage("位置"),
        "searchHint5": MessageLookupByLibrary.simpleMessage("即将到来：面部和魔法搜索✨"),
        "searchLocationEmptySection":
            MessageLookupByLibrary.simpleMessage("在照片的一定半径内拍摄的几组照片"),
        "searchPeopleEmptySection":
            MessageLookupByLibrary.simpleMessage("邀请他人，您将在此看到他们分享的所有照片"),
        "searchResultCount": m45,
        "security": MessageLookupByLibrary.simpleMessage("安全"),
        "selectALocation": MessageLookupByLibrary.simpleMessage("选择一个位置"),
        "selectALocationFirst":
            MessageLookupByLibrary.simpleMessage("首先选择一个位置"),
        "selectAlbum": MessageLookupByLibrary.simpleMessage("选择相册"),
        "selectAll": MessageLookupByLibrary.simpleMessage("全选"),
        "selectFoldersForBackup":
            MessageLookupByLibrary.simpleMessage("选择要备份的文件夹"),
        "selectItemsToAdd": MessageLookupByLibrary.simpleMessage("选择要添加的项目"),
        "selectLanguage": MessageLookupByLibrary.simpleMessage("选择语言"),
        "selectMorePhotos": MessageLookupByLibrary.simpleMessage("选择更多照片"),
        "selectReason": MessageLookupByLibrary.simpleMessage("选择原因"),
        "selectYourPlan": MessageLookupByLibrary.simpleMessage("选择您的计划"),
        "selectedFilesAreNotOnEnte":
            MessageLookupByLibrary.simpleMessage("所选文件不在ente上"),
        "selectedFoldersWillBeEncryptedAndBackedUp":
            MessageLookupByLibrary.simpleMessage("所选文件夹将被加密和备份"),
        "selectedItemsWillBeDeletedFromAllAlbumsAndMoved":
            MessageLookupByLibrary.simpleMessage("所选项目将从所有相册中删除并移动到回收站。"),
        "selectedPhotos": m46,
        "selectedPhotosWithYours": m47,
        "send": MessageLookupByLibrary.simpleMessage("发送"),
        "sendEmail": MessageLookupByLibrary.simpleMessage("发送电子邮件"),
        "sendInvite": MessageLookupByLibrary.simpleMessage("发送邀请"),
        "sendLink": MessageLookupByLibrary.simpleMessage("发送链接"),
        "sessionExpired": MessageLookupByLibrary.simpleMessage("会话已过期"),
        "setAPassword": MessageLookupByLibrary.simpleMessage("设置密码"),
        "setAs": MessageLookupByLibrary.simpleMessage("设置为"),
        "setCover": MessageLookupByLibrary.simpleMessage("设置封面"),
        "setLabel": MessageLookupByLibrary.simpleMessage("设置"),
        "setPasswordTitle": MessageLookupByLibrary.simpleMessage("设置密码"),
        "setRadius": MessageLookupByLibrary.simpleMessage("设定半径"),
        "setupComplete": MessageLookupByLibrary.simpleMessage("设置完成"),
        "share": MessageLookupByLibrary.simpleMessage("分享"),
        "shareALink": MessageLookupByLibrary.simpleMessage("分享链接"),
        "shareAlbumHint":
            MessageLookupByLibrary.simpleMessage("打开相册并点击右上角的分享按钮进行分享"),
        "shareAnAlbumNow": MessageLookupByLibrary.simpleMessage("立即分享相册"),
        "shareLink": MessageLookupByLibrary.simpleMessage("分享链接"),
        "shareMyVerificationID": m48,
        "shareOnlyWithThePeopleYouWant":
            MessageLookupByLibrary.simpleMessage("仅与您想要的人分享"),
        "shareTextConfirmOthersVerificationID": m49,
        "shareTextRecommendUsingEnte": MessageLookupByLibrary.simpleMessage(
            "下载 ente，以便我们轻松分享原始质量的照片和视频\n\nhttps://ente.io"),
        "shareTextReferralCode": m50,
        "shareWithNonenteUsers":
            MessageLookupByLibrary.simpleMessage("与非ente 用户分享"),
        "shareWithPeopleSectionTitle": m51,
        "shareYourFirstAlbum":
            MessageLookupByLibrary.simpleMessage("分享您的第一个相册"),
        "sharedAlbumSectionDescription": MessageLookupByLibrary.simpleMessage(
            "与其他ente用户创建共享和协作相册，包括免费计划的用户。"),
        "sharedByMe": MessageLookupByLibrary.simpleMessage("由我共享的"),
        "sharedByYou": MessageLookupByLibrary.simpleMessage("您共享的"),
        "sharedPhotoNotifications":
            MessageLookupByLibrary.simpleMessage("新共享的照片"),
        "sharedPhotoNotificationsExplanation":
            MessageLookupByLibrary.simpleMessage("当有人将照片添加到您所属的共享相册时收到通知"),
        "sharedWith": m52,
        "sharedWithMe": MessageLookupByLibrary.simpleMessage("与我共享"),
        "sharedWithYou": MessageLookupByLibrary.simpleMessage("已与您共享"),
        "sharing": MessageLookupByLibrary.simpleMessage("正在分享..."),
        "showMemories": MessageLookupByLibrary.simpleMessage("显示回忆"),
        "signOutFromOtherDevices":
            MessageLookupByLibrary.simpleMessage("从其他设备退出登录"),
        "signOutOtherBody": MessageLookupByLibrary.simpleMessage(
            "如果你认为有人可能知道你的密码，你可以强制所有使用你账户的其他设备退出登录。"),
        "signOutOtherDevices": MessageLookupByLibrary.simpleMessage("登出其他设备"),
        "signUpTerms": MessageLookupByLibrary.simpleMessage(
            "我同意 <u-terms>服务条款</u-terms> 和 <u-policy>隐私政策</u-policy>"),
        "singleFileDeleteFromDevice": m53,
        "singleFileDeleteHighlight":
            MessageLookupByLibrary.simpleMessage("它将从所有相册中删除。"),
        "singleFileInBothLocalAndRemote": m54,
        "singleFileInRemoteOnly": m55,
        "skip": MessageLookupByLibrary.simpleMessage("跳过"),
        "social": MessageLookupByLibrary.simpleMessage("社交"),
        "someItemsAreInBothEnteAndYourDevice":
            MessageLookupByLibrary.simpleMessage("有些项目既在ente 也在您的设备中。"),
        "someOfTheFilesYouAreTryingToDeleteAre":
            MessageLookupByLibrary.simpleMessage("您要删除的部分文件仅在您的设备上可用，且删除后无法恢复"),
        "someoneSharingAlbumsWithYouShouldSeeTheSameId":
            MessageLookupByLibrary.simpleMessage("与您共享相册的人应该会在他们的设备上看到相同的 ID。"),
        "somethingWentWrong": MessageLookupByLibrary.simpleMessage("出了些问题"),
        "somethingWentWrongPleaseTryAgain":
            MessageLookupByLibrary.simpleMessage("出了点问题，请重试"),
        "sorry": MessageLookupByLibrary.simpleMessage("抱歉"),
        "sorryCouldNotAddToFavorites":
            MessageLookupByLibrary.simpleMessage("抱歉，无法添加到收藏！"),
        "sorryCouldNotRemoveFromFavorites":
            MessageLookupByLibrary.simpleMessage("抱歉，无法从收藏中移除！"),
        "sorryTheCodeYouveEnteredIsIncorrect":
            MessageLookupByLibrary.simpleMessage("抱歉，您输入的代码不正确"),
        "sorryWeCouldNotGenerateSecureKeysOnThisDevicennplease":
            MessageLookupByLibrary.simpleMessage(
                "抱歉，我们无法在此设备上生成安全密钥。\n\n请使用其他设备注册。"),
        "sortAlbumsBy": MessageLookupByLibrary.simpleMessage("排序方式"),
        "sortNewestFirst": MessageLookupByLibrary.simpleMessage("最新在前"),
        "sortOldestFirst": MessageLookupByLibrary.simpleMessage("最旧在前"),
        "sparkleSuccess": MessageLookupByLibrary.simpleMessage("✨ 成功"),
        "startBackup": MessageLookupByLibrary.simpleMessage("开始备份"),
        "status": MessageLookupByLibrary.simpleMessage("状态"),
        "storage": MessageLookupByLibrary.simpleMessage("存储空间"),
        "storageBreakupFamily": MessageLookupByLibrary.simpleMessage("家庭"),
        "storageBreakupYou": MessageLookupByLibrary.simpleMessage("您"),
        "storageInGB": m56,
        "storageLimitExceeded": MessageLookupByLibrary.simpleMessage("已超出存储限制"),
        "storageUsageInfo": m57,
        "strongStrength": MessageLookupByLibrary.simpleMessage("强"),
        "subAlreadyLinkedErrMessage": m58,
        "subWillBeCancelledOn": m59,
        "subscribe": MessageLookupByLibrary.simpleMessage("订阅"),
        "subscribeToEnableSharing":
            MessageLookupByLibrary.simpleMessage("您的订阅似乎已过期。请订阅以启用分享。"),
        "subscription": MessageLookupByLibrary.simpleMessage("订阅"),
        "success": MessageLookupByLibrary.simpleMessage("成功"),
        "successfullyArchived": MessageLookupByLibrary.simpleMessage("归档成功"),
        "successfullyHid": MessageLookupByLibrary.simpleMessage("已成功隐藏"),
        "successfullyUnarchived":
            MessageLookupByLibrary.simpleMessage("取消归档成功"),
        "successfullyUnhid": MessageLookupByLibrary.simpleMessage("已成功取消隐藏"),
        "suggestFeatures": MessageLookupByLibrary.simpleMessage("建议新功能"),
        "support": MessageLookupByLibrary.simpleMessage("支持"),
        "syncProgress": m60,
        "syncStopped": MessageLookupByLibrary.simpleMessage("同步已停止"),
        "syncing": MessageLookupByLibrary.simpleMessage("正在同步···"),
        "systemTheme": MessageLookupByLibrary.simpleMessage("适应系统"),
        "tapToCopy": MessageLookupByLibrary.simpleMessage("点击以复制"),
        "tapToEnterCode": MessageLookupByLibrary.simpleMessage("点击以输入代码"),
        "tempErrorContactSupportIfPersists":
            MessageLookupByLibrary.simpleMessage(
                "看起来出了点问题。 请稍后重试。 如果错误仍然存在，请联系我们的支持团队。"),
        "terminate": MessageLookupByLibrary.simpleMessage("终止"),
        "terminateSession": MessageLookupByLibrary.simpleMessage("是否终止会话？"),
        "terms": MessageLookupByLibrary.simpleMessage("使用条款"),
        "termsOfServicesTitle": MessageLookupByLibrary.simpleMessage("使用条款"),
        "thankYou": MessageLookupByLibrary.simpleMessage("非常感谢您"),
        "thankYouForSubscribing":
            MessageLookupByLibrary.simpleMessage("感谢您的订阅！"),
        "theDownloadCouldNotBeCompleted":
            MessageLookupByLibrary.simpleMessage("未能完成下载"),
        "theRecoveryKeyYouEnteredIsIncorrect":
            MessageLookupByLibrary.simpleMessage("您输入的恢复密钥不正确"),
        "theme": MessageLookupByLibrary.simpleMessage("主题"),
        "theseItemsWillBeDeletedFromYourDevice":
            MessageLookupByLibrary.simpleMessage("这些项目将从您的设备中删除。"),
        "theyAlsoGetXGb": m61,
        "theyWillBeDeletedFromAllAlbums":
            MessageLookupByLibrary.simpleMessage("他们将从所有相册中删除。"),
        "thisActionCannotBeUndone":
            MessageLookupByLibrary.simpleMessage("此操作无法撤销"),
        "thisAlbumAlreadyHDACollaborativeLink":
            MessageLookupByLibrary.simpleMessage("此相册已经有一个协作链接"),
        "thisCanBeUsedToRecoverYourAccountIfYou":
            MessageLookupByLibrary.simpleMessage("如果您丢失了双因素验证方式，这可以用来恢复您的账户"),
        "thisDevice": MessageLookupByLibrary.simpleMessage("此设备"),
        "thisEmailIsAlreadyInUse":
            MessageLookupByLibrary.simpleMessage("这个邮箱地址已经被使用"),
        "thisImageHasNoExifData":
            MessageLookupByLibrary.simpleMessage("此图像没有Exif 数据"),
        "thisIsPersonVerificationId": m62,
        "thisIsYourVerificationId":
            MessageLookupByLibrary.simpleMessage("这是您的验证 ID"),
        "thisWillLogYouOutOfTheFollowingDevice":
            MessageLookupByLibrary.simpleMessage("这将使您在以下设备中退出登录："),
        "thisWillLogYouOutOfThisDevice":
            MessageLookupByLibrary.simpleMessage("这将使您在此设备上退出登录！"),
        "toHideAPhotoOrVideo": MessageLookupByLibrary.simpleMessage("隐藏照片或视频"),
        "toResetVerifyEmail":
            MessageLookupByLibrary.simpleMessage("要重置您的密码，请先验证您的电子邮件。"),
        "todaysLogs": MessageLookupByLibrary.simpleMessage("当天日志"),
        "total": MessageLookupByLibrary.simpleMessage("总计"),
        "totalSize": MessageLookupByLibrary.simpleMessage("总大小"),
        "trash": MessageLookupByLibrary.simpleMessage("回收站"),
        "trashDaysLeft": m63,
        "tryAgain": MessageLookupByLibrary.simpleMessage("请再试一次"),
        "turnOnBackupForAutoUpload":
            MessageLookupByLibrary.simpleMessage("打开备份以自动上传添加到此设备文件夹的文件。"),
        "twitter": MessageLookupByLibrary.simpleMessage("Twitter"),
        "twoMonthsFreeOnYearlyPlans":
            MessageLookupByLibrary.simpleMessage("在年度计划上免费获得 2 个月"),
        "twofactor": MessageLookupByLibrary.simpleMessage("两因素认证"),
        "twofactorAuthenticationHasBeenDisabled":
            MessageLookupByLibrary.simpleMessage("双因素认证已被禁用"),
        "twofactorAuthenticationPageTitle":
            MessageLookupByLibrary.simpleMessage("双因素认证"),
        "twofactorAuthenticationSuccessfullyReset":
            MessageLookupByLibrary.simpleMessage("成功重置双因素认证"),
        "twofactorSetup": MessageLookupByLibrary.simpleMessage("双因素认证设置"),
        "unarchive": MessageLookupByLibrary.simpleMessage("取消存档"),
        "unarchiveAlbum": MessageLookupByLibrary.simpleMessage("取消存档相册"),
        "unarchiving": MessageLookupByLibrary.simpleMessage("正在取消归档..."),
        "uncategorized": MessageLookupByLibrary.simpleMessage("未分类的"),
        "unhide": MessageLookupByLibrary.simpleMessage("取消隐藏"),
        "unhideToAlbum": MessageLookupByLibrary.simpleMessage("取消隐藏到相册"),
        "unhiding": MessageLookupByLibrary.simpleMessage("正在取消隐藏..."),
        "unhidingFilesToAlbum":
            MessageLookupByLibrary.simpleMessage("正在取消隐藏文件到相册"),
        "unlock": MessageLookupByLibrary.simpleMessage("解锁"),
        "unpinAlbum": MessageLookupByLibrary.simpleMessage("取消置顶相册"),
        "unselectAll": MessageLookupByLibrary.simpleMessage("取消全部选择"),
        "update": MessageLookupByLibrary.simpleMessage("更新"),
        "updateAvailable": MessageLookupByLibrary.simpleMessage("有可用的更新"),
        "updatingFolderSelection":
            MessageLookupByLibrary.simpleMessage("正在更新文件夹选择..."),
        "upgrade": MessageLookupByLibrary.simpleMessage("升级"),
        "uploadingFilesToAlbum":
            MessageLookupByLibrary.simpleMessage("正在将文件上传到相册..."),
        "upto50OffUntil4thDec":
            MessageLookupByLibrary.simpleMessage("最高五折优惠，直至12月4日。"),
        "usableReferralStorageInfo": MessageLookupByLibrary.simpleMessage(
            "可用存储空间受您当前计划的限制。 当您升级您的计划时，超出要求的存储空间将自动变为可用。"),
        "usePublicLinksForPeopleNotOnEnte":
            MessageLookupByLibrary.simpleMessage("为不在ente 上的人使用公共链接"),
        "useRecoveryKey": MessageLookupByLibrary.simpleMessage("使用恢复密钥"),
        "useSelectedPhoto": MessageLookupByLibrary.simpleMessage("使用所选照片"),
        "usedSpace": MessageLookupByLibrary.simpleMessage("已用空间"),
        "validTill": m64,
        "verificationFailedPleaseTryAgain":
            MessageLookupByLibrary.simpleMessage("验证失败，请重试"),
        "verificationId": MessageLookupByLibrary.simpleMessage("验证 ID"),
        "verify": MessageLookupByLibrary.simpleMessage("验证"),
        "verifyEmail": MessageLookupByLibrary.simpleMessage("验证电子邮件"),
        "verifyEmailID": m65,
        "verifyIDLabel": MessageLookupByLibrary.simpleMessage("验证"),
        "verifyPasskey": MessageLookupByLibrary.simpleMessage("验证通行密钥"),
        "verifyPassword": MessageLookupByLibrary.simpleMessage("验证密码"),
        "verifying": MessageLookupByLibrary.simpleMessage("正在验证..."),
        "verifyingRecoveryKey":
            MessageLookupByLibrary.simpleMessage("正在验证恢复密钥..."),
        "videoSmallCase": MessageLookupByLibrary.simpleMessage("视频"),
        "videos": MessageLookupByLibrary.simpleMessage("视频"),
        "viewActiveSessions": MessageLookupByLibrary.simpleMessage("查看活动会话"),
        "viewAddOnButton": MessageLookupByLibrary.simpleMessage("查看附加组件"),
        "viewAll": MessageLookupByLibrary.simpleMessage("查看全部"),
        "viewAllExifData": MessageLookupByLibrary.simpleMessage("查看所有 EXIF 数据"),
        "viewLogs": MessageLookupByLibrary.simpleMessage("查看日志"),
        "viewRecoveryKey": MessageLookupByLibrary.simpleMessage("查看恢复密钥"),
        "viewer": MessageLookupByLibrary.simpleMessage("查看者"),
        "visitWebToManage":
            MessageLookupByLibrary.simpleMessage("请访问 web.ente.io 来管理您的订阅"),
        "waitingForVerification":
            MessageLookupByLibrary.simpleMessage("等待验证..."),
        "waitingForWifi": MessageLookupByLibrary.simpleMessage("正在等待 WiFi..."),
        "weAreOpenSource": MessageLookupByLibrary.simpleMessage("我们是开源的 ！"),
        "weDontSupportEditingPhotosAndAlbumsThatYouDont":
            MessageLookupByLibrary.simpleMessage("我们不支持编辑您尚未拥有的照片和相册"),
        "weHaveSendEmailTo": m66,
        "weakStrength": MessageLookupByLibrary.simpleMessage("弱"),
        "welcomeBack": MessageLookupByLibrary.simpleMessage("欢迎回来！"),
        "yearly": MessageLookupByLibrary.simpleMessage("每年"),
        "yearsAgo": m67,
        "yes": MessageLookupByLibrary.simpleMessage("是"),
        "yesCancel": MessageLookupByLibrary.simpleMessage("是的，取消"),
        "yesConvertToViewer": MessageLookupByLibrary.simpleMessage("是的，转换为查看者"),
        "yesDelete": MessageLookupByLibrary.simpleMessage("是的, 删除"),
        "yesDiscardChanges": MessageLookupByLibrary.simpleMessage("是的，放弃更改"),
        "yesLogout": MessageLookupByLibrary.simpleMessage("是的，退出登陆"),
        "yesRemove": MessageLookupByLibrary.simpleMessage("是，移除"),
        "yesRenew": MessageLookupByLibrary.simpleMessage("是的，续费"),
        "you": MessageLookupByLibrary.simpleMessage("您"),
        "youAreOnAFamilyPlan":
            MessageLookupByLibrary.simpleMessage("你在一个家庭计划中！"),
        "youAreOnTheLatestVersion":
            MessageLookupByLibrary.simpleMessage("当前为最新版本"),
        "youCanAtMaxDoubleYourStorage":
            MessageLookupByLibrary.simpleMessage("* 您最多可以将您的存储空间增加一倍"),
        "youCanManageYourLinksInTheShareTab":
            MessageLookupByLibrary.simpleMessage("您可以在分享选项卡中管理您的链接。"),
        "youCanTrySearchingForADifferentQuery":
            MessageLookupByLibrary.simpleMessage("您可以尝试搜索不同的查询。"),
        "youCannotDowngradeToThisPlan":
            MessageLookupByLibrary.simpleMessage("您不能降级到此计划"),
        "youCannotShareWithYourself":
            MessageLookupByLibrary.simpleMessage("莫开玩笑，您不能与自己分享"),
        "youDontHaveAnyArchivedItems":
            MessageLookupByLibrary.simpleMessage("您没有任何存档的项目。"),
        "youHaveSuccessfullyFreedUp": m68,
        "yourAccountHasBeenDeleted":
            MessageLookupByLibrary.simpleMessage("您的账户已删除"),
        "yourMap": MessageLookupByLibrary.simpleMessage("您的地图"),
        "yourPlanWasSuccessfullyDowngraded":
            MessageLookupByLibrary.simpleMessage("您的计划已成功降级"),
        "yourPlanWasSuccessfullyUpgraded":
            MessageLookupByLibrary.simpleMessage("您的计划已成功升级"),
        "yourPurchaseWasSuccessful":
            MessageLookupByLibrary.simpleMessage("您购买成功！"),
        "yourStorageDetailsCouldNotBeFetched":
            MessageLookupByLibrary.simpleMessage("无法获取您的存储详情"),
        "yourSubscriptionHasExpired":
            MessageLookupByLibrary.simpleMessage("您的订阅已过期"),
        "yourSubscriptionWasUpdatedSuccessfully":
            MessageLookupByLibrary.simpleMessage("您的订阅已成功更新"),
        "yourVerificationCodeHasExpired":
            MessageLookupByLibrary.simpleMessage("您的验证码已过期"),
        "youveNoDuplicateFilesThatCanBeCleared":
            MessageLookupByLibrary.simpleMessage("您没有可以被清除的重复文件"),
        "youveNoFilesInThisAlbumThatCanBeDeleted":
            MessageLookupByLibrary.simpleMessage("您在此相册中没有可以删除的文件"),
        "zoomOutToSeePhotos": MessageLookupByLibrary.simpleMessage("缩小以查看照片")
      };
}<|MERGE_RESOLUTION|>--- conflicted
+++ resolved
@@ -204,7 +204,6 @@
         "ackPasswordLostWarning": MessageLookupByLibrary.simpleMessage(
             "我明白，如果我丢失密码，我可能会丢失我的数据，因为我的数据是 <underline>端到端加密的</underline>。"),
         "activeSessions": MessageLookupByLibrary.simpleMessage("已登录的设备"),
-        "addAName": MessageLookupByLibrary.simpleMessage("Add a name"),
         "addANewEmail": MessageLookupByLibrary.simpleMessage("添加新的电子邮件"),
         "addCollaborator": MessageLookupByLibrary.simpleMessage("添加协作者"),
         "addCollaborators": m0,
@@ -474,10 +473,7 @@
         "deleteSharedAlbum": MessageLookupByLibrary.simpleMessage("要删除共享相册吗？"),
         "deleteSharedAlbumDialogBody": MessageLookupByLibrary.simpleMessage(
             "将为所有人删除相册\n\n您将无法访问此相册中他人拥有的共享照片"),
-<<<<<<< HEAD
-=======
         "descriptions": MessageLookupByLibrary.simpleMessage("描述"),
->>>>>>> 2fe703df
         "deselectAll": MessageLookupByLibrary.simpleMessage("取消全选"),
         "designedToOutlive": MessageLookupByLibrary.simpleMessage("经久耐用"),
         "details": MessageLookupByLibrary.simpleMessage("详情"),
@@ -604,8 +600,6 @@
         "filesBackedUpFromDevice": m22,
         "filesBackedUpInAlbum": m23,
         "filesDeleted": MessageLookupByLibrary.simpleMessage("文件已删除"),
-        "findPeopleByName": MessageLookupByLibrary.simpleMessage(
-            "Find people quickly by searching by name"),
         "flip": MessageLookupByLibrary.simpleMessage("上下翻转"),
         "forYourMemories": MessageLookupByLibrary.simpleMessage("为您的回忆"),
         "forgotPassword": MessageLookupByLibrary.simpleMessage("忘记密码"),
@@ -731,10 +725,7 @@
         "locationName": MessageLookupByLibrary.simpleMessage("地点名称"),
         "locationTagFeatureDescription":
             MessageLookupByLibrary.simpleMessage("位置标签将在照片的某个半径范围内拍摄的所有照片进行分组"),
-<<<<<<< HEAD
-=======
         "locations": MessageLookupByLibrary.simpleMessage("位置"),
->>>>>>> 2fe703df
         "lockButtonLabel": MessageLookupByLibrary.simpleMessage("锁定"),
         "lockScreenEnablePreSteps":
             MessageLookupByLibrary.simpleMessage("要启用锁屏，请在系统设置中设置设备密码或屏幕锁定。"),
