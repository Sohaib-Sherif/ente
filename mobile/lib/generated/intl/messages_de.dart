// DO NOT EDIT. This is code generated via package:intl/generate_localized.dart
// This is a library that provides messages for a de locale. All the
// messages from the main program should be duplicated here with the same
// function name.

// Ignore issues from commonly used lints in this file.
// ignore_for_file:unnecessary_brace_in_string_interps, unnecessary_new
// ignore_for_file:prefer_single_quotes,comment_references, directives_ordering
// ignore_for_file:annotate_overrides,prefer_generic_function_type_aliases
// ignore_for_file:unused_import, file_names, avoid_escaping_inner_quotes
// ignore_for_file:unnecessary_string_interpolations, unnecessary_string_escapes

import 'package:intl/intl.dart';
import 'package:intl/message_lookup_by_library.dart';

final messages = new MessageLookup();

typedef String MessageIfAbsent(String messageStr, List<dynamic> args);

class MessageLookup extends MessageLookupByLibrary {
  String get localeName => 'de';

  static String m0(title) => "${title} (Ich)";

  static String m1(count) =>
      "${Intl.plural(count, zero: 'Bearbeiter hinzufügen', one: 'Bearbeiter hinzufügen', other: 'Bearbeiter hinzufügen')}";

  static String m2(count) =>
      "${Intl.plural(count, one: 'Element hinzufügen', other: 'Elemente hinzufügen')}";

  static String m3(storageAmount, endDate) =>
      "Dein ${storageAmount} Add-on ist gültig bis ${endDate}";

  static String m4(count) =>
      "${Intl.plural(count, zero: 'Betrachter hinzufügen', one: 'Betrachter hinzufügen', other: 'Betrachter hinzufügen')}";

  static String m5(emailOrName) => "Von ${emailOrName} hinzugefügt";

  static String m6(albumName) => "Erfolgreich zu  ${albumName} hinzugefügt";

  static String m7(name) => "${name} wertschätzen";

  static String m8(count) =>
      "${Intl.plural(count, zero: 'Keine Teilnehmer', one: '1 Teilnehmer', other: '${count} Teilnehmer')}";

  static String m9(versionValue) => "Version: ${versionValue}";

  static String m10(freeAmount, storageUnit) =>
      "${freeAmount} ${storageUnit} frei";

  static String m11(name) => "Schöne Ausblicke mit ${name}";

  static String m12(paymentProvider) =>
      "Bitte kündige dein aktuelles Abo über ${paymentProvider} zuerst";

  static String m13(user) =>
      "Der Nutzer \"${user}\" wird keine weiteren Fotos zum Album hinzufügen können.\n\nJedoch kann er weiterhin vorhandene Bilder, welche durch ihn hinzugefügt worden sind, wieder entfernen";

  static String m14(isFamilyMember, storageAmountInGb) =>
      "${Intl.select(isFamilyMember, {
            'true':
                'Deine Familiengruppe hat bereits ${storageAmountInGb} GB erhalten',
            'false': 'Du hast bereits ${storageAmountInGb} GB erhalten',
            'other': 'Du hast bereits ${storageAmountInGb} GB erhalten!',
          })}";

  static String m15(albumName) =>
      "Kollaborativer Link für ${albumName} erstellt";

  static String m16(count) =>
      "${Intl.plural(count, zero: '0 Mitarbeiter hinzugefügt', one: '1 Mitarbeiter hinzugefügt', other: '${count} Mitarbeiter hinzugefügt')}";

  static String m17(email, numOfDays) =>
      "Du bist dabei, ${email} als vertrauenswürdigen Kontakt hinzuzufügen. Die Person wird in der Lage sein, dein Konto wiederherzustellen, wenn du für ${numOfDays} Tage abwesend bist.";

  static String m18(familyAdminEmail) =>
      "Bitte kontaktiere <green>${familyAdminEmail}</green> um dein Abo zu verwalten";

  static String m19(provider) =>
      "Bitte kontaktiere uns über support@ente.io, um dein ${provider} Abo zu verwalten.";

  static String m20(endpoint) => "Verbunden mit ${endpoint}";

  static String m21(count) =>
      "${Intl.plural(count, one: 'Lösche ${count} Element', other: 'Lösche ${count} Elemente')}";

  static String m22(currentlyDeleting, totalCount) =>
      "Lösche ${currentlyDeleting} / ${totalCount}";

  static String m23(albumName) =>
      "Der öffentliche Link zum Zugriff auf \"${albumName}\" wird entfernt.";

  static String m24(supportEmail) =>
      "Bitte sende eine E-Mail an ${supportEmail} von deiner registrierten E-Mail-Adresse";

  static String m25(count, storageSaved) =>
      "Du hast ${Intl.plural(count, one: '${count} duplizierte Datei', other: '${count} dupliziere Dateien')} gelöscht und (${storageSaved}!) freigegeben";

  static String m26(count, formattedSize) =>
      "${count} Dateien, ${formattedSize} jede";

  static String m27(name) => "Diese E-Mail ist bereits verknüpft mit ${name}.";

  static String m28(newEmail) => "E-Mail-Adresse geändert zu ${newEmail}";

  static String m29(email) => "${email} hat kein Ente-Konto.";

  static String m30(email) =>
      "${email} hat kein Ente-Konto.\n\nSende eine Einladung, um Fotos zu teilen.";

  static String m31(name) => "${name} umarmen";

  static String m32(text) => "Zusätzliche Fotos für ${text} gefunden";

  static String m33(name) => "Feiern mit ${name}";

  static String m34(count, formattedNumber) =>
      "${Intl.plural(count, one: '1 Datei', other: '${formattedNumber} Dateien')} auf diesem Gerät wurde(n) sicher gespeichert";

  static String m35(count, formattedNumber) =>
      "${Intl.plural(count, one: '1 Datei', other: '${formattedNumber} Dateien')} in diesem Album wurde(n) sicher gespeichert";

  static String m36(storageAmountInGB) =>
      "${storageAmountInGB} GB jedes Mal, wenn sich jemand mit deinem Code für einen bezahlten Tarif anmeldet";

  static String m37(endDate) => "Kostenlose Demo verfügbar bis zum ${endDate}";

  static String m38(count) =>
      "Du hast ${Intl.plural(count, one: 'darauf', other: 'auf sie')} weiterhin Zugriff, solange du ein aktives Abo hast";

  static String m39(sizeInMBorGB) => "${sizeInMBorGB} freigeben";

  static String m40(count, formattedSize) =>
      "${Intl.plural(count, one: 'Es kann vom Gerät gelöscht werden, um ${formattedSize} freizugeben', other: 'Sie können vom Gerät gelöscht werden, um ${formattedSize} freizugeben')}";

  static String m41(currentlyProcessing, totalCount) =>
      "Verarbeite ${currentlyProcessing} / ${totalCount}";

  static String m42(name) => "Wandern mit ${name}";

  static String m43(count) =>
      "${Intl.plural(count, one: '${count} Objekt', other: '${count} Objekte')}";

  static String m44(name) => "Zuletzt mit ${name}";

  static String m45(email) =>
      "${email} hat dich eingeladen, ein vertrauenswürdiger Kontakt zu werden";

  static String m46(expiryTime) => "Link läuft am ${expiryTime} ab";

  static String m47(email) => "Person mit ${email} verknüpfen";

  static String m48(personName, email) =>
      "Dies wird ${personName} mit ${email} verknüpfen";

  static String m49(count, formattedCount) =>
      "${Intl.plural(count, zero: 'keine Erinnerungen', one: '${formattedCount} Erinnerung', other: '${formattedCount} Erinnerungen')}";

  static String m50(count) =>
      "${Intl.plural(count, one: 'Element verschieben', other: 'Elemente verschieben')}";

  static String m51(albumName) => "Erfolgreich zu ${albumName} hinzugefügt";

  static String m52(personName) => "Keine Vorschläge für ${personName}";

  static String m53(name) => "Nicht ${name}?";

  static String m54(familyAdminEmail) =>
      "Bitte wende Dich an ${familyAdminEmail}, um den Code zu ändern.";

  static String m55(name) => "Party mit ${name}";

  static String m56(passwordStrengthValue) =>
      "Passwortstärke: ${passwordStrengthValue}";

  static String m57(providerName) =>
      "Bitte kontaktiere den Support von ${providerName}, falls etwas abgebucht wurde";

  static String m58(name, age) => "${name} ist ${age}!";

  static String m59(name, age) => "${name} wird bald ${age}";

  static String m60(count) =>
      "${Intl.plural(count, zero: 'Keine Fotos', one: 'Ein Foto', other: '${count} Fotos')}";

  static String m61(count) =>
      "${Intl.plural(count, zero: '0 Fotos', one: 'Ein Foto', other: '${count} Fotos')}";

  static String m62(endDate) =>
      "Kostenlose Testversion gültig bis ${endDate}.\nDu kannst anschließend ein bezahltes Paket auswählen.";

  static String m63(toEmail) => "Bitte sende uns eine E-Mail an ${toEmail}";

  static String m64(toEmail) => "Bitte sende die Protokolle an ${toEmail}";

  static String m65(name) => "Posieren mit ${name}";

  static String m66(folderName) => "Verarbeite ${folderName}...";

  static String m67(storeName) => "Bewerte uns auf ${storeName}";

  static String m68(name) => "Du wurdest an ${name} neu zugewiesen";

  static String m69(days, email) =>
      "Du kannst nach ${days} Tagen auf das Konto zugreifen. Eine Benachrichtigung wird an ${email} versendet.";

  static String m70(email) =>
      "Du kannst jetzt das Konto von ${email} wiederherstellen, indem du ein neues Passwort setzt.";

  static String m71(email) =>
      "${email} versucht, dein Konto wiederherzustellen.";

  static String m72(storageInGB) =>
      "3. Ihr beide erhaltet ${storageInGB} GB* kostenlos";

  static String m73(userEmail) =>
      "${userEmail} wird aus diesem geteilten Album entfernt\n\nAlle von ihnen hinzugefügte Fotos werden ebenfalls aus dem Album entfernt";

  static String m74(endDate) => "Erneuert am ${endDate}";

  static String m75(name) => "Roadtrip mit ${name}";

  static String m76(count) =>
      "${Intl.plural(count, one: '${count} Ergebnis gefunden', other: '${count} Ergebnisse gefunden')}";

  static String m77(snapshotLength, searchLength) =>
      "Abschnittslänge stimmt nicht überein: ${snapshotLength} != ${searchLength}";

  static String m78(count) => "${count} ausgewählt";

  static String m79(count, yourCount) =>
      "${count} ausgewählt (${yourCount} von Ihnen)";

  static String m80(name) => "Selfies mit ${name}";

  static String m81(verificationID) =>
      "Hier ist meine Verifizierungs-ID: ${verificationID} für ente.io.";

  static String m82(verificationID) =>
      "Hey, kannst du bestätigen, dass dies deine ente.io Verifizierungs-ID ist: ${verificationID}";

  static String m83(referralCode, referralStorageInGB) =>
      "Ente Weiterempfehlungs-Code: ${referralCode} \n\nEinlösen unter Einstellungen → Allgemein → Weiterempfehlungen, um ${referralStorageInGB} GB kostenlos zu erhalten, sobald Sie einen kostenpflichtigen Tarif abgeschlossen haben\n\nhttps://ente.io";

  static String m84(numberOfPeople) =>
      "${Intl.plural(numberOfPeople, zero: 'Teile mit bestimmten Personen', one: 'Teilen mit 1 Person', other: 'Teilen mit ${numberOfPeople} Personen')}";

  static String m85(emailIDs) => "Geteilt mit ${emailIDs}";

  static String m86(fileType) =>
      "Dieses ${fileType} wird von deinem Gerät gelöscht.";

  static String m87(fileType) =>
      "Diese Datei ist sowohl in Ente als auch auf deinem Gerät.";

  static String m88(fileType) => "Diese Datei wird von Ente gelöscht.";

  static String m89(name) => "Sport mit ${name}";

  static String m90(name) => "Spot auf ${name}";

  static String m91(storageAmountInGB) => "${storageAmountInGB} GB";

  static String m92(
          usedAmount, usedStorageUnit, totalAmount, totalStorageUnit) =>
      "${usedAmount} ${usedStorageUnit} von ${totalAmount} ${totalStorageUnit} verwendet";

  static String m93(id) =>
      "Dein ${id} ist bereits mit einem anderen Ente-Konto verknüpft.\nWenn du deine ${id} mit diesem Konto verwenden möchtest, kontaktiere bitte unseren Support";

  static String m94(endDate) => "Dein Abo endet am ${endDate}";

  static String m95(completed, total) =>
      "${completed}/${total} Erinnerungsstücke gesichert";

  static String m96(ignoreReason) =>
      "Zum Hochladen tippen, Hochladen wird derzeit ignoriert, da ${ignoreReason}";

  static String m97(storageAmountInGB) =>
      "Diese erhalten auch ${storageAmountInGB} GB";

  static String m98(email) => "Dies ist ${email}s Verifizierungs-ID";

  static String m99(count) =>
      "${Intl.plural(count, one: 'Diese Woche, vor einem Jahr', other: 'Diese Woche, vor ${count} Jahren')}";

  static String m100(dateFormat) => "${dateFormat} über die Jahre";

  static String m101(count) =>
      "${Intl.plural(count, zero: 'Demnächst', one: '1 Tag', other: '${count} Tage')}";

  static String m102(year) => "Reise in ${year}";

  static String m103(location) => "Ausflug nach ${location}";

  static String m104(email) =>
      "Du wurdest von ${email} eingeladen, ein Kontakt für das digitale Erbe zu werden.";

  static String m105(galleryType) =>
      "Der Galerie-Typ ${galleryType} unterstützt kein Umbenennen";

  static String m106(ignoreReason) =>
      "Upload wird aufgrund von ${ignoreReason} ignoriert";

  static String m107(count) => "Sichere ${count} Erinnerungsstücke...";

  static String m108(endDate) => "Gültig bis ${endDate}";

  static String m109(email) => "Verifiziere ${email}";

  static String m110(name) => "${name} zum Entfernen des Links anzeigen";

  static String m111(count) =>
      "${Intl.plural(count, zero: '0 Betrachter hinzugefügt', one: 'Einen Betrachter hinzugefügt', other: '${count} Betrachter hinzugefügt')}";

  static String m112(email) =>
      "Wir haben eine E-Mail an <green>${email}</green> gesendet";

  static String m113(count) =>
      "${Intl.plural(count, one: 'vor einem Jahr', other: 'vor ${count} Jahren')}";

  static String m114(name) => "Du und ${name}";

  static String m115(storageSaved) =>
      "Du hast ${storageSaved} erfolgreich freigegeben!";

  final messages = _notInlinedMessages(_notInlinedMessages);
  static Map<String, Function> _notInlinedMessages(_) => <String, Function>{
        "aNewVersionOfEnteIsAvailable": MessageLookupByLibrary.simpleMessage(
            "Eine neue Version von Ente ist verfügbar."),
        "about":
            MessageLookupByLibrary.simpleMessage("Allgemeine Informationen"),
        "acceptTrustInvite":
            MessageLookupByLibrary.simpleMessage("Einladung annehmen"),
        "account": MessageLookupByLibrary.simpleMessage("Konto"),
        "accountIsAlreadyConfigured": MessageLookupByLibrary.simpleMessage(
            "Das Konto ist bereits konfiguriert."),
        "accountOwnerPersonAppbarTitle": m0,
        "accountWelcomeBack":
            MessageLookupByLibrary.simpleMessage("Willkommen zurück!"),
        "ackPasswordLostWarning": MessageLookupByLibrary.simpleMessage(
            "Ich verstehe, dass ich meine Daten verlieren kann, wenn ich mein Passwort vergesse, da meine Daten <underline>Ende-zu-Ende-verschlüsselt</underline> sind."),
        "activeSessions":
            MessageLookupByLibrary.simpleMessage("Aktive Sitzungen"),
        "add": MessageLookupByLibrary.simpleMessage("Hinzufügen"),
        "addAName":
            MessageLookupByLibrary.simpleMessage("Füge einen Namen hinzu"),
        "addANewEmail": MessageLookupByLibrary.simpleMessage(
            "Neue E-Mail-Adresse hinzufügen"),
        "addCollaborator":
            MessageLookupByLibrary.simpleMessage("Bearbeiter hinzufügen"),
        "addCollaborators": m1,
        "addFiles": MessageLookupByLibrary.simpleMessage("Dateien hinzufügen"),
        "addFromDevice":
            MessageLookupByLibrary.simpleMessage("Vom Gerät hinzufügen"),
        "addItem": m2,
        "addLocation": MessageLookupByLibrary.simpleMessage("Ort hinzufügen"),
        "addLocationButton": MessageLookupByLibrary.simpleMessage("Hinzufügen"),
        "addMore": MessageLookupByLibrary.simpleMessage("Mehr hinzufügen"),
        "addName": MessageLookupByLibrary.simpleMessage("Name hinzufügen"),
        "addNameOrMerge": MessageLookupByLibrary.simpleMessage(
            "Name hinzufügen oder zusammenführen"),
        "addNew": MessageLookupByLibrary.simpleMessage("Hinzufügen"),
        "addNewPerson":
            MessageLookupByLibrary.simpleMessage("Neue Person hinzufügen"),
        "addOnPageSubtitle":
            MessageLookupByLibrary.simpleMessage("Details der Add-ons"),
        "addOnValidTill": m3,
        "addOns": MessageLookupByLibrary.simpleMessage("Add-ons"),
        "addPhotos": MessageLookupByLibrary.simpleMessage("Fotos hinzufügen"),
        "addSelected":
            MessageLookupByLibrary.simpleMessage("Auswahl hinzufügen"),
        "addToAlbum":
            MessageLookupByLibrary.simpleMessage("Zum Album hinzufügen"),
        "addToEnte": MessageLookupByLibrary.simpleMessage("Zu Ente hinzufügen"),
        "addToHiddenAlbum": MessageLookupByLibrary.simpleMessage(
            "Zum versteckten Album hinzufügen"),
        "addTrustedContact": MessageLookupByLibrary.simpleMessage(
            "Vertrauenswürdigen Kontakt hinzufügen"),
        "addViewer": MessageLookupByLibrary.simpleMessage("Album teilen"),
        "addViewers": m4,
        "addYourPhotosNow":
            MessageLookupByLibrary.simpleMessage("Füge deine Foto jetzt hinzu"),
        "addedAs": MessageLookupByLibrary.simpleMessage("Hinzugefügt als"),
        "addedBy": m5,
        "addedSuccessfullyTo": m6,
        "addingToFavorites": MessageLookupByLibrary.simpleMessage(
            "Wird zu Favoriten hinzugefügt..."),
        "admiringThem": m7,
        "advanced": MessageLookupByLibrary.simpleMessage("Erweitert"),
        "advancedSettings": MessageLookupByLibrary.simpleMessage("Erweitert"),
        "after1Day": MessageLookupByLibrary.simpleMessage("Nach einem Tag"),
        "after1Hour": MessageLookupByLibrary.simpleMessage("Nach 1 Stunde"),
        "after1Month": MessageLookupByLibrary.simpleMessage("Nach 1 Monat"),
        "after1Week": MessageLookupByLibrary.simpleMessage("Nach 1 Woche"),
        "after1Year": MessageLookupByLibrary.simpleMessage("Nach 1 Jahr"),
        "albumOwner": MessageLookupByLibrary.simpleMessage("Besitzer"),
        "albumParticipantsCount": m8,
        "albumTitle": MessageLookupByLibrary.simpleMessage("Albumtitel"),
        "albumUpdated":
            MessageLookupByLibrary.simpleMessage("Album aktualisiert"),
        "albums": MessageLookupByLibrary.simpleMessage("Alben"),
        "allClear": MessageLookupByLibrary.simpleMessage("✨ Alles klar"),
        "allMemoriesPreserved": MessageLookupByLibrary.simpleMessage(
            "Alle Erinnerungsstücke gesichert"),
        "allPersonGroupingWillReset": MessageLookupByLibrary.simpleMessage(
            "Alle Gruppierungen für diese Person werden zurückgesetzt und du wirst alle Vorschläge für diese Person verlieren"),
        "allWillShiftRangeBasedOnFirst": MessageLookupByLibrary.simpleMessage(
            "Dies ist die erste in der Gruppe. Andere ausgewählte Fotos werden automatisch nach diesem neuen Datum verschoben"),
        "allow": MessageLookupByLibrary.simpleMessage("Erlauben"),
        "allowAddPhotosDescription": MessageLookupByLibrary.simpleMessage(
            "Erlaube Nutzern, mit diesem Link ebenfalls Fotos zu diesem geteilten Album hinzuzufügen."),
        "allowAddingPhotos": MessageLookupByLibrary.simpleMessage(
            "Hinzufügen von Fotos erlauben"),
        "allowAppToOpenSharedAlbumLinks": MessageLookupByLibrary.simpleMessage(
            "Erlaube der App, geteilte Album-Links zu öffnen"),
        "allowDownloads":
            MessageLookupByLibrary.simpleMessage("Downloads erlauben"),
        "allowPeopleToAddPhotos": MessageLookupByLibrary.simpleMessage(
            "Erlaube anderen das Hinzufügen von Fotos"),
        "allowPermBody": MessageLookupByLibrary.simpleMessage(
            "Bitte erlaube den Zugriff auf Deine Fotos in den Einstellungen, damit Ente sie anzeigen und sichern kann."),
        "allowPermTitle":
            MessageLookupByLibrary.simpleMessage("Zugriff auf Fotos erlauben"),
        "androidBiometricHint":
            MessageLookupByLibrary.simpleMessage("Identität verifizieren"),
        "androidBiometricNotRecognized": MessageLookupByLibrary.simpleMessage(
            "Nicht erkannt. Versuchen Sie es erneut."),
        "androidBiometricRequiredTitle":
            MessageLookupByLibrary.simpleMessage("Biometrie erforderlich"),
        "androidBiometricSuccess":
            MessageLookupByLibrary.simpleMessage("Erfolgreich"),
        "androidCancelButton":
            MessageLookupByLibrary.simpleMessage("Abbrechen"),
        "androidDeviceCredentialsRequiredTitle":
            MessageLookupByLibrary.simpleMessage(
                "Geräteanmeldeinformationen erforderlich"),
        "androidDeviceCredentialsSetupDescription":
            MessageLookupByLibrary.simpleMessage(
                "Geräteanmeldeinformationen erforderlich"),
        "androidGoToSettingsDescription": MessageLookupByLibrary.simpleMessage(
            "Auf Ihrem Gerät ist keine biometrische Authentifizierung eingerichtet. Gehen Sie „Einstellungen“ > „Sicherheit“, um die biometrische Authentifizierung hinzuzufügen."),
        "androidIosWebDesktop":
            MessageLookupByLibrary.simpleMessage("Android, iOS, Web, Desktop"),
        "androidSignInTitle": MessageLookupByLibrary.simpleMessage(
            "Authentifizierung erforderlich"),
        "appIcon": MessageLookupByLibrary.simpleMessage("App-Symbol"),
        "appLock": MessageLookupByLibrary.simpleMessage("App-Sperre"),
        "appLockDescriptions": MessageLookupByLibrary.simpleMessage(
            "Wähle zwischen dem Standard-Sperrbildschirm deines Gerätes und einem eigenen Sperrbildschirm mit PIN oder Passwort."),
        "appVersion": m9,
        "appleId": MessageLookupByLibrary.simpleMessage("Apple ID"),
        "apply": MessageLookupByLibrary.simpleMessage("Anwenden"),
        "applyCodeTitle": MessageLookupByLibrary.simpleMessage("Code nutzen"),
        "appstoreSubscription":
            MessageLookupByLibrary.simpleMessage("AppStore Abo"),
        "archive": MessageLookupByLibrary.simpleMessage("Archiv"),
        "archiveAlbum":
            MessageLookupByLibrary.simpleMessage("Album archivieren"),
        "archiving": MessageLookupByLibrary.simpleMessage("Archiviere …"),
        "areYouSureThatYouWantToLeaveTheFamily":
            MessageLookupByLibrary.simpleMessage(
                "Bist du sicher, dass du den Familien-Tarif verlassen möchtest?"),
        "areYouSureYouWantToCancel": MessageLookupByLibrary.simpleMessage(
            "Bist du sicher, dass du kündigen willst?"),
        "areYouSureYouWantToChangeYourPlan":
            MessageLookupByLibrary.simpleMessage(
                "Bist du sicher, dass du deinen Tarif ändern möchtest?"),
        "areYouSureYouWantToExit": MessageLookupByLibrary.simpleMessage(
            "Möchtest du Vorgang wirklich abbrechen?"),
        "areYouSureYouWantToLogout": MessageLookupByLibrary.simpleMessage(
            "Bist Du sicher, dass du dich abmelden möchtest?"),
        "areYouSureYouWantToRenew": MessageLookupByLibrary.simpleMessage(
            "Bist du sicher, dass du verlängern möchtest?"),
        "areYouSureYouWantToResetThisPerson":
            MessageLookupByLibrary.simpleMessage(
                "Bist du sicher, dass du diese Person zurücksetzen möchtest?"),
        "askCancelReason": MessageLookupByLibrary.simpleMessage(
            "Dein Abonnement wurde gekündigt. Möchtest du uns den Grund mitteilen?"),
        "askDeleteReason": MessageLookupByLibrary.simpleMessage(
            "Was ist der Hauptgrund für die Löschung deines Kontos?"),
        "askYourLovedOnesToShare": MessageLookupByLibrary.simpleMessage(
            "Bitte deine Liebsten ums Teilen"),
        "atAFalloutShelter": MessageLookupByLibrary.simpleMessage(
            "in einem ehemaligen Luftschutzbunker"),
        "authToChangeEmailVerificationSetting":
            MessageLookupByLibrary.simpleMessage(
                "Bitte authentifizieren, um die E-Mail-Bestätigung zu ändern"),
        "authToChangeLockscreenSetting": MessageLookupByLibrary.simpleMessage(
            "Bitte authentifizieren, um die Sperrbildschirm-Einstellung zu ändern"),
        "authToChangeYourEmail": MessageLookupByLibrary.simpleMessage(
            "Bitte authentifizieren, um deine E-Mail-Adresse zu ändern"),
        "authToChangeYourPassword": MessageLookupByLibrary.simpleMessage(
            "Bitte authentifizieren, um das Passwort zu ändern"),
        "authToConfigureTwofactorAuthentication":
            MessageLookupByLibrary.simpleMessage(
                "Bitte authentifizieren, um Zwei-Faktor-Authentifizierung zu konfigurieren"),
        "authToInitiateAccountDeletion": MessageLookupByLibrary.simpleMessage(
            "Bitte authentifizieren, um die Löschung des Kontos einzuleiten"),
        "authToManageLegacy": MessageLookupByLibrary.simpleMessage(
            "Bitte authentifiziere dich, um deine vertrauenswürdigen Kontakte zu verwalten"),
        "authToViewPasskey": MessageLookupByLibrary.simpleMessage(
            "Bitte authentifizieren, um deinen Passkey zu sehen"),
        "authToViewTrashedFiles": MessageLookupByLibrary.simpleMessage(
            "Bitte authentifizieren, um die gelöschten Dateien anzuzeigen"),
        "authToViewYourActiveSessions": MessageLookupByLibrary.simpleMessage(
            "Bitte authentifizieren, um die aktiven Sitzungen anzusehen"),
        "authToViewYourHiddenFiles": MessageLookupByLibrary.simpleMessage(
            "Bitte authentifizieren, um die versteckten Dateien anzusehen"),
        "authToViewYourMemories": MessageLookupByLibrary.simpleMessage(
            "Bitte authentifizieren, um deine Erinnerungsstücke anzusehen"),
        "authToViewYourRecoveryKey": MessageLookupByLibrary.simpleMessage(
            "Bitte authentifizieren, um deinen Wiederherstellungs-Schlüssel anzusehen"),
        "authenticating":
            MessageLookupByLibrary.simpleMessage("Authentifiziere …"),
        "authenticationFailedPleaseTryAgain": MessageLookupByLibrary.simpleMessage(
            "Authentifizierung fehlgeschlagen, versuchen Sie es bitte erneut"),
        "authenticationSuccessful": MessageLookupByLibrary.simpleMessage(
            "Authentifizierung erfogreich!"),
        "autoCastDialogBody": MessageLookupByLibrary.simpleMessage(
            "Verfügbare Cast-Geräte werden hier angezeigt."),
        "autoCastiOSPermission": MessageLookupByLibrary.simpleMessage(
            "Stelle sicher, dass die Ente-App auf das lokale Netzwerk zugreifen darf. Das kannst du in den Einstellungen unter \"Datenschutz\"."),
        "autoLock":
            MessageLookupByLibrary.simpleMessage("Automatisches Sperren"),
        "autoLockFeatureDescription": MessageLookupByLibrary.simpleMessage(
            "Zeit, nach der die App gesperrt wird, nachdem sie in den Hintergrund verschoben wurde"),
        "autoLogoutMessage": MessageLookupByLibrary.simpleMessage(
            "Du wurdest aufgrund technischer Störungen abgemeldet. Wir entschuldigen uns für die Unannehmlichkeiten."),
        "autoPair":
            MessageLookupByLibrary.simpleMessage("Automatisch verbinden"),
        "autoPairDesc": MessageLookupByLibrary.simpleMessage(
            "Automatisches Verbinden funktioniert nur mit Geräten, die Chromecast unterstützen."),
        "available": MessageLookupByLibrary.simpleMessage("Verfügbar"),
        "availableStorageSpace": m10,
        "backedUpFolders":
            MessageLookupByLibrary.simpleMessage("Gesicherte Ordner"),
        "backgroundWithThem": m11,
        "backup": MessageLookupByLibrary.simpleMessage("Backup"),
        "backupFailed":
            MessageLookupByLibrary.simpleMessage("Sicherung fehlgeschlagen"),
        "backupFile": MessageLookupByLibrary.simpleMessage("Datei sichern"),
        "backupOverMobileData":
            MessageLookupByLibrary.simpleMessage("Über mobile Daten sichern"),
        "backupSettings":
            MessageLookupByLibrary.simpleMessage("Backup-Einstellungen"),
        "backupStatus":
            MessageLookupByLibrary.simpleMessage("Sicherungsstatus"),
        "backupStatusDescription": MessageLookupByLibrary.simpleMessage(
            "Gesicherte Elemente werden hier angezeigt"),
        "backupVideos": MessageLookupByLibrary.simpleMessage("Videos sichern"),
        "beach": MessageLookupByLibrary.simpleMessage("Am Strand"),
        "birthday": MessageLookupByLibrary.simpleMessage("Geburtstag"),
        "blackFridaySale":
            MessageLookupByLibrary.simpleMessage("Black-Friday-Aktion"),
        "blog": MessageLookupByLibrary.simpleMessage("Blog"),
        "cLBulkEdit": MessageLookupByLibrary.simpleMessage(
            "Massenbearbeitung von Datumsangaben"),
        "cLBulkEditDesc": MessageLookupByLibrary.simpleMessage(
            "Du kannst jetzt mehrere Fotos auswählen, und das Datum/Uhrzeit für alle mit einer Aktion ändern. Das Verschieben von Daten wird auch unterstützt."),
        "cLFamilyPlan": MessageLookupByLibrary.simpleMessage(
            "Obergrenzen für den Familientarif"),
        "cLFamilyPlanDesc": MessageLookupByLibrary.simpleMessage(
            "Du kannst jetzt festlegen, wie viel Speicherplatz deine Familienmitglieder nutzen können."),
        "cLIcon": MessageLookupByLibrary.simpleMessage("Neues Icon"),
        "cLIconDesc": MessageLookupByLibrary.simpleMessage(
            "Endlich ein neues App-Icon, das unserer Meinung nach unser Werk am besten repräsentiert. Zudem ist es möglich, weiterhin das alte App-Icon zu verwenden."),
        "cLMemories": MessageLookupByLibrary.simpleMessage("Erinnerungen"),
        "cLMemoriesDesc": MessageLookupByLibrary.simpleMessage(
            "Entdecke Deine besonderen Momente neu – Spot auf Deine liebsten Personen, Deine Reisen und Urlaube, Deine besten Schnappschüsse und vieles mehr. Aktiviere das maschinelle Lernen, tagge Dich selbst und benenne Deine Freunde für die besten Ergebnisse."),
        "cLWidgets": MessageLookupByLibrary.simpleMessage("Widgets"),
        "cLWidgetsDesc": MessageLookupByLibrary.simpleMessage(
            "Homescreen-Widgets mit integrierten Erinnerungen sind nun verfügbar. Sie zeigen dir deine besonderen Momente an, ohne die App zu öffnen."),
        "cachedData": MessageLookupByLibrary.simpleMessage("Daten im Cache"),
        "calculating":
            MessageLookupByLibrary.simpleMessage("Wird berechnet..."),
        "canNotOpenBody": MessageLookupByLibrary.simpleMessage(
            "Leider kann dieses Album nicht in der App geöffnet werden."),
        "canNotOpenTitle": MessageLookupByLibrary.simpleMessage(
            "Album kann nicht geöffnet werden"),
        "canNotUploadToAlbumsOwnedByOthers":
            MessageLookupByLibrary.simpleMessage(
                "Kann nicht auf Alben anderer Personen hochladen"),
        "canOnlyCreateLinkForFilesOwnedByYou":
            MessageLookupByLibrary.simpleMessage(
                "Sie können nur Links für Dateien erstellen, die Ihnen gehören"),
        "canOnlyRemoveFilesOwnedByYou": MessageLookupByLibrary.simpleMessage(
            "Du kannst nur Dateien entfernen, die dir gehören"),
        "cancel": MessageLookupByLibrary.simpleMessage("Abbrechen"),
        "cancelAccountRecovery":
            MessageLookupByLibrary.simpleMessage("Wiederherstellung abbrechen"),
        "cancelAccountRecoveryBody": MessageLookupByLibrary.simpleMessage(
            "Bist du sicher, dass du die Wiederherstellung abbrechen möchtest?"),
        "cancelOtherSubscription": m12,
        "cancelSubscription":
            MessageLookupByLibrary.simpleMessage("Abonnement kündigen"),
        "cannotAddMorePhotosAfterBecomingViewer": m13,
        "cannotDeleteSharedFiles": MessageLookupByLibrary.simpleMessage(
            "Konnte geteilte Dateien nicht löschen"),
        "castAlbum": MessageLookupByLibrary.simpleMessage("Album übertragen"),
        "castIPMismatchBody": MessageLookupByLibrary.simpleMessage(
            "Stelle sicher, dass du im selben Netzwerk bist wie der Fernseher."),
        "castIPMismatchTitle": MessageLookupByLibrary.simpleMessage(
            "Album konnte nicht auf den Bildschirm übertragen werden"),
        "castInstruction": MessageLookupByLibrary.simpleMessage(
            "Besuche cast.ente.io auf dem Gerät, das du verbinden möchtest.\n\nGib den unten angegebenen Code ein, um das Album auf deinem Fernseher abzuspielen."),
        "centerPoint": MessageLookupByLibrary.simpleMessage("Mittelpunkt"),
        "change": MessageLookupByLibrary.simpleMessage("Ändern"),
        "changeEmail":
            MessageLookupByLibrary.simpleMessage("E-Mail-Adresse ändern"),
        "changeLocationOfSelectedItems": MessageLookupByLibrary.simpleMessage(
            "Standort der gewählten Elemente ändern?"),
        "changePassword":
            MessageLookupByLibrary.simpleMessage("Passwort ändern"),
        "changePasswordTitle":
            MessageLookupByLibrary.simpleMessage("Passwort ändern"),
        "changePermissions":
            MessageLookupByLibrary.simpleMessage("Berechtigungen ändern?"),
        "changeYourReferralCode":
            MessageLookupByLibrary.simpleMessage("Empfehlungscode ändern"),
        "checkForUpdates": MessageLookupByLibrary.simpleMessage(
            "Nach Aktualisierungen suchen"),
        "checkInboxAndSpamFolder": MessageLookupByLibrary.simpleMessage(
            "Bitte überprüfe deinen E-Mail-Posteingang (und Spam), um die Verifizierung abzuschließen"),
        "checkStatus":
            MessageLookupByLibrary.simpleMessage("Status überprüfen"),
        "checking": MessageLookupByLibrary.simpleMessage("Wird geprüft..."),
        "checkingModels":
            MessageLookupByLibrary.simpleMessage("Prüfe Modelle..."),
        "city": MessageLookupByLibrary.simpleMessage("In der Stadt"),
        "claimFreeStorage":
            MessageLookupByLibrary.simpleMessage("Freien Speicher einlösen"),
        "claimMore": MessageLookupByLibrary.simpleMessage("Mehr einlösen!"),
        "claimed": MessageLookupByLibrary.simpleMessage("Eingelöst"),
        "claimedStorageSoFar": m14,
        "cleanUncategorized":
            MessageLookupByLibrary.simpleMessage("Unkategorisiert leeren"),
        "cleanUncategorizedDescription": MessageLookupByLibrary.simpleMessage(
            "Entferne alle Dateien von \"Unkategorisiert\" die in anderen Alben vorhanden sind"),
        "clearCaches": MessageLookupByLibrary.simpleMessage("Cache löschen"),
        "clearIndexes": MessageLookupByLibrary.simpleMessage("Indexe löschen"),
        "click": MessageLookupByLibrary.simpleMessage("• Klick"),
        "clickOnTheOverflowMenu": MessageLookupByLibrary.simpleMessage(
            "• Klicken Sie auf das Überlaufmenü"),
        "close": MessageLookupByLibrary.simpleMessage("Schließen"),
        "clubByCaptureTime": MessageLookupByLibrary.simpleMessage(
            "Nach Aufnahmezeit gruppieren"),
        "clubByFileName":
            MessageLookupByLibrary.simpleMessage("Nach Dateiname gruppieren"),
        "clusteringProgress":
            MessageLookupByLibrary.simpleMessage("Fortschritt beim Clustering"),
        "codeAppliedPageTitle":
            MessageLookupByLibrary.simpleMessage("Code eingelöst"),
        "codeChangeLimitReached": MessageLookupByLibrary.simpleMessage(
            "Entschuldigung, du hast das Limit der Code-Änderungen erreicht."),
        "codeCopiedToClipboard": MessageLookupByLibrary.simpleMessage(
            "Code in Zwischenablage kopiert"),
        "codeUsedByYou":
            MessageLookupByLibrary.simpleMessage("Von dir benutzter Code"),
        "collabLinkSectionDescription": MessageLookupByLibrary.simpleMessage(
            "Erstelle einen Link, mit dem andere Fotos in dem geteilten Album sehen und selbst welche hinzufügen können - ohne dass sie die ein Ente-Konto oder die App benötigen. Ideal um gemeinsam Fotos von Events zu sammeln."),
        "collaborativeLink":
            MessageLookupByLibrary.simpleMessage("Gemeinschaftlicher Link"),
        "collaborativeLinkCreatedFor": m15,
        "collaborator": MessageLookupByLibrary.simpleMessage("Bearbeiter"),
        "collaboratorsCanAddPhotosAndVideosToTheSharedAlbum":
            MessageLookupByLibrary.simpleMessage(
                "Bearbeiter können Fotos & Videos zu dem geteilten Album hinzufügen."),
        "collaboratorsSuccessfullyAdded": m16,
        "collageLayout": MessageLookupByLibrary.simpleMessage("Layout"),
        "collageSaved": MessageLookupByLibrary.simpleMessage(
            "Collage in Galerie gespeichert"),
        "collect": MessageLookupByLibrary.simpleMessage("Sammeln"),
        "collectEventPhotos": MessageLookupByLibrary.simpleMessage(
            "Gemeinsam Event-Fotos sammeln"),
        "collectPhotos": MessageLookupByLibrary.simpleMessage("Fotos sammeln"),
        "collectPhotosDescription": MessageLookupByLibrary.simpleMessage(
            "Erstelle einen Link, mit dem deine Freunde Fotos in Originalqualität hochladen können."),
        "color": MessageLookupByLibrary.simpleMessage("Farbe"),
        "configuration": MessageLookupByLibrary.simpleMessage("Konfiguration"),
        "confirm": MessageLookupByLibrary.simpleMessage("Bestätigen"),
        "confirm2FADisable": MessageLookupByLibrary.simpleMessage(
            "Bist du sicher, dass du die Zwei-Faktor-Authentifizierung (2FA) deaktivieren willst?"),
        "confirmAccountDeletion":
            MessageLookupByLibrary.simpleMessage("Kontolöschung bestätigen"),
        "confirmAddingTrustedContact": m17,
        "confirmDeletePrompt": MessageLookupByLibrary.simpleMessage(
            "Ja, ich möchte dieses Konto und alle enthaltenen Daten über alle Apps hinweg endgültig löschen."),
        "confirmPassword":
            MessageLookupByLibrary.simpleMessage("Passwort wiederholen"),
        "confirmPlanChange":
            MessageLookupByLibrary.simpleMessage("Aboänderungen bestätigen"),
        "confirmRecoveryKey": MessageLookupByLibrary.simpleMessage(
            "Wiederherstellungsschlüssel bestätigen"),
        "confirmYourRecoveryKey": MessageLookupByLibrary.simpleMessage(
            "Bestätige deinen Wiederherstellungsschlüssel"),
        "connectToDevice":
            MessageLookupByLibrary.simpleMessage("Mit Gerät verbinden"),
        "contactFamilyAdmin": m18,
        "contactSupport":
            MessageLookupByLibrary.simpleMessage("Support kontaktieren"),
        "contactToManageSubscription": m19,
        "contacts": MessageLookupByLibrary.simpleMessage("Kontakte"),
        "contents": MessageLookupByLibrary.simpleMessage("Inhalte"),
        "continueLabel": MessageLookupByLibrary.simpleMessage("Weiter"),
        "continueOnFreeTrial": MessageLookupByLibrary.simpleMessage(
            "Mit kostenloser Testversion fortfahren"),
        "convertToAlbum":
            MessageLookupByLibrary.simpleMessage("Konvertiere zum Album"),
        "copyEmailAddress":
            MessageLookupByLibrary.simpleMessage("E-Mail-Adresse kopieren"),
        "copyLink": MessageLookupByLibrary.simpleMessage("Link kopieren"),
        "copypasteThisCodentoYourAuthenticatorApp":
            MessageLookupByLibrary.simpleMessage(
                "Kopiere diesen Code\nin deine Authentifizierungs-App"),
        "couldNotBackUpTryLater": MessageLookupByLibrary.simpleMessage(
            "Deine Daten konnten nicht gesichert werden.\nWir versuchen es später erneut."),
        "couldNotFreeUpSpace": MessageLookupByLibrary.simpleMessage(
            "Konnte Speicherplatz nicht freigeben"),
        "couldNotUpdateSubscription": MessageLookupByLibrary.simpleMessage(
            "Abo konnte nicht aktualisiert werden"),
        "count": MessageLookupByLibrary.simpleMessage("Anzahl"),
        "crashReporting":
            MessageLookupByLibrary.simpleMessage("Absturzbericht"),
        "create": MessageLookupByLibrary.simpleMessage("Erstellen"),
        "createAccount":
            MessageLookupByLibrary.simpleMessage("Konto erstellen"),
        "createAlbumActionHint": MessageLookupByLibrary.simpleMessage(
            "Drücke lange um Fotos auszuwählen und klicke + um ein Album zu erstellen"),
        "createCollaborativeLink": MessageLookupByLibrary.simpleMessage(
            "Gemeinschaftlichen Link erstellen"),
        "createCollage":
            MessageLookupByLibrary.simpleMessage("Collage erstellen"),
        "createNewAccount":
            MessageLookupByLibrary.simpleMessage("Neues Konto erstellen"),
        "createOrSelectAlbum": MessageLookupByLibrary.simpleMessage(
            "Album erstellen oder auswählen"),
        "createPublicLink":
            MessageLookupByLibrary.simpleMessage("Öffentlichen Link erstellen"),
        "creatingLink":
            MessageLookupByLibrary.simpleMessage("Erstelle Link..."),
        "criticalUpdateAvailable": MessageLookupByLibrary.simpleMessage(
            "Kritisches Update ist verfügbar!"),
        "crop": MessageLookupByLibrary.simpleMessage("Zuschneiden"),
        "curatedMemories":
            MessageLookupByLibrary.simpleMessage("Ausgewählte Erinnerungen"),
        "currentUsageIs":
            MessageLookupByLibrary.simpleMessage("Aktuell genutzt werden "),
        "currentlyRunning":
            MessageLookupByLibrary.simpleMessage("läuft gerade"),
        "custom": MessageLookupByLibrary.simpleMessage("Benutzerdefiniert"),
        "customEndpoint": m20,
        "darkTheme": MessageLookupByLibrary.simpleMessage("Dunkel"),
        "dayToday": MessageLookupByLibrary.simpleMessage("Heute"),
        "dayYesterday": MessageLookupByLibrary.simpleMessage("Gestern"),
        "declineTrustInvite":
            MessageLookupByLibrary.simpleMessage("Einladung ablehnen"),
        "decrypting":
            MessageLookupByLibrary.simpleMessage("Wird entschlüsselt..."),
        "decryptingVideo":
            MessageLookupByLibrary.simpleMessage("Entschlüssele Video …"),
        "deduplicateFiles":
            MessageLookupByLibrary.simpleMessage("Dateien duplizieren"),
        "delete": MessageLookupByLibrary.simpleMessage("Löschen"),
        "deleteAccount": MessageLookupByLibrary.simpleMessage("Konto löschen"),
        "deleteAccountFeedbackPrompt": MessageLookupByLibrary.simpleMessage(
            "Wir bedauern sehr, dass du dein Konto löschen möchtest. Du würdest uns sehr helfen, wenn du uns kurz einige Gründe hierfür nennen könntest."),
        "deleteAccountPermanentlyButton": MessageLookupByLibrary.simpleMessage(
            "Konto unwiderruflich löschen"),
        "deleteAlbum": MessageLookupByLibrary.simpleMessage("Album löschen"),
        "deleteAlbumDialog": MessageLookupByLibrary.simpleMessage(
            "Auch die Fotos (und Videos) in diesem Album aus <bold>allen</bold> anderen Alben löschen, die sie enthalten?"),
        "deleteAlbumsDialogBody": MessageLookupByLibrary.simpleMessage(
            "Damit werden alle leeren Alben gelöscht. Dies ist nützlich, wenn du das Durcheinander in deiner Albenliste verringern möchtest."),
        "deleteAll": MessageLookupByLibrary.simpleMessage("Alle löschen"),
        "deleteConfirmDialogBody": MessageLookupByLibrary.simpleMessage(
            "Dieses Konto ist mit anderen Ente-Apps verknüpft, falls du welche verwendest. Deine hochgeladenen Daten werden in allen Ente-Apps zur Löschung vorgemerkt und dein Konto wird endgültig gelöscht."),
        "deleteEmailRequest": MessageLookupByLibrary.simpleMessage(
            "Bitte sende eine E-Mail an <warning>account-deletion@ente.io</warning> von Ihrer bei uns hinterlegten E-Mail-Adresse."),
        "deleteEmptyAlbums":
            MessageLookupByLibrary.simpleMessage("Leere Alben löschen"),
        "deleteEmptyAlbumsWithQuestionMark":
            MessageLookupByLibrary.simpleMessage("Leere Alben löschen?"),
        "deleteFromBoth":
            MessageLookupByLibrary.simpleMessage("Aus beidem löschen"),
        "deleteFromDevice":
            MessageLookupByLibrary.simpleMessage("Vom Gerät löschen"),
        "deleteFromEnte":
            MessageLookupByLibrary.simpleMessage("Von Ente löschen"),
        "deleteItemCount": m21,
        "deleteLocation":
            MessageLookupByLibrary.simpleMessage("Standort löschen"),
        "deletePhotos": MessageLookupByLibrary.simpleMessage("Fotos löschen"),
        "deleteProgress": m22,
        "deleteReason1": MessageLookupByLibrary.simpleMessage(
            "Es fehlt eine zentrale Funktion, die ich benötige"),
        "deleteReason2": MessageLookupByLibrary.simpleMessage(
            "Die App oder eine bestimmte Funktion verhält sich nicht so wie gedacht"),
        "deleteReason3": MessageLookupByLibrary.simpleMessage(
            "Ich habe einen anderen Dienst gefunden, der mir mehr zusagt"),
        "deleteReason4": MessageLookupByLibrary.simpleMessage(
            "Mein Grund ist nicht aufgeführt"),
        "deleteRequestSLAText": MessageLookupByLibrary.simpleMessage(
            "Deine Anfrage wird innerhalb von 72 Stunden bearbeitet."),
        "deleteSharedAlbum":
            MessageLookupByLibrary.simpleMessage("Geteiltes Album löschen?"),
        "deleteSharedAlbumDialogBody": MessageLookupByLibrary.simpleMessage(
            "Dieses Album wird für alle gelöscht\n\nDu wirst den Zugriff auf geteilte Fotos in diesem Album, die anderen gehören, verlieren"),
        "deselectAll": MessageLookupByLibrary.simpleMessage("Alle abwählen"),
        "designedToOutlive":
            MessageLookupByLibrary.simpleMessage("Entwickelt um zu bewahren"),
        "details": MessageLookupByLibrary.simpleMessage("Details"),
        "developerSettings":
            MessageLookupByLibrary.simpleMessage("Entwicklereinstellungen"),
        "developerSettingsWarning": MessageLookupByLibrary.simpleMessage(
            "Bist du sicher, dass du Entwicklereinstellungen bearbeiten willst?"),
        "deviceCodeHint": MessageLookupByLibrary.simpleMessage("Code eingeben"),
        "deviceFilesAutoUploading": MessageLookupByLibrary.simpleMessage(
            "Dateien, die zu diesem Album hinzugefügt werden, werden automatisch zu Ente hochgeladen."),
        "deviceLock": MessageLookupByLibrary.simpleMessage("Gerätsperre"),
        "deviceLockExplanation": MessageLookupByLibrary.simpleMessage(
            "Verhindern, dass der Bildschirm gesperrt wird, während die App im Vordergrund ist und eine Sicherung läuft. Das ist normalerweise nicht notwendig, kann aber dabei helfen, große Uploads wie einen Erstimport schneller abzuschließen."),
        "deviceNotFound":
            MessageLookupByLibrary.simpleMessage("Gerät nicht gefunden"),
        "didYouKnow": MessageLookupByLibrary.simpleMessage("Schon gewusst?"),
        "disableAutoLock": MessageLookupByLibrary.simpleMessage(
            "Automatische Sperre deaktivieren"),
        "disableDownloadWarningBody": MessageLookupByLibrary.simpleMessage(
            "Zuschauer können weiterhin Screenshots oder mit anderen externen Programmen Kopien der Bilder machen."),
        "disableDownloadWarningTitle":
            MessageLookupByLibrary.simpleMessage("Bitte beachten Sie:"),
        "disableLinkMessage": m23,
        "disableTwofactor": MessageLookupByLibrary.simpleMessage(
            "Zweiten Faktor (2FA) deaktivieren"),
        "disablingTwofactorAuthentication":
            MessageLookupByLibrary.simpleMessage(
                "Zwei-Faktor-Authentifizierung (2FA) wird deaktiviert..."),
        "discord": MessageLookupByLibrary.simpleMessage("Discord"),
        "discover": MessageLookupByLibrary.simpleMessage("Entdecken"),
        "discover_babies": MessageLookupByLibrary.simpleMessage("Babys"),
        "discover_celebrations": MessageLookupByLibrary.simpleMessage("Feiern"),
        "discover_food": MessageLookupByLibrary.simpleMessage("Essen"),
        "discover_greenery": MessageLookupByLibrary.simpleMessage("Grün"),
        "discover_hills": MessageLookupByLibrary.simpleMessage("Berge"),
        "discover_identity": MessageLookupByLibrary.simpleMessage("Identität"),
        "discover_memes": MessageLookupByLibrary.simpleMessage("Memes"),
        "discover_notes": MessageLookupByLibrary.simpleMessage("Notizen"),
        "discover_pets": MessageLookupByLibrary.simpleMessage("Haustiere"),
        "discover_receipts": MessageLookupByLibrary.simpleMessage("Belege"),
        "discover_screenshots":
            MessageLookupByLibrary.simpleMessage("Bildschirmfotos"),
        "discover_selfies": MessageLookupByLibrary.simpleMessage("Selfies"),
        "discover_sunset":
            MessageLookupByLibrary.simpleMessage("Sonnenuntergang"),
        "discover_visiting_cards":
            MessageLookupByLibrary.simpleMessage("Visitenkarten"),
        "discover_wallpapers":
            MessageLookupByLibrary.simpleMessage("Hintergründe"),
        "dismiss": MessageLookupByLibrary.simpleMessage("Verwerfen"),
        "distanceInKMUnit": MessageLookupByLibrary.simpleMessage("km"),
        "doNotSignOut":
            MessageLookupByLibrary.simpleMessage("Melde dich nicht ab"),
        "doThisLater": MessageLookupByLibrary.simpleMessage("Später erledigen"),
        "doYouWantToDiscardTheEditsYouHaveMade":
            MessageLookupByLibrary.simpleMessage(
                "Möchtest du deine Änderungen verwerfen?"),
        "done": MessageLookupByLibrary.simpleMessage("Fertig"),
        "dontSave": MessageLookupByLibrary.simpleMessage("Nicht speichern"),
        "doubleYourStorage":
            MessageLookupByLibrary.simpleMessage("Speicherplatz verdoppeln"),
        "download": MessageLookupByLibrary.simpleMessage("Herunterladen"),
        "downloadFailed": MessageLookupByLibrary.simpleMessage(
            "Herunterladen fehlgeschlagen"),
        "downloading":
            MessageLookupByLibrary.simpleMessage("Wird heruntergeladen..."),
        "dropSupportEmail": m24,
        "duplicateFileCountWithStorageSaved": m25,
        "duplicateItemsGroup": m26,
        "edit": MessageLookupByLibrary.simpleMessage("Bearbeiten"),
        "editEmailAlreadyLinked": m27,
        "editLocation":
            MessageLookupByLibrary.simpleMessage("Standort bearbeiten"),
        "editLocationTagTitle":
            MessageLookupByLibrary.simpleMessage("Standort bearbeiten"),
        "editPerson": MessageLookupByLibrary.simpleMessage("Person bearbeiten"),
        "editTime": MessageLookupByLibrary.simpleMessage("Uhrzeit ändern"),
        "editsSaved":
            MessageLookupByLibrary.simpleMessage("Änderungen gespeichert"),
        "editsToLocationWillOnlyBeSeenWithinEnte":
            MessageLookupByLibrary.simpleMessage(
                "Edits to location will only be seen within Ente"),
        "eligible": MessageLookupByLibrary.simpleMessage("zulässig"),
        "email": MessageLookupByLibrary.simpleMessage("E-Mail"),
        "emailAlreadyRegistered": MessageLookupByLibrary.simpleMessage(
            "E-Mail ist bereits registriert."),
        "emailChangedTo": m28,
        "emailDoesNotHaveEnteAccount": m29,
        "emailNoEnteAccount": m30,
        "emailNotRegistered":
            MessageLookupByLibrary.simpleMessage("E-Mail nicht registriert."),
        "emailVerificationToggle":
            MessageLookupByLibrary.simpleMessage("E-Mail-Verifizierung"),
        "emailYourLogs": MessageLookupByLibrary.simpleMessage(
            "Protokolle per E-Mail senden"),
        "embracingThem": m31,
        "emergencyContacts":
            MessageLookupByLibrary.simpleMessage("Notfallkontakte"),
        "empty": MessageLookupByLibrary.simpleMessage("Leeren"),
        "emptyTrash":
            MessageLookupByLibrary.simpleMessage("Papierkorb leeren?"),
        "enable": MessageLookupByLibrary.simpleMessage("Aktivieren"),
        "enableMLIndexingDesc": MessageLookupByLibrary.simpleMessage(
            "Ente unterstützt maschinelles Lernen für Gesichtserkennung, magische Suche und andere erweiterte Suchfunktionen auf dem Gerät"),
        "enableMachineLearningBanner": MessageLookupByLibrary.simpleMessage(
            "Aktiviere maschinelles Lernen für die magische Suche und Gesichtserkennung"),
        "enableMaps": MessageLookupByLibrary.simpleMessage("Karten aktivieren"),
        "enableMapsDesc": MessageLookupByLibrary.simpleMessage(
            "Dies zeigt Ihre Fotos auf einer Weltkarte.\n\nDiese Karte wird von OpenStreetMap gehostet und die genauen Standorte Ihrer Fotos werden niemals geteilt.\n\nSie können diese Funktion jederzeit in den Einstellungen deaktivieren."),
        "enabled": MessageLookupByLibrary.simpleMessage("Aktiviert"),
        "encryptingBackup":
            MessageLookupByLibrary.simpleMessage("Verschlüssele Sicherung …"),
        "encryption": MessageLookupByLibrary.simpleMessage("Verschlüsselung"),
        "encryptionKeys":
            MessageLookupByLibrary.simpleMessage("Verschlüsselungscode"),
        "endpointUpdatedMessage": MessageLookupByLibrary.simpleMessage(
            "Endpunkt erfolgreich geändert"),
        "endtoendEncryptedByDefault": MessageLookupByLibrary.simpleMessage(
            "Automatisch Ende-zu-Ende-verschlüsselt"),
        "enteCanEncryptAndPreserveFilesOnlyIfYouGrant":
            MessageLookupByLibrary.simpleMessage(
                "Ente kann Dateien nur verschlüsseln und sichern, wenn du den Zugriff darauf gewährst"),
        "entePhotosPerm": MessageLookupByLibrary.simpleMessage(
            "Ente <i> benötigt Berechtigung, um </i> Ihre Fotos zu sichern"),
        "enteSubscriptionPitch": MessageLookupByLibrary.simpleMessage(
            "Ente sichert deine Erinnerungen, sodass sie dir nie verloren gehen, selbst wenn du dein Gerät verlierst."),
        "enteSubscriptionShareWithFamily": MessageLookupByLibrary.simpleMessage(
            "Deine Familie kann zu deinem Abo hinzugefügt werden."),
        "enterAlbumName":
            MessageLookupByLibrary.simpleMessage("Albumname eingeben"),
        "enterCode": MessageLookupByLibrary.simpleMessage("Code eingeben"),
        "enterCodeDescription": MessageLookupByLibrary.simpleMessage(
            "Gib den Code deines Freundes ein, damit sie beide kostenlosen Speicherplatz erhalten"),
        "enterDateOfBirth":
            MessageLookupByLibrary.simpleMessage("Geburtstag (optional)"),
        "enterEmail": MessageLookupByLibrary.simpleMessage("E-Mail eingeben"),
        "enterFileName":
            MessageLookupByLibrary.simpleMessage("Dateinamen eingeben"),
        "enterName": MessageLookupByLibrary.simpleMessage("Name eingeben"),
        "enterNewPasswordToEncrypt": MessageLookupByLibrary.simpleMessage(
            "Gib ein neues Passwort ein, mit dem wir deine Daten verschlüsseln können"),
        "enterPassword":
            MessageLookupByLibrary.simpleMessage("Passwort eingeben"),
        "enterPasswordToEncrypt": MessageLookupByLibrary.simpleMessage(
            "Gib ein Passwort ein, mit dem wir deine Daten verschlüsseln können"),
        "enterPersonName":
            MessageLookupByLibrary.simpleMessage("Namen der Person eingeben"),
        "enterPin": MessageLookupByLibrary.simpleMessage("PIN eingeben"),
        "enterReferralCode": MessageLookupByLibrary.simpleMessage(
            "Gib den Weiterempfehlungs-Code ein"),
        "enterThe6digitCodeFromnyourAuthenticatorApp":
            MessageLookupByLibrary.simpleMessage(
                "Gib den 6-stelligen Code aus\ndeiner Authentifizierungs-App ein"),
        "enterValidEmail": MessageLookupByLibrary.simpleMessage(
            "Bitte gib eine gültige E-Mail-Adresse ein."),
        "enterYourEmailAddress": MessageLookupByLibrary.simpleMessage(
            "Gib deine E-Mail-Adresse ein"),
        "enterYourPassword":
            MessageLookupByLibrary.simpleMessage("Passwort eingeben"),
        "enterYourRecoveryKey": MessageLookupByLibrary.simpleMessage(
            "Gib deinen Wiederherstellungs-Schlüssel ein"),
        "error": MessageLookupByLibrary.simpleMessage("Fehler"),
        "everywhere": MessageLookupByLibrary.simpleMessage("überall"),
        "exif": MessageLookupByLibrary.simpleMessage("EXIF"),
        "existingUser":
            MessageLookupByLibrary.simpleMessage("Existierender Benutzer"),
        "expiredLinkInfo": MessageLookupByLibrary.simpleMessage(
            "Dieser Link ist abgelaufen. Bitte wähle ein neues Ablaufdatum oder deaktiviere das Ablaufdatum des Links."),
        "exportLogs":
            MessageLookupByLibrary.simpleMessage("Protokolle exportieren"),
        "exportYourData":
            MessageLookupByLibrary.simpleMessage("Daten exportieren"),
        "extraPhotosFound":
            MessageLookupByLibrary.simpleMessage("Zusätzliche Fotos gefunden"),
        "extraPhotosFoundFor": m32,
        "faceNotClusteredYet": MessageLookupByLibrary.simpleMessage(
            "Gesicht ist noch nicht gruppiert, bitte komm später zurück"),
        "faceRecognition":
            MessageLookupByLibrary.simpleMessage("Gesichtserkennung"),
        "faces": MessageLookupByLibrary.simpleMessage("Gesichter"),
        "failed": MessageLookupByLibrary.simpleMessage("Fehlgeschlagen"),
        "failedToApplyCode": MessageLookupByLibrary.simpleMessage(
            "Der Code konnte nicht aktiviert werden"),
        "failedToCancel":
            MessageLookupByLibrary.simpleMessage("Kündigung fehlgeschlagen"),
        "failedToDownloadVideo": MessageLookupByLibrary.simpleMessage(
            "Herunterladen des Videos fehlgeschlagen"),
        "failedToFetchActiveSessions": MessageLookupByLibrary.simpleMessage(
            "Fehler beim Abrufen der aktiven Sitzungen"),
        "failedToFetchOriginalForEdit": MessageLookupByLibrary.simpleMessage(
            "Fehler beim Abrufen des Originals zur Bearbeitung"),
        "failedToFetchReferralDetails": MessageLookupByLibrary.simpleMessage(
            "Die Weiterempfehlungs-Details können nicht abgerufen werden. Bitte versuche es später erneut."),
        "failedToLoadAlbums": MessageLookupByLibrary.simpleMessage(
            "Laden der Alben fehlgeschlagen"),
        "failedToPlayVideo": MessageLookupByLibrary.simpleMessage(
            "Fehler beim Abspielen des Videos"),
        "failedToRefreshStripeSubscription":
            MessageLookupByLibrary.simpleMessage(
                "Abonnement konnte nicht erneuert werden"),
        "failedToRenew":
            MessageLookupByLibrary.simpleMessage("Erneuern fehlgeschlagen"),
        "failedToVerifyPaymentStatus": MessageLookupByLibrary.simpleMessage(
            "Überprüfung des Zahlungsstatus fehlgeschlagen"),
        "familyPlanOverview": MessageLookupByLibrary.simpleMessage(
            "Füge kostenlos 5 Familienmitglieder zu deinem bestehenden Abo hinzu.\n\nJedes Mitglied bekommt seinen eigenen privaten Bereich und kann die Dateien der anderen nur sehen, wenn sie geteilt werden.\n\nFamilien-Abos stehen Nutzern mit einem Bezahltarif zur Verfügung.\n\nMelde dich jetzt an, um loszulegen!"),
        "familyPlanPortalTitle":
            MessageLookupByLibrary.simpleMessage("Familie"),
        "familyPlans": MessageLookupByLibrary.simpleMessage("Familientarif"),
        "faq": MessageLookupByLibrary.simpleMessage("Häufig gestellte Fragen"),
        "faqs": MessageLookupByLibrary.simpleMessage("FAQs"),
        "favorite": MessageLookupByLibrary.simpleMessage("Favorit"),
        "feastingWithThem": m33,
        "feedback": MessageLookupByLibrary.simpleMessage("Rückmeldung"),
        "file": MessageLookupByLibrary.simpleMessage("Datei"),
        "fileFailedToSaveToGallery": MessageLookupByLibrary.simpleMessage(
            "Fehler beim Speichern der Datei in der Galerie"),
        "fileInfoAddDescHint":
            MessageLookupByLibrary.simpleMessage("Beschreibung hinzufügen …"),
        "fileNotUploadedYet": MessageLookupByLibrary.simpleMessage(
            "Datei wurde noch nicht hochgeladen"),
        "fileSavedToGallery": MessageLookupByLibrary.simpleMessage(
            "Datei in Galerie gespeichert"),
        "fileTypes": MessageLookupByLibrary.simpleMessage("Dateitypen"),
        "fileTypesAndNames":
            MessageLookupByLibrary.simpleMessage("Dateitypen und -namen"),
        "filesBackedUpFromDevice": m34,
        "filesBackedUpInAlbum": m35,
        "filesDeleted":
            MessageLookupByLibrary.simpleMessage("Dateien gelöscht"),
        "filesSavedToGallery": MessageLookupByLibrary.simpleMessage(
            "Dateien in Galerie gespeichert"),
        "findPeopleByName": MessageLookupByLibrary.simpleMessage(
            "Finde Personen schnell nach Namen"),
        "findThemQuickly":
            MessageLookupByLibrary.simpleMessage("Finde sie schnell"),
        "flip": MessageLookupByLibrary.simpleMessage("Spiegeln"),
        "food": MessageLookupByLibrary.simpleMessage("Kulinarische Genüsse"),
        "forYourMemories":
            MessageLookupByLibrary.simpleMessage("Als Erinnerung"),
        "forgotPassword":
            MessageLookupByLibrary.simpleMessage("Passwort vergessen"),
        "foundFaces":
            MessageLookupByLibrary.simpleMessage("Gesichter gefunden"),
        "freeStorageClaimed": MessageLookupByLibrary.simpleMessage(
            "Kostenlos hinzugefügter Speicherplatz"),
        "freeStorageOnReferralSuccess": m36,
        "freeStorageUsable": MessageLookupByLibrary.simpleMessage(
            "Freier Speicherplatz nutzbar"),
        "freeTrial":
            MessageLookupByLibrary.simpleMessage("Kostenlose Testphase"),
        "freeTrialValidTill": m37,
        "freeUpAccessPostDelete": m38,
        "freeUpAmount": m39,
        "freeUpDeviceSpace":
            MessageLookupByLibrary.simpleMessage("Gerätespeicher freiräumen"),
        "freeUpDeviceSpaceDesc": MessageLookupByLibrary.simpleMessage(
            "Spare Speicherplatz auf deinem Gerät, indem du Dateien löschst, die bereits gesichert wurden."),
        "freeUpSpace":
            MessageLookupByLibrary.simpleMessage("Speicherplatz freigeben"),
        "freeUpSpaceSaving": m40,
        "gallery": MessageLookupByLibrary.simpleMessage("Galerie"),
        "galleryMemoryLimitInfo": MessageLookupByLibrary.simpleMessage(
            "Bis zu 1000 Erinnerungsstücke angezeigt in der Galerie"),
        "general": MessageLookupByLibrary.simpleMessage("Allgemein"),
        "generatingEncryptionKeys": MessageLookupByLibrary.simpleMessage(
            "Generierung von Verschlüsselungscodes..."),
        "genericProgress": m41,
        "goToSettings":
            MessageLookupByLibrary.simpleMessage("Zu den Einstellungen"),
        "googlePlayId": MessageLookupByLibrary.simpleMessage("Google Play ID"),
        "grantFullAccessPrompt": MessageLookupByLibrary.simpleMessage(
            "Bitte gewähre Zugang zu allen Fotos in der Einstellungen App"),
        "grantPermission":
            MessageLookupByLibrary.simpleMessage("Zugriff gewähren"),
        "greenery": MessageLookupByLibrary.simpleMessage("Im Grünen"),
        "groupNearbyPhotos": MessageLookupByLibrary.simpleMessage(
            "Fotos in der Nähe gruppieren"),
        "guestView": MessageLookupByLibrary.simpleMessage("Gastansicht"),
        "guestViewEnablePreSteps": MessageLookupByLibrary.simpleMessage(
            "Bitte richte einen Gerätepasscode oder eine Bildschirmsperre ein, um die Gastansicht zu nutzen."),
        "hearUsExplanation": MessageLookupByLibrary.simpleMessage(
            "Wir tracken keine App-Installationen. Es würde uns jedoch helfen, wenn du uns mitteilst, wie du von uns erfahren hast!"),
        "hearUsWhereTitle": MessageLookupByLibrary.simpleMessage(
            "Wie hast du von Ente erfahren? (optional)"),
        "help": MessageLookupByLibrary.simpleMessage("Hilfe"),
        "hidden": MessageLookupByLibrary.simpleMessage("Versteckt"),
        "hide": MessageLookupByLibrary.simpleMessage("Ausblenden"),
        "hideContent":
            MessageLookupByLibrary.simpleMessage("Inhalte verstecken"),
        "hideContentDescriptionAndroid": MessageLookupByLibrary.simpleMessage(
            "Versteckt Inhalte der App beim Wechseln zwischen Apps und deaktiviert Screenshots"),
        "hideContentDescriptionIos": MessageLookupByLibrary.simpleMessage(
            "Versteckt Inhalte der App beim Wechseln zwischen Apps"),
        "hideSharedItemsFromHomeGallery": MessageLookupByLibrary.simpleMessage(
            "Geteilte Elemente in der Home-Galerie ausblenden"),
        "hiding": MessageLookupByLibrary.simpleMessage("Verstecken..."),
        "hikingWithThem": m42,
        "hostedAtOsmFrance":
            MessageLookupByLibrary.simpleMessage("Gehostet bei OSM France"),
        "howItWorks":
            MessageLookupByLibrary.simpleMessage("So funktioniert\'s"),
        "howToViewShareeVerificationID": MessageLookupByLibrary.simpleMessage(
            "Bitte sie, auf den Einstellungs Bildschirm ihre E-Mail-Adresse lange anzuklicken und zu überprüfen, dass die IDs auf beiden Geräten übereinstimmen."),
        "iOSGoToSettingsDescription": MessageLookupByLibrary.simpleMessage(
            "Auf Ihrem Gerät ist keine biometrische Authentifizierung eingerichtet. Bitte aktivieren Sie entweder Touch ID oder Face ID auf Ihrem Telefon."),
        "iOSLockOut": MessageLookupByLibrary.simpleMessage(
            "Die biometrische Authentifizierung ist deaktiviert. Bitte sperren und entsperren Sie Ihren Bildschirm, um sie zu aktivieren."),
        "iOSOkButton": MessageLookupByLibrary.simpleMessage("OK"),
        "ignoreUpdate": MessageLookupByLibrary.simpleMessage("Ignorieren"),
        "ignored": MessageLookupByLibrary.simpleMessage("ignoriert"),
        "ignoredFolderUploadReason": MessageLookupByLibrary.simpleMessage(
            "Ein paar Dateien in diesem Album werden nicht hochgeladen, weil sie in der Vergangenheit schonmal aus Ente gelöscht wurden."),
        "imageNotAnalyzed":
            MessageLookupByLibrary.simpleMessage("Bild nicht analysiert"),
        "immediately": MessageLookupByLibrary.simpleMessage("Sofort"),
        "importing": MessageLookupByLibrary.simpleMessage("Importiert...."),
        "incorrectCode": MessageLookupByLibrary.simpleMessage("Falscher Code"),
        "incorrectPasswordTitle":
            MessageLookupByLibrary.simpleMessage("Falsches Passwort"),
        "incorrectRecoveryKey": MessageLookupByLibrary.simpleMessage(
            "Falscher Wiederherstellungs-Schlüssel"),
        "incorrectRecoveryKeyBody": MessageLookupByLibrary.simpleMessage(
            "Der eingegebene Schlüssel ist ungültig"),
        "incorrectRecoveryKeyTitle": MessageLookupByLibrary.simpleMessage(
            "Falscher Wiederherstellungs-Schlüssel"),
        "indexedItems":
            MessageLookupByLibrary.simpleMessage("Indizierte Elemente"),
        "indexingIsPaused": MessageLookupByLibrary.simpleMessage(
            "Die Indizierung ist unterbrochen. Sie wird automatisch fortgesetzt, wenn das Gerät bereit ist."),
        "ineligible": MessageLookupByLibrary.simpleMessage("Unzulässig"),
        "info": MessageLookupByLibrary.simpleMessage("Info"),
        "insecureDevice":
            MessageLookupByLibrary.simpleMessage("Unsicheres Gerät"),
        "installManually":
            MessageLookupByLibrary.simpleMessage("Manuell installieren"),
        "invalidEmailAddress":
            MessageLookupByLibrary.simpleMessage("Ungültige E-Mail-Adresse"),
        "invalidEndpoint":
            MessageLookupByLibrary.simpleMessage("Ungültiger Endpunkt"),
        "invalidEndpointMessage": MessageLookupByLibrary.simpleMessage(
            "Der eingegebene Endpunkt ist ungültig. Gib einen gültigen Endpunkt ein und versuch es nochmal."),
        "invalidKey":
            MessageLookupByLibrary.simpleMessage("Ungültiger Schlüssel"),
        "invalidRecoveryKey": MessageLookupByLibrary.simpleMessage(
            "Der eingegebene Wiederherstellungsschlüssel ist nicht gültig. Bitte stelle sicher, dass er aus 24 Wörtern zusammengesetzt ist und jedes dieser Worte richtig geschrieben wurde.\n\nSolltest du den Wiederherstellungscode eingegeben haben, stelle bitte sicher, dass dieser 64 Zeichen lang ist und ebenfalls richtig geschrieben wurde."),
        "invite": MessageLookupByLibrary.simpleMessage("Einladen"),
        "inviteToEnte":
            MessageLookupByLibrary.simpleMessage("Zu Ente einladen"),
        "inviteYourFriends":
            MessageLookupByLibrary.simpleMessage("Lade deine Freunde ein"),
        "inviteYourFriendsToEnte": MessageLookupByLibrary.simpleMessage(
            "Lade deine Freunde zu Ente ein"),
        "itLooksLikeSomethingWentWrongPleaseRetryAfterSome":
            MessageLookupByLibrary.simpleMessage(
                "Etwas ist schiefgelaufen. Bitte versuche es später noch einmal. Sollte der Fehler weiter bestehen, kontaktiere unser Supportteam."),
        "itemCount": m43,
        "itemsShowTheNumberOfDaysRemainingBeforePermanentDeletion":
            MessageLookupByLibrary.simpleMessage(
                "Elemente zeigen die Anzahl der Tage bis zum dauerhaften Löschen an"),
        "itemsWillBeRemovedFromAlbum": MessageLookupByLibrary.simpleMessage(
            "Ausgewählte Elemente werden aus diesem Album entfernt"),
        "join": MessageLookupByLibrary.simpleMessage("Beitreten"),
        "joinAlbum": MessageLookupByLibrary.simpleMessage("Album beitreten"),
        "joinAlbumConfirmationDialogBody": MessageLookupByLibrary.simpleMessage(
            "Wenn du einem Album beitrittst, wird deine E-Mail-Adresse für seine Teilnehmer sichtbar."),
        "joinAlbumSubtext": MessageLookupByLibrary.simpleMessage(
            "um deine Fotos anzuzeigen und hinzuzufügen"),
        "joinAlbumSubtextViewer": MessageLookupByLibrary.simpleMessage(
            "um dies zu geteilten Alben hinzuzufügen"),
        "joinDiscord":
            MessageLookupByLibrary.simpleMessage("Discord beitreten"),
        "keepPhotos": MessageLookupByLibrary.simpleMessage("Fotos behalten"),
        "kiloMeterUnit": MessageLookupByLibrary.simpleMessage("km"),
        "kindlyHelpUsWithThisInformation":
            MessageLookupByLibrary.simpleMessage("Bitte gib diese Daten ein"),
        "language": MessageLookupByLibrary.simpleMessage("Sprache"),
        "lastTimeWithThem": m44,
        "lastUpdated":
            MessageLookupByLibrary.simpleMessage("Zuletzt aktualisiert"),
        "lastYearsTrip":
            MessageLookupByLibrary.simpleMessage("Reise im letzten Jahr"),
        "leave": MessageLookupByLibrary.simpleMessage("Verlassen"),
        "leaveAlbum": MessageLookupByLibrary.simpleMessage("Album verlassen"),
        "leaveFamily":
            MessageLookupByLibrary.simpleMessage("Familienabo verlassen"),
        "leaveSharedAlbum":
            MessageLookupByLibrary.simpleMessage("Geteiltes Album verlassen?"),
        "left": MessageLookupByLibrary.simpleMessage("Links"),
        "legacy": MessageLookupByLibrary.simpleMessage("Digitales Erbe"),
        "legacyAccounts":
            MessageLookupByLibrary.simpleMessage("Digital geerbte Konten"),
        "legacyInvite": m45,
        "legacyPageDesc": MessageLookupByLibrary.simpleMessage(
            "Das digitale Erbe erlaubt vertrauenswürdigen Kontakten den Zugriff auf dein Konto in deiner Abwesenheit."),
        "legacyPageDesc2": MessageLookupByLibrary.simpleMessage(
            "Vertrauenswürdige Kontakte können eine Kontowiederherstellung einleiten und, wenn dies nicht innerhalb von 30 Tagen blockiert wird, dein Passwort und den Kontozugriff zurücksetzen."),
        "light": MessageLookupByLibrary.simpleMessage("Hell"),
        "lightTheme": MessageLookupByLibrary.simpleMessage("Hell"),
        "link": MessageLookupByLibrary.simpleMessage("Verknüpfen"),
        "linkCopiedToClipboard": MessageLookupByLibrary.simpleMessage(
            "Link in Zwischenablage kopiert"),
        "linkDeviceLimit": MessageLookupByLibrary.simpleMessage("Geräte-Limit"),
        "linkEmail":
            MessageLookupByLibrary.simpleMessage("E-Mail-Adresse verknüpfen"),
        "linkEmailToContactBannerCaption":
            MessageLookupByLibrary.simpleMessage("für schnelleres Teilen"),
        "linkEnabled": MessageLookupByLibrary.simpleMessage("Aktiviert"),
        "linkExpired": MessageLookupByLibrary.simpleMessage("Abgelaufen"),
        "linkExpiresOn": m46,
        "linkExpiry":
            MessageLookupByLibrary.simpleMessage("Ablaufdatum des Links"),
        "linkHasExpired":
            MessageLookupByLibrary.simpleMessage("Link ist abgelaufen"),
        "linkNeverExpires": MessageLookupByLibrary.simpleMessage("Niemals"),
        "linkPerson": MessageLookupByLibrary.simpleMessage("Person verknüpfen"),
        "linkPersonCaption": MessageLookupByLibrary.simpleMessage(
            "um besseres Teilen zu ermöglichen"),
        "linkPersonToEmail": m47,
        "linkPersonToEmailConfirmation": m48,
        "livePhotos": MessageLookupByLibrary.simpleMessage("Live-Fotos"),
        "loadMessage1": MessageLookupByLibrary.simpleMessage(
            "Du kannst dein Abonnement mit deiner Familie teilen"),
        "loadMessage2": MessageLookupByLibrary.simpleMessage(
            "Wir haben bereits über 200 Millionen Erinnerungen bewahrt"),
        "loadMessage3": MessageLookupByLibrary.simpleMessage(
            "Wir behalten 3 Kopien Ihrer Daten, eine in einem unterirdischen Schutzbunker"),
        "loadMessage4": MessageLookupByLibrary.simpleMessage(
            "Alle unsere Apps sind Open-Source"),
        "loadMessage5": MessageLookupByLibrary.simpleMessage(
            "Unser Quellcode und unsere Kryptografie wurden extern geprüft"),
        "loadMessage6": MessageLookupByLibrary.simpleMessage(
            "Du kannst Links zu deinen Alben mit deinen Geliebten teilen"),
        "loadMessage7": MessageLookupByLibrary.simpleMessage(
            "Unsere mobilen Apps laufen im Hintergrund, um neue Fotos zu verschlüsseln und zu sichern"),
        "loadMessage8": MessageLookupByLibrary.simpleMessage(
            "web.ente.io hat einen Spitzen-Uploader"),
        "loadMessage9": MessageLookupByLibrary.simpleMessage(
            "Wir verwenden Xchacha20Poly1305, um Ihre Daten sicher zu verschlüsseln"),
        "loadingExifData":
            MessageLookupByLibrary.simpleMessage("Lade Exif-Daten..."),
        "loadingGallery":
            MessageLookupByLibrary.simpleMessage("Lade Galerie …"),
        "loadingMessage":
            MessageLookupByLibrary.simpleMessage("Fotos werden geladen..."),
        "loadingModel":
            MessageLookupByLibrary.simpleMessage("Lade Modelle herunter..."),
        "loadingYourPhotos":
            MessageLookupByLibrary.simpleMessage("Lade deine Fotos..."),
        "localGallery": MessageLookupByLibrary.simpleMessage("Lokale Galerie"),
        "localIndexing":
            MessageLookupByLibrary.simpleMessage("Lokale Indizierung"),
        "localSyncErrorMessage": MessageLookupByLibrary.simpleMessage(
            "Es sieht so aus, als ob etwas schiefgelaufen ist, da die lokale Foto-Synchronisierung länger dauert als erwartet. Bitte kontaktiere unser Support-Team"),
        "location": MessageLookupByLibrary.simpleMessage("Standort"),
        "locationName": MessageLookupByLibrary.simpleMessage("Standortname"),
        "locationTagFeatureDescription": MessageLookupByLibrary.simpleMessage(
            "Ein Standort-Tag gruppiert alle Fotos, die in einem Radius eines Fotos aufgenommen wurden"),
        "locations": MessageLookupByLibrary.simpleMessage("Orte"),
        "lockButtonLabel": MessageLookupByLibrary.simpleMessage("Sperren"),
        "lockscreen": MessageLookupByLibrary.simpleMessage("Sperrbildschirm"),
        "logInLabel": MessageLookupByLibrary.simpleMessage("Anmelden"),
        "loggingOut": MessageLookupByLibrary.simpleMessage("Abmeldung..."),
        "loginSessionExpired":
            MessageLookupByLibrary.simpleMessage("Sitzung abgelaufen"),
        "loginSessionExpiredDetails": MessageLookupByLibrary.simpleMessage(
            "Deine Sitzung ist abgelaufen. Bitte melde Dich erneut an."),
        "loginTerms": MessageLookupByLibrary.simpleMessage(
            "Mit dem Klick auf \"Anmelden\" stimme ich den <u-terms>Nutzungsbedingungen</u-terms> und der <u-policy>Datenschutzerklärung</u-policy> zu"),
        "loginWithTOTP":
            MessageLookupByLibrary.simpleMessage("Mit TOTP anmelden"),
        "logout": MessageLookupByLibrary.simpleMessage("Ausloggen"),
        "logsDialogBody": MessageLookupByLibrary.simpleMessage(
            "Dies wird über Logs gesendet, um uns zu helfen, Ihr Problem zu beheben. Bitte beachten Sie, dass Dateinamen aufgenommen werden, um Probleme mit bestimmten Dateien zu beheben."),
        "longPressAnEmailToVerifyEndToEndEncryption":
            MessageLookupByLibrary.simpleMessage(
                "Lange auf eine E-Mail drücken, um die Ende-zu-Ende-Verschlüsselung zu überprüfen."),
        "longpressOnAnItemToViewInFullscreen": MessageLookupByLibrary.simpleMessage(
            "Drücken Sie lange auf ein Element, um es im Vollbildmodus anzuzeigen"),
        "loopVideoOff":
            MessageLookupByLibrary.simpleMessage("Videoschleife aus"),
        "loopVideoOn": MessageLookupByLibrary.simpleMessage("Videoschleife an"),
        "lostDevice": MessageLookupByLibrary.simpleMessage("Gerät verloren?"),
        "machineLearning":
            MessageLookupByLibrary.simpleMessage("Maschinelles Lernen"),
        "magicSearch": MessageLookupByLibrary.simpleMessage("Magische Suche"),
        "magicSearchHint": MessageLookupByLibrary.simpleMessage(
            "Die magische Suche erlaubt das Durchsuchen von Fotos nach ihrem Inhalt, z.B. \'Blumen\', \'rotes Auto\', \'Ausweisdokumente\'"),
        "manage": MessageLookupByLibrary.simpleMessage("Verwalten"),
        "manageDeviceStorage":
            MessageLookupByLibrary.simpleMessage("Geräte-Cache verwalten"),
        "manageDeviceStorageDesc": MessageLookupByLibrary.simpleMessage(
            "Lokalen Cache-Speicher überprüfen und löschen."),
        "manageFamily":
            MessageLookupByLibrary.simpleMessage("Familiengruppe verwalten"),
        "manageLink": MessageLookupByLibrary.simpleMessage("Link verwalten"),
        "manageParticipants": MessageLookupByLibrary.simpleMessage("Verwalten"),
        "manageSubscription":
            MessageLookupByLibrary.simpleMessage("Abonnement verwalten"),
        "manualPairDesc": MessageLookupByLibrary.simpleMessage(
            "\"Mit PIN verbinden\" funktioniert mit jedem Bildschirm, auf dem du dein Album sehen möchtest."),
        "map": MessageLookupByLibrary.simpleMessage("Karte"),
        "maps": MessageLookupByLibrary.simpleMessage("Karten"),
        "mastodon": MessageLookupByLibrary.simpleMessage("Mastodon"),
        "matrix": MessageLookupByLibrary.simpleMessage("Matrix"),
        "me": MessageLookupByLibrary.simpleMessage("Ich"),
        "memoryCount": m49,
        "merchandise": MessageLookupByLibrary.simpleMessage("Merchandise"),
        "mergeWithExisting": MessageLookupByLibrary.simpleMessage(
            "Mit vorhandenem zusammenführen"),
        "mergedPhotos":
            MessageLookupByLibrary.simpleMessage("Zusammengeführte Fotos"),
        "mlConsent": MessageLookupByLibrary.simpleMessage(
            "Maschinelles Lernen aktivieren"),
        "mlConsentConfirmation": MessageLookupByLibrary.simpleMessage(
            "Ich verstehe und möchte das maschinelle Lernen aktivieren"),
        "mlConsentDescription": MessageLookupByLibrary.simpleMessage(
            "Wenn du das maschinelle Lernen aktivierst, wird Ente Informationen wie etwa Gesichtsgeometrie aus Dateien extrahieren, einschließlich derjenigen, die mit dir geteilt werden.\n\nDies geschieht auf deinem Gerät und alle erzeugten biometrischen Informationen werden Ende-zu-Ende-verschlüsselt."),
        "mlConsentPrivacy": MessageLookupByLibrary.simpleMessage(
            "Bitte klicke hier für weitere Details zu dieser Funktion in unserer Datenschutzerklärung"),
        "mlConsentTitle": MessageLookupByLibrary.simpleMessage(
            "Maschinelles Lernen aktivieren?"),
        "mlIndexingDescription": MessageLookupByLibrary.simpleMessage(
            "Bitte beachte, dass das maschinelle Lernen zu einem höheren Daten- und Akkuverbrauch führen wird, bis alle Elemente indiziert sind. Du kannst die Desktop-App für eine schnellere Indizierung verwenden, alle Ergebnisse werden automatisch synchronisiert."),
        "mobileWebDesktop":
            MessageLookupByLibrary.simpleMessage("Mobil, Web, Desktop"),
        "moderateStrength": MessageLookupByLibrary.simpleMessage("Mittel"),
        "modifyYourQueryOrTrySearchingFor":
            MessageLookupByLibrary.simpleMessage(
                "Ändere deine Suchanfrage oder suche nach"),
        "moments": MessageLookupByLibrary.simpleMessage("Momente"),
        "month": MessageLookupByLibrary.simpleMessage("Monat"),
        "monthly": MessageLookupByLibrary.simpleMessage("Monatlich"),
        "moon": MessageLookupByLibrary.simpleMessage("Bei Mondschein"),
        "moreDetails": MessageLookupByLibrary.simpleMessage("Weitere Details"),
        "mostRecent": MessageLookupByLibrary.simpleMessage("Neuste"),
        "mostRelevant": MessageLookupByLibrary.simpleMessage("Nach Relevanz"),
        "mountains": MessageLookupByLibrary.simpleMessage("Über den Bergen"),
        "moveItem": m50,
        "moveSelectedPhotosToOneDate": MessageLookupByLibrary.simpleMessage(
            "Ausgewählte Fotos auf ein Datum verschieben"),
        "moveToAlbum":
            MessageLookupByLibrary.simpleMessage("Zum Album verschieben"),
        "moveToHiddenAlbum": MessageLookupByLibrary.simpleMessage(
            "Zu verstecktem Album verschieben"),
        "movedSuccessfullyTo": m51,
        "movedToTrash": MessageLookupByLibrary.simpleMessage(
            "In den Papierkorb verschoben"),
        "movingFilesToAlbum": MessageLookupByLibrary.simpleMessage(
            "Verschiebe Dateien in Album..."),
        "name": MessageLookupByLibrary.simpleMessage("Name"),
        "nameTheAlbum": MessageLookupByLibrary.simpleMessage("Album benennen"),
        "networkConnectionRefusedErr": MessageLookupByLibrary.simpleMessage(
            "Ente ist im Moment nicht erreichbar. Bitte versuchen Sie es später erneut. Sollte das Problem bestehen bleiben, wenden Sie sich bitte an den Support."),
        "networkHostLookUpErr": MessageLookupByLibrary.simpleMessage(
            "Ente ist im Moment nicht erreichbar. Bitte überprüfen Sie Ihre Netzwerkeinstellungen. Sollte das Problem bestehen bleiben, wenden Sie sich bitte an den Support."),
        "never": MessageLookupByLibrary.simpleMessage("Niemals"),
        "newAlbum": MessageLookupByLibrary.simpleMessage("Neues Album"),
        "newLocation": MessageLookupByLibrary.simpleMessage("Neuer Ort"),
        "newPerson": MessageLookupByLibrary.simpleMessage("Neue Person"),
        "newRange": MessageLookupByLibrary.simpleMessage("Neue Auswahl"),
        "newToEnte": MessageLookupByLibrary.simpleMessage("Neu bei Ente"),
        "newest": MessageLookupByLibrary.simpleMessage("Zuletzt"),
        "next": MessageLookupByLibrary.simpleMessage("Weiter"),
        "no": MessageLookupByLibrary.simpleMessage("Nein"),
        "noAlbumsSharedByYouYet": MessageLookupByLibrary.simpleMessage(
            "Noch keine Alben von dir geteilt"),
        "noDeviceFound":
            MessageLookupByLibrary.simpleMessage("Kein Gerät gefunden"),
        "noDeviceLimit": MessageLookupByLibrary.simpleMessage("Keins"),
        "noDeviceThatCanBeDeleted": MessageLookupByLibrary.simpleMessage(
            "Du hast keine Dateien auf diesem Gerät, die gelöscht werden können"),
        "noDuplicates":
            MessageLookupByLibrary.simpleMessage("✨ Keine Duplikate"),
        "noEnteAccountExclamation":
            MessageLookupByLibrary.simpleMessage("Kein Ente-Konto!"),
        "noExifData": MessageLookupByLibrary.simpleMessage("Keine Exif-Daten"),
        "noFacesFound":
            MessageLookupByLibrary.simpleMessage("Keine Gesichter gefunden"),
        "noHiddenPhotosOrVideos": MessageLookupByLibrary.simpleMessage(
            "Keine versteckten Fotos oder Videos"),
        "noImagesWithLocation":
            MessageLookupByLibrary.simpleMessage("Keine Bilder mit Standort"),
        "noInternetConnection":
            MessageLookupByLibrary.simpleMessage("Keine Internetverbindung"),
        "noPhotosAreBeingBackedUpRightNow":
            MessageLookupByLibrary.simpleMessage(
                "Momentan werden keine Fotos gesichert"),
        "noPhotosFoundHere":
            MessageLookupByLibrary.simpleMessage("Keine Fotos gefunden"),
        "noQuickLinksSelected": MessageLookupByLibrary.simpleMessage(
            "Keine schnellen Links ausgewählt"),
        "noRecoveryKey": MessageLookupByLibrary.simpleMessage(
            "Kein Wiederherstellungs-Schlüssel?"),
        "noRecoveryKeyNoDecryption": MessageLookupByLibrary.simpleMessage(
            "Aufgrund unseres Ende-zu-Ende-Verschlüsselungsprotokolls können deine Daten nicht ohne dein Passwort oder deinen Wiederherstellungs-Schlüssel entschlüsselt werden"),
        "noResults": MessageLookupByLibrary.simpleMessage("Keine Ergebnisse"),
        "noResultsFound":
            MessageLookupByLibrary.simpleMessage("Keine Ergebnisse gefunden"),
        "noSuggestionsForPerson": m52,
        "noSystemLockFound":
            MessageLookupByLibrary.simpleMessage("Keine Systemsperre gefunden"),
        "notPersonLabel": m53,
        "notThisPerson":
            MessageLookupByLibrary.simpleMessage("Nicht diese Person?"),
        "nothingSharedWithYouYet":
            MessageLookupByLibrary.simpleMessage("Noch nichts mit Dir geteilt"),
        "nothingToSeeHere": MessageLookupByLibrary.simpleMessage(
            "Hier gibt es nichts zu sehen! 👀"),
        "notifications":
            MessageLookupByLibrary.simpleMessage("Benachrichtigungen"),
        "ok": MessageLookupByLibrary.simpleMessage("Ok"),
        "onDevice": MessageLookupByLibrary.simpleMessage("Auf dem Gerät"),
        "onEnte": MessageLookupByLibrary.simpleMessage(
            "Auf <branding>ente</branding>"),
        "onTheRoad": MessageLookupByLibrary.simpleMessage("Wieder unterwegs"),
<<<<<<< HEAD
        "onThisDay": MessageLookupByLibrary.simpleMessage("On this day"),
        "onlyFamilyAdminCanChangeCode": m53,
=======
        "onlyFamilyAdminCanChangeCode": m54,
>>>>>>> 4f347c1a
        "onlyThem": MessageLookupByLibrary.simpleMessage("Nur diese"),
        "oops": MessageLookupByLibrary.simpleMessage("Hoppla"),
        "oopsCouldNotSaveEdits": MessageLookupByLibrary.simpleMessage(
            "Hoppla, die Änderungen konnten nicht gespeichert werden"),
        "oopsSomethingWentWrong": MessageLookupByLibrary.simpleMessage(
            "Ups. Leider ist ein Fehler aufgetreten"),
        "openAlbumInBrowser":
            MessageLookupByLibrary.simpleMessage("Album im Browser öffnen"),
        "openAlbumInBrowserTitle": MessageLookupByLibrary.simpleMessage(
            "Bitte nutze die Web-App, um Fotos zu diesem Album hinzuzufügen"),
        "openFile": MessageLookupByLibrary.simpleMessage("Datei öffnen"),
        "openSettings":
            MessageLookupByLibrary.simpleMessage("Öffne Einstellungen"),
        "openTheItem": MessageLookupByLibrary.simpleMessage("• Element öffnen"),
        "openstreetmapContributors":
            MessageLookupByLibrary.simpleMessage("OpenStreetMap-Beitragende"),
        "optionalAsShortAsYouLike": MessageLookupByLibrary.simpleMessage(
            "Bei Bedarf auch so kurz wie du willst..."),
        "orMergeWithExistingPerson": MessageLookupByLibrary.simpleMessage(
            "Oder mit existierenden zusammenführen"),
        "orPickAnExistingOne": MessageLookupByLibrary.simpleMessage(
            "Oder eine vorherige auswählen"),
        "orPickFromYourContacts": MessageLookupByLibrary.simpleMessage(
            "oder wähle aus deinen Kontakten"),
        "pair": MessageLookupByLibrary.simpleMessage("Koppeln"),
        "pairWithPin":
            MessageLookupByLibrary.simpleMessage("Mit PIN verbinden"),
        "pairingComplete": MessageLookupByLibrary.simpleMessage("Verbunden"),
        "panorama": MessageLookupByLibrary.simpleMessage("Panorama"),
        "partyWithThem": m55,
        "passKeyPendingVerification": MessageLookupByLibrary.simpleMessage(
            "Verifizierung steht noch aus"),
        "passkey": MessageLookupByLibrary.simpleMessage("Passkey"),
        "passkeyAuthTitle":
            MessageLookupByLibrary.simpleMessage("Passkey-Verifizierung"),
        "password": MessageLookupByLibrary.simpleMessage("Passwort"),
        "passwordChangedSuccessfully": MessageLookupByLibrary.simpleMessage(
            "Passwort erfolgreich geändert"),
        "passwordLock": MessageLookupByLibrary.simpleMessage("Passwort Sperre"),
        "passwordStrength": m56,
        "passwordStrengthInfo": MessageLookupByLibrary.simpleMessage(
            "Die Berechnung der Stärke des Passworts basiert auf dessen Länge, den verwendeten Zeichen, und ob es in den 10.000 am häufigsten verwendeten Passwörtern vorkommt"),
        "passwordWarning": MessageLookupByLibrary.simpleMessage(
            "Wir speichern dieses Passwort nicht. Wenn du es vergisst, <underline>können wir deine Daten nicht entschlüsseln</underline>"),
        "paymentDetails":
            MessageLookupByLibrary.simpleMessage("Zahlungsdetails"),
        "paymentFailed":
            MessageLookupByLibrary.simpleMessage("Zahlung fehlgeschlagen"),
        "paymentFailedMessage": MessageLookupByLibrary.simpleMessage(
            "Leider ist deine Zahlung fehlgeschlagen. Wende dich an unseren Support und wir helfen dir weiter!"),
        "paymentFailedTalkToProvider": m57,
        "pendingItems":
            MessageLookupByLibrary.simpleMessage("Ausstehende Elemente"),
        "pendingSync":
            MessageLookupByLibrary.simpleMessage("Synchronisation anstehend"),
        "people": MessageLookupByLibrary.simpleMessage("Personen"),
        "peopleUsingYourCode": MessageLookupByLibrary.simpleMessage(
            "Leute, die deinen Code verwenden"),
        "permDeleteWarning": MessageLookupByLibrary.simpleMessage(
            "Alle Elemente im Papierkorb werden dauerhaft gelöscht\n\nDiese Aktion kann nicht rückgängig gemacht werden"),
        "permanentlyDelete":
            MessageLookupByLibrary.simpleMessage("Dauerhaft löschen"),
        "permanentlyDeleteFromDevice": MessageLookupByLibrary.simpleMessage(
            "Endgültig vom Gerät löschen?"),
        "personIsAge": m58,
        "personName": MessageLookupByLibrary.simpleMessage("Name der Person"),
        "personTurningAge": m59,
        "pets": MessageLookupByLibrary.simpleMessage("Pelzige Begleiter"),
        "photoDescriptions":
            MessageLookupByLibrary.simpleMessage("Foto Beschreibungen"),
        "photoGridSize":
            MessageLookupByLibrary.simpleMessage("Fotorastergröße"),
        "photoSmallCase": MessageLookupByLibrary.simpleMessage("Foto"),
        "photocountPhotos": m60,
        "photos": MessageLookupByLibrary.simpleMessage("Fotos"),
        "photosAddedByYouWillBeRemovedFromTheAlbum":
            MessageLookupByLibrary.simpleMessage(
                "Von dir hinzugefügte Fotos werden vom Album entfernt"),
        "photosCount": m61,
        "photosKeepRelativeTimeDifference":
            MessageLookupByLibrary.simpleMessage(
                "Fotos behalten relativen Zeitunterschied"),
        "pickCenterPoint":
            MessageLookupByLibrary.simpleMessage("Mittelpunkt auswählen"),
        "pinAlbum": MessageLookupByLibrary.simpleMessage("Album anheften"),
        "pinLock": MessageLookupByLibrary.simpleMessage("PIN-Sperre"),
        "playOnTv": MessageLookupByLibrary.simpleMessage(
            "Album auf dem Fernseher wiedergeben"),
        "playOriginal":
            MessageLookupByLibrary.simpleMessage("Original abspielen"),
        "playStoreFreeTrialValidTill": m62,
        "playStream": MessageLookupByLibrary.simpleMessage("Stream abspielen"),
        "playstoreSubscription":
            MessageLookupByLibrary.simpleMessage("PlayStore Abo"),
        "pleaseCheckYourInternetConnectionAndTryAgain":
            MessageLookupByLibrary.simpleMessage(
                "Bitte überprüfe deine Internetverbindung und versuche es erneut."),
        "pleaseContactSupportAndWeWillBeHappyToHelp":
            MessageLookupByLibrary.simpleMessage(
                "Bitte kontaktieren Sie uns über support@ente.io wo wir Ihnen gerne weiterhelfen."),
        "pleaseContactSupportIfTheProblemPersists":
            MessageLookupByLibrary.simpleMessage(
                "Bitte wenden Sie sich an den Support, falls das Problem weiterhin besteht"),
        "pleaseEmailUsAt": m63,
        "pleaseGrantPermissions": MessageLookupByLibrary.simpleMessage(
            "Bitte erteile die nötigen Berechtigungen"),
        "pleaseLoginAgain":
            MessageLookupByLibrary.simpleMessage("Bitte logge dich erneut ein"),
        "pleaseSelectQuickLinksToRemove": MessageLookupByLibrary.simpleMessage(
            "Bitte wähle die zu entfernenden schnellen Links"),
        "pleaseSendTheLogsTo": m64,
        "pleaseTryAgain":
            MessageLookupByLibrary.simpleMessage("Bitte versuche es erneut"),
        "pleaseVerifyTheCodeYouHaveEntered":
            MessageLookupByLibrary.simpleMessage(
                "Bitte bestätigen Sie den eingegebenen Code"),
        "pleaseWait": MessageLookupByLibrary.simpleMessage("Bitte warten..."),
        "pleaseWaitDeletingAlbum": MessageLookupByLibrary.simpleMessage(
            "Bitte warten, Album wird gelöscht"),
        "pleaseWaitForSometimeBeforeRetrying":
            MessageLookupByLibrary.simpleMessage(
                "Bitte warte kurz, bevor du es erneut versuchst"),
        "pleaseWaitThisWillTakeAWhile": MessageLookupByLibrary.simpleMessage(
            "Bitte warten, dies wird eine Weile dauern."),
        "posingWithThem": m65,
        "preparingLogs": MessageLookupByLibrary.simpleMessage(
            "Protokolle werden vorbereitet..."),
        "preserveMore":
            MessageLookupByLibrary.simpleMessage("Mehr Daten sichern"),
        "pressAndHoldToPlayVideo": MessageLookupByLibrary.simpleMessage(
            "Gedrückt halten, um Video abzuspielen"),
        "pressAndHoldToPlayVideoDetailed": MessageLookupByLibrary.simpleMessage(
            "Drücke und halte aufs Foto gedrückt um Video abzuspielen"),
        "previous": MessageLookupByLibrary.simpleMessage("Zurück"),
        "privacy": MessageLookupByLibrary.simpleMessage("Datenschutz"),
        "privacyPolicyTitle":
            MessageLookupByLibrary.simpleMessage("Datenschutzerklärung"),
        "privateBackups":
            MessageLookupByLibrary.simpleMessage("Private Sicherungen"),
        "privateSharing":
            MessageLookupByLibrary.simpleMessage("Privates Teilen"),
        "proceed": MessageLookupByLibrary.simpleMessage("Fortfahren"),
        "processed": MessageLookupByLibrary.simpleMessage("Verarbeitet"),
        "processing": MessageLookupByLibrary.simpleMessage("In Bearbeitung"),
        "processingImport": m66,
        "processingVideos":
            MessageLookupByLibrary.simpleMessage("Verarbeite Videos"),
        "publicLinkCreated":
            MessageLookupByLibrary.simpleMessage("Öffentlicher Link erstellt"),
        "publicLinkEnabled":
            MessageLookupByLibrary.simpleMessage("Öffentlicher Link aktiviert"),
        "queued": MessageLookupByLibrary.simpleMessage("In der Warteschlange"),
        "quickLinks": MessageLookupByLibrary.simpleMessage("Quick Links"),
        "radius": MessageLookupByLibrary.simpleMessage("Umkreis"),
        "raiseTicket": MessageLookupByLibrary.simpleMessage("Ticket erstellen"),
        "rateTheApp": MessageLookupByLibrary.simpleMessage("App bewerten"),
        "rateUs": MessageLookupByLibrary.simpleMessage("Bewerte uns"),
        "rateUsOnStore": m67,
        "reassignMe":
            MessageLookupByLibrary.simpleMessage("\"Ich\" neu zuweisen"),
        "reassignedToName": m68,
        "reassigningLoading":
            MessageLookupByLibrary.simpleMessage("Ordne neu zu..."),
        "recover": MessageLookupByLibrary.simpleMessage("Wiederherstellen"),
        "recoverAccount":
            MessageLookupByLibrary.simpleMessage("Konto wiederherstellen"),
        "recoverButton":
            MessageLookupByLibrary.simpleMessage("Wiederherstellen"),
        "recoveryAccount":
            MessageLookupByLibrary.simpleMessage("Konto wiederherstellen"),
        "recoveryInitiated":
            MessageLookupByLibrary.simpleMessage("Wiederherstellung gestartet"),
        "recoveryInitiatedDesc": m69,
        "recoveryKey": MessageLookupByLibrary.simpleMessage(
            "Wiederherstellungs-Schlüssel"),
        "recoveryKeyCopiedToClipboard": MessageLookupByLibrary.simpleMessage(
            "Wiederherstellungs-Schlüssel in die Zwischenablage kopiert"),
        "recoveryKeyOnForgotPassword": MessageLookupByLibrary.simpleMessage(
            "Falls du dein Passwort vergisst, kannst du deine Daten allein mit diesem Schlüssel wiederherstellen."),
        "recoveryKeySaveDescription": MessageLookupByLibrary.simpleMessage(
            "Wir speichern diesen Schlüssel nicht. Bitte speichere diese Schlüssel aus 24 Wörtern an einem sicheren Ort."),
        "recoveryKeySuccessBody": MessageLookupByLibrary.simpleMessage(
            "Sehr gut! Dein Wiederherstellungsschlüssel ist gültig. Vielen Dank für die Verifizierung.\n\nBitte vergiss nicht eine Kopie des Wiederherstellungsschlüssels sicher aufzubewahren."),
        "recoveryKeyVerified": MessageLookupByLibrary.simpleMessage(
            "Wiederherstellungs-Schlüssel überprüft"),
        "recoveryKeyVerifyReason": MessageLookupByLibrary.simpleMessage(
            "Dein Wiederherstellungsschlüssel ist die einzige Möglichkeit, auf deine Fotos zuzugreifen, solltest du dein Passwort vergessen. Du findest ihn unter Einstellungen > Konto.\n\nBitte gib deinen Wiederherstellungsschlüssel hier ein, um sicherzugehen, dass du ihn korrekt gesichert hast."),
        "recoveryReady": m70,
        "recoverySuccessful": MessageLookupByLibrary.simpleMessage(
            "Wiederherstellung erfolgreich!"),
        "recoveryWarning": MessageLookupByLibrary.simpleMessage(
            "Ein vertrauenswürdiger Kontakt versucht, auf dein Konto zuzugreifen"),
        "recoveryWarningBody": m71,
        "recreatePasswordBody": MessageLookupByLibrary.simpleMessage(
            "Das aktuelle Gerät ist nicht leistungsfähig genug, um dein Passwort zu verifizieren, aber wir können es neu erstellen, damit es auf allen Geräten funktioniert.\n\nBitte melde dich mit deinem Wiederherstellungs-Schlüssel an und erstelle dein Passwort neu (Wenn du willst, kannst du dasselbe erneut verwenden)."),
        "recreatePasswordTitle":
            MessageLookupByLibrary.simpleMessage("Passwort wiederherstellen"),
        "reddit": MessageLookupByLibrary.simpleMessage("Reddit"),
        "reenterPassword":
            MessageLookupByLibrary.simpleMessage("Passwort erneut eingeben"),
        "reenterPin":
            MessageLookupByLibrary.simpleMessage("PIN erneut eingeben"),
        "referFriendsAnd2xYourPlan": MessageLookupByLibrary.simpleMessage(
            "Begeistere Freunde für uns und verdopple deinen Speicher"),
        "referralStep1": MessageLookupByLibrary.simpleMessage(
            "1. Gib diesen Code an deine Freunde"),
        "referralStep2": MessageLookupByLibrary.simpleMessage(
            "2. Sie schließen ein bezahltes Abo ab"),
        "referralStep3": m72,
        "referrals": MessageLookupByLibrary.simpleMessage("Weiterempfehlungen"),
        "referralsAreCurrentlyPaused": MessageLookupByLibrary.simpleMessage(
            "Einlösungen sind derzeit pausiert"),
        "rejectRecovery":
            MessageLookupByLibrary.simpleMessage("Wiederherstellung ablehnen"),
        "remindToEmptyDeviceTrash": MessageLookupByLibrary.simpleMessage(
            "Lösche auch Dateien aus \"Kürzlich gelöscht\" unter \"Einstellungen\" -> \"Speicher\" um freien Speicher zu erhalten"),
        "remindToEmptyEnteTrash": MessageLookupByLibrary.simpleMessage(
            "Leere auch deinen \"Papierkorb\", um freien Platz zu erhalten"),
        "remoteImages": MessageLookupByLibrary.simpleMessage(
            "Grafiken aus externen Quellen"),
        "remoteThumbnails": MessageLookupByLibrary.simpleMessage(
            "Vorschaubilder aus externen Quellen"),
        "remoteVideos":
            MessageLookupByLibrary.simpleMessage("Videos aus externen Quellen"),
        "remove": MessageLookupByLibrary.simpleMessage("Entfernen"),
        "removeDuplicates":
            MessageLookupByLibrary.simpleMessage("Duplikate entfernen"),
        "removeDuplicatesDesc": MessageLookupByLibrary.simpleMessage(
            "Überprüfe und lösche Dateien, die exakte Duplikate sind."),
        "removeFromAlbum":
            MessageLookupByLibrary.simpleMessage("Aus Album entfernen"),
        "removeFromAlbumTitle":
            MessageLookupByLibrary.simpleMessage("Aus Album entfernen?"),
        "removeFromFavorite":
            MessageLookupByLibrary.simpleMessage("Aus Favoriten entfernen"),
        "removeInvite":
            MessageLookupByLibrary.simpleMessage("Einladung entfernen"),
        "removeLink": MessageLookupByLibrary.simpleMessage("Link entfernen"),
        "removeParticipant":
            MessageLookupByLibrary.simpleMessage("Teilnehmer entfernen"),
        "removeParticipantBody": m73,
        "removePersonLabel":
            MessageLookupByLibrary.simpleMessage("Personenetikett entfernen"),
        "removePublicLink":
            MessageLookupByLibrary.simpleMessage("Öffentlichen Link entfernen"),
        "removePublicLinks":
            MessageLookupByLibrary.simpleMessage("Öffentliche Links entfernen"),
        "removeShareItemsWarning": MessageLookupByLibrary.simpleMessage(
            "Einige der Elemente, die du entfernst, wurden von anderen Nutzern hinzugefügt und du wirst den Zugriff auf sie verlieren"),
        "removeWithQuestionMark":
            MessageLookupByLibrary.simpleMessage("Entfernen?"),
        "removeYourselfAsTrustedContact": MessageLookupByLibrary.simpleMessage(
            "Entferne dich als vertrauenswürdigen Kontakt"),
        "removingFromFavorites": MessageLookupByLibrary.simpleMessage(
            "Wird aus Favoriten entfernt..."),
        "rename": MessageLookupByLibrary.simpleMessage("Umbenennen"),
        "renameAlbum": MessageLookupByLibrary.simpleMessage("Album umbenennen"),
        "renameFile": MessageLookupByLibrary.simpleMessage("Datei umbenennen"),
        "renewSubscription":
            MessageLookupByLibrary.simpleMessage("Abonnement erneuern"),
        "renewsOn": m74,
        "reportABug": MessageLookupByLibrary.simpleMessage("Fehler melden"),
        "reportBug": MessageLookupByLibrary.simpleMessage("Fehler melden"),
        "resendEmail":
            MessageLookupByLibrary.simpleMessage("E-Mail erneut senden"),
        "resetIgnoredFiles": MessageLookupByLibrary.simpleMessage(
            "Ignorierte Dateien zurücksetzen"),
        "resetPasswordTitle":
            MessageLookupByLibrary.simpleMessage("Passwort zurücksetzen"),
        "resetPerson": MessageLookupByLibrary.simpleMessage("Entfernen"),
        "resetToDefault":
            MessageLookupByLibrary.simpleMessage("Standardwerte zurücksetzen"),
        "restore": MessageLookupByLibrary.simpleMessage("Wiederherstellen"),
        "restoreToAlbum":
            MessageLookupByLibrary.simpleMessage("Album wiederherstellen"),
        "restoringFiles": MessageLookupByLibrary.simpleMessage(
            "Dateien werden wiederhergestellt..."),
        "resumableUploads":
            MessageLookupByLibrary.simpleMessage("Fortsetzbares Hochladen"),
        "retry": MessageLookupByLibrary.simpleMessage("Erneut versuchen"),
        "review": MessageLookupByLibrary.simpleMessage("Überprüfen"),
        "reviewDeduplicateItems": MessageLookupByLibrary.simpleMessage(
            "Bitte überprüfe und lösche die Elemente, die du für Duplikate hältst."),
        "reviewSuggestions":
            MessageLookupByLibrary.simpleMessage("Vorschläge überprüfen"),
        "right": MessageLookupByLibrary.simpleMessage("Rechts"),
        "roadtripWithThem": m75,
        "rotate": MessageLookupByLibrary.simpleMessage("Drehen"),
        "rotateLeft": MessageLookupByLibrary.simpleMessage("Nach links drehen"),
        "rotateRight":
            MessageLookupByLibrary.simpleMessage("Nach rechts drehen"),
        "safelyStored": MessageLookupByLibrary.simpleMessage("Gesichert"),
        "save": MessageLookupByLibrary.simpleMessage("Speichern"),
        "saveChangesBeforeLeavingQuestion":
            MessageLookupByLibrary.simpleMessage(
                "Änderungen vor dem Verlassen speichern?"),
        "saveCollage":
            MessageLookupByLibrary.simpleMessage("Collage speichern"),
        "saveCopy": MessageLookupByLibrary.simpleMessage("Kopie speichern"),
        "saveKey": MessageLookupByLibrary.simpleMessage("Schlüssel speichern"),
        "savePerson": MessageLookupByLibrary.simpleMessage("Person speichern"),
        "saveYourRecoveryKeyIfYouHaventAlready":
            MessageLookupByLibrary.simpleMessage(
                "Sichere deinen Wiederherstellungs-Schlüssel, falls noch nicht geschehen"),
        "saving": MessageLookupByLibrary.simpleMessage("Speichern..."),
        "savingEdits":
            MessageLookupByLibrary.simpleMessage("Speichere Änderungen..."),
        "scanCode": MessageLookupByLibrary.simpleMessage("Code scannen"),
        "scanThisBarcodeWithnyourAuthenticatorApp":
            MessageLookupByLibrary.simpleMessage(
                "Scanne diesen Code mit \ndeiner Authentifizierungs-App"),
        "search": MessageLookupByLibrary.simpleMessage("Suche"),
        "searchAlbumsEmptySection":
            MessageLookupByLibrary.simpleMessage("Alben"),
        "searchByAlbumNameHint":
            MessageLookupByLibrary.simpleMessage("Name des Albums"),
        "searchByExamples": MessageLookupByLibrary.simpleMessage(
            "• Albumnamen (z.B. \"Kamera\")\n• Dateitypen (z.B. \"Videos\", \".gif\")\n• Jahre und Monate (z.B. \"2022\", \"Januar\")\n• Feiertage (z.B. \"Weihnachten\")\n• Fotobeschreibungen (z.B. \"#fun\")"),
        "searchCaptionEmptySection": MessageLookupByLibrary.simpleMessage(
            "Füge Beschreibungen wie \"#trip\" in der Fotoinfo hinzu um diese schnell hier wiederzufinden"),
        "searchDatesEmptySection": MessageLookupByLibrary.simpleMessage(
            "Suche nach Datum, Monat oder Jahr"),
        "searchDiscoverEmptySection": MessageLookupByLibrary.simpleMessage(
            "Bilder werden hier angezeigt, sobald Verarbeitung und Synchronisation abgeschlossen sind"),
        "searchFaceEmptySection": MessageLookupByLibrary.simpleMessage(
            "Personen werden hier angezeigt, sobald die Indizierung abgeschlossen ist"),
        "searchFileTypesAndNamesEmptySection":
            MessageLookupByLibrary.simpleMessage("Dateitypen und -namen"),
        "searchHint1": MessageLookupByLibrary.simpleMessage(
            "Schnell auf dem Gerät suchen"),
        "searchHint2":
            MessageLookupByLibrary.simpleMessage("Fotodaten, Beschreibungen"),
        "searchHint3": MessageLookupByLibrary.simpleMessage(
            "Alben, Dateinamen und -typen"),
        "searchHint4": MessageLookupByLibrary.simpleMessage("Ort"),
        "searchHint5": MessageLookupByLibrary.simpleMessage(
            "Demnächst: Gesichter & magische Suche ✨"),
        "searchLocationEmptySection": MessageLookupByLibrary.simpleMessage(
            "Gruppiere Fotos, die innerhalb des Radius eines bestimmten Fotos aufgenommen wurden"),
        "searchPeopleEmptySection": MessageLookupByLibrary.simpleMessage(
            "Laden Sie Personen ein, damit Sie geteilte Fotos hier einsehen können"),
        "searchPersonsEmptySection": MessageLookupByLibrary.simpleMessage(
            "Personen werden hier angezeigt, sobald Verarbeitung und Synchronisierung abgeschlossen sind"),
        "searchResultCount": m76,
        "searchSectionsLengthMismatch": m77,
        "security": MessageLookupByLibrary.simpleMessage("Sicherheit"),
        "seePublicAlbumLinksInApp": MessageLookupByLibrary.simpleMessage(
            "Öffentliche Album-Links in der App ansehen"),
        "selectALocation":
            MessageLookupByLibrary.simpleMessage("Standort auswählen"),
        "selectALocationFirst":
            MessageLookupByLibrary.simpleMessage("Wähle zuerst einen Standort"),
        "selectAlbum": MessageLookupByLibrary.simpleMessage("Album auswählen"),
        "selectAll": MessageLookupByLibrary.simpleMessage("Alle markieren"),
        "selectAllShort": MessageLookupByLibrary.simpleMessage("Alle"),
        "selectCoverPhoto":
            MessageLookupByLibrary.simpleMessage("Titelbild auswählen"),
        "selectDate": MessageLookupByLibrary.simpleMessage("Datum wählen"),
        "selectFoldersForBackup": MessageLookupByLibrary.simpleMessage(
            "Ordner für Sicherung auswählen"),
        "selectItemsToAdd": MessageLookupByLibrary.simpleMessage(
            "Elemente zum Hinzufügen auswählen"),
        "selectLanguage":
            MessageLookupByLibrary.simpleMessage("Sprache auswählen"),
        "selectMailApp":
            MessageLookupByLibrary.simpleMessage("E-Mail-App auswählen"),
        "selectMorePhotos":
            MessageLookupByLibrary.simpleMessage("Mehr Fotos auswählen"),
        "selectOneDateAndTime": MessageLookupByLibrary.simpleMessage(
            "Wähle ein Datum und eine Uhrzeit"),
        "selectOneDateAndTimeForAll": MessageLookupByLibrary.simpleMessage(
            "Wähle ein Datum und eine Uhrzeit für alle"),
        "selectPersonToLink": MessageLookupByLibrary.simpleMessage(
            "Person zum Verknüpfen auswählen"),
        "selectReason": MessageLookupByLibrary.simpleMessage("Grund auswählen"),
        "selectStartOfRange": MessageLookupByLibrary.simpleMessage(
            "Anfang des Bereichs auswählen"),
        "selectTime": MessageLookupByLibrary.simpleMessage("Uhrzeit wählen"),
        "selectYourFace":
            MessageLookupByLibrary.simpleMessage("Wähle dein Gesicht"),
        "selectYourPlan":
            MessageLookupByLibrary.simpleMessage("Wähle dein Abo aus"),
        "selectedFilesAreNotOnEnte": MessageLookupByLibrary.simpleMessage(
            "Ausgewählte Dateien sind nicht auf Ente"),
        "selectedFoldersWillBeEncryptedAndBackedUp":
            MessageLookupByLibrary.simpleMessage(
                "Ausgewählte Ordner werden verschlüsselt und gesichert"),
        "selectedItemsWillBeDeletedFromAllAlbumsAndMoved":
            MessageLookupByLibrary.simpleMessage(
                "Ausgewählte Elemente werden aus allen Alben gelöscht und in den Papierkorb verschoben."),
        "selectedItemsWillBeRemovedFromThisPerson":
            MessageLookupByLibrary.simpleMessage(
                "Ausgewählte Elemente werden von dieser Person entfernt, aber nicht aus deiner Bibliothek gelöscht."),
        "selectedPhotos": m78,
        "selectedPhotosWithYours": m79,
        "selfiesWithThem": m80,
        "send": MessageLookupByLibrary.simpleMessage("Absenden"),
        "sendEmail": MessageLookupByLibrary.simpleMessage("E-Mail senden"),
        "sendInvite": MessageLookupByLibrary.simpleMessage("Einladung senden"),
        "sendLink": MessageLookupByLibrary.simpleMessage("Link senden"),
        "serverEndpoint":
            MessageLookupByLibrary.simpleMessage("Server Endpunkt"),
        "sessionExpired":
            MessageLookupByLibrary.simpleMessage("Sitzung abgelaufen"),
        "sessionIdMismatch": MessageLookupByLibrary.simpleMessage(
            "Sitzungs-ID stimmt nicht überein"),
        "setAPassword": MessageLookupByLibrary.simpleMessage("Passwort setzen"),
        "setAs": MessageLookupByLibrary.simpleMessage("Festlegen als"),
        "setCover": MessageLookupByLibrary.simpleMessage("Titelbild festlegen"),
        "setLabel": MessageLookupByLibrary.simpleMessage("Festlegen"),
        "setNewPassword":
            MessageLookupByLibrary.simpleMessage("Neues Passwort festlegen"),
        "setNewPin": MessageLookupByLibrary.simpleMessage("Neue PIN festlegen"),
        "setPasswordTitle":
            MessageLookupByLibrary.simpleMessage("Passwort festlegen"),
        "setRadius": MessageLookupByLibrary.simpleMessage("Radius festlegen"),
        "setupComplete":
            MessageLookupByLibrary.simpleMessage("Einrichtung abgeschlossen"),
        "share": MessageLookupByLibrary.simpleMessage("Teilen"),
        "shareALink": MessageLookupByLibrary.simpleMessage("Einen Link teilen"),
        "shareAlbumHint": MessageLookupByLibrary.simpleMessage(
            "Öffne ein Album und tippe auf den Teilen-Button oben rechts, um zu teilen."),
        "shareAnAlbumNow":
            MessageLookupByLibrary.simpleMessage("Teile jetzt ein Album"),
        "shareLink": MessageLookupByLibrary.simpleMessage("Link teilen"),
        "shareMyVerificationID": m81,
        "shareOnlyWithThePeopleYouWant": MessageLookupByLibrary.simpleMessage(
            "Teile mit ausgewählten Personen"),
        "shareTextConfirmOthersVerificationID": m82,
        "shareTextRecommendUsingEnte": MessageLookupByLibrary.simpleMessage(
            "Hol dir Ente, damit wir ganz einfach Fotos und Videos in Originalqualität teilen können\n\nhttps://ente.io"),
        "shareTextReferralCode": m83,
        "shareWithNonenteUsers": MessageLookupByLibrary.simpleMessage(
            "Mit Nicht-Ente-Benutzern teilen"),
        "shareWithPeopleSectionTitle": m84,
        "shareYourFirstAlbum":
            MessageLookupByLibrary.simpleMessage("Teile dein erstes Album"),
        "sharedAlbumSectionDescription": MessageLookupByLibrary.simpleMessage(
            "Erstelle gemeinsam mit anderen Ente-Nutzern geteilte Alben, inkl. Nutzern ohne Bezahltarif."),
        "sharedByMe": MessageLookupByLibrary.simpleMessage("Von mir geteilt"),
        "sharedByYou": MessageLookupByLibrary.simpleMessage("Von dir geteilt"),
        "sharedPhotoNotifications":
            MessageLookupByLibrary.simpleMessage("Neue geteilte Fotos"),
        "sharedPhotoNotificationsExplanation": MessageLookupByLibrary.simpleMessage(
            "Erhalte Benachrichtigungen, wenn jemand ein Foto zu einem gemeinsam genutzten Album hinzufügt, dem du angehörst"),
        "sharedWith": m85,
        "sharedWithMe": MessageLookupByLibrary.simpleMessage("Mit mir geteilt"),
        "sharedWithYou":
            MessageLookupByLibrary.simpleMessage("Mit dir geteilt"),
        "sharing": MessageLookupByLibrary.simpleMessage("Teilt..."),
        "shiftDatesAndTime": MessageLookupByLibrary.simpleMessage(
            "Datum und Uhrzeit verschieben"),
        "showMemories":
            MessageLookupByLibrary.simpleMessage("Erinnerungen anschauen"),
        "showPerson": MessageLookupByLibrary.simpleMessage("Person anzeigen"),
        "signOutFromOtherDevices": MessageLookupByLibrary.simpleMessage(
            "Von anderen Geräten abmelden"),
        "signOutOtherBody": MessageLookupByLibrary.simpleMessage(
            "Falls du denkst, dass jemand dein Passwort kennen könnte, kannst du alle anderen Geräte von deinem Account abmelden."),
        "signOutOtherDevices":
            MessageLookupByLibrary.simpleMessage("Andere Geräte abmelden"),
        "signUpTerms": MessageLookupByLibrary.simpleMessage(
            "Ich stimme den <u-terms>Nutzungsbedingungen</u-terms> und der <u-policy>Datenschutzerklärung</u-policy> zu"),
        "singleFileDeleteFromDevice": m86,
        "singleFileDeleteHighlight": MessageLookupByLibrary.simpleMessage(
            "Es wird aus allen Alben gelöscht."),
        "singleFileInBothLocalAndRemote": m87,
        "singleFileInRemoteOnly": m88,
        "skip": MessageLookupByLibrary.simpleMessage("Überspringen"),
        "social": MessageLookupByLibrary.simpleMessage("Social Media"),
        "someItemsAreInBothEnteAndYourDevice":
            MessageLookupByLibrary.simpleMessage(
                "Einige Elemente sind sowohl auf Ente als auch auf deinem Gerät."),
        "someOfTheFilesYouAreTryingToDeleteAre":
            MessageLookupByLibrary.simpleMessage(
                "Einige der Dateien, die Sie löschen möchten, sind nur auf Ihrem Gerät verfügbar und können nicht wiederhergestellt werden, wenn sie gelöscht wurden"),
        "someoneSharingAlbumsWithYouShouldSeeTheSameId":
            MessageLookupByLibrary.simpleMessage(
                "Jemand, der Alben mit dir teilt, sollte die gleiche ID auf seinem Gerät sehen."),
        "somethingWentWrong":
            MessageLookupByLibrary.simpleMessage("Irgendetwas ging schief"),
        "somethingWentWrongPleaseTryAgain":
            MessageLookupByLibrary.simpleMessage(
                "Ein Fehler ist aufgetreten, bitte versuche es erneut"),
        "sorry": MessageLookupByLibrary.simpleMessage("Entschuldigung"),
        "sorryBackupFailedDesc": MessageLookupByLibrary.simpleMessage(
            "Leider konnten wir diese Datei momentan nicht sichern, wir werden es später erneut versuchen."),
        "sorryCouldNotAddToFavorites": MessageLookupByLibrary.simpleMessage(
            "Konnte leider nicht zu den Favoriten hinzugefügt werden!"),
        "sorryCouldNotRemoveFromFavorites":
            MessageLookupByLibrary.simpleMessage(
                "Konnte leider nicht aus den Favoriten entfernt werden!"),
        "sorryTheCodeYouveEnteredIsIncorrect":
            MessageLookupByLibrary.simpleMessage(
                "Leider ist der eingegebene Code falsch"),
        "sorryWeCouldNotGenerateSecureKeysOnThisDevicennplease":
            MessageLookupByLibrary.simpleMessage(
                "Es tut uns leid, wir konnten keine sicheren Schlüssel auf diesem Gerät generieren.\n\nBitte starte die Registrierung auf einem anderen Gerät."),
        "sort": MessageLookupByLibrary.simpleMessage("Sortierung"),
        "sortAlbumsBy": MessageLookupByLibrary.simpleMessage("Sortieren nach"),
        "sortNewestFirst":
            MessageLookupByLibrary.simpleMessage("Neueste zuerst"),
        "sortOldestFirst":
            MessageLookupByLibrary.simpleMessage("Älteste zuerst"),
        "sparkleSuccess":
            MessageLookupByLibrary.simpleMessage("✨ Abgeschlossen"),
        "sportsWithThem": m89,
        "spotlightOnThem": m90,
        "spotlightOnYourself":
            MessageLookupByLibrary.simpleMessage("Spot auf dich selbst"),
        "startAccountRecoveryTitle":
            MessageLookupByLibrary.simpleMessage("Wiederherstellung starten"),
        "startBackup":
            MessageLookupByLibrary.simpleMessage("Sicherung starten"),
        "status": MessageLookupByLibrary.simpleMessage("Status"),
        "stopCastingBody": MessageLookupByLibrary.simpleMessage(
            "Möchtest du die Übertragung beenden?"),
        "stopCastingTitle":
            MessageLookupByLibrary.simpleMessage("Übertragung beenden"),
        "storage": MessageLookupByLibrary.simpleMessage("Speicherplatz"),
        "storageBreakupFamily": MessageLookupByLibrary.simpleMessage("Familie"),
        "storageBreakupYou": MessageLookupByLibrary.simpleMessage("Sie"),
        "storageInGB": m91,
        "storageLimitExceeded": MessageLookupByLibrary.simpleMessage(
            "Speichergrenze überschritten"),
        "storageUsageInfo": m92,
        "streamDetails": MessageLookupByLibrary.simpleMessage("Stream-Details"),
        "strongStrength": MessageLookupByLibrary.simpleMessage("Stark"),
        "subAlreadyLinkedErrMessage": m93,
        "subWillBeCancelledOn": m94,
        "subscribe": MessageLookupByLibrary.simpleMessage("Abonnieren"),
        "subscribeToEnableSharing": MessageLookupByLibrary.simpleMessage(
            "Du benötigst ein aktives, bezahltes Abonnement, um das Teilen zu aktivieren."),
        "subscription": MessageLookupByLibrary.simpleMessage("Abonnement"),
        "success": MessageLookupByLibrary.simpleMessage("Abgeschlossen"),
        "successfullyArchived":
            MessageLookupByLibrary.simpleMessage("Erfolgreich archiviert"),
        "successfullyHid":
            MessageLookupByLibrary.simpleMessage("Erfolgreich versteckt"),
        "successfullyUnarchived":
            MessageLookupByLibrary.simpleMessage("Erfolgreich dearchiviert"),
        "successfullyUnhid":
            MessageLookupByLibrary.simpleMessage("Erfolgreich eingeblendet"),
        "suggestFeatures":
            MessageLookupByLibrary.simpleMessage("Verbesserung vorschlagen"),
        "sunrise": MessageLookupByLibrary.simpleMessage("Am Horizont"),
        "support": MessageLookupByLibrary.simpleMessage("Support"),
        "syncProgress": m95,
        "syncStopped":
            MessageLookupByLibrary.simpleMessage("Synchronisierung angehalten"),
        "syncing": MessageLookupByLibrary.simpleMessage("Synchronisiere …"),
        "systemTheme": MessageLookupByLibrary.simpleMessage("System"),
        "tapToCopy":
            MessageLookupByLibrary.simpleMessage("zum Kopieren antippen"),
        "tapToEnterCode": MessageLookupByLibrary.simpleMessage(
            "Antippen, um den Code einzugeben"),
        "tapToUnlock":
            MessageLookupByLibrary.simpleMessage("Zum Entsperren antippen"),
        "tapToUpload":
            MessageLookupByLibrary.simpleMessage("Zum Hochladen antippen"),
        "tapToUploadIsIgnoredDue": m96,
        "tempErrorContactSupportIfPersists": MessageLookupByLibrary.simpleMessage(
            "Etwas ist schiefgelaufen. Bitte versuche es später noch einmal. Sollte der Fehler weiter bestehen, kontaktiere unser Supportteam."),
        "terminate": MessageLookupByLibrary.simpleMessage("Beenden"),
        "terminateSession":
            MessageLookupByLibrary.simpleMessage("Sitzungen beenden?"),
        "terms": MessageLookupByLibrary.simpleMessage("Nutzungsbedingungen"),
        "termsOfServicesTitle":
            MessageLookupByLibrary.simpleMessage("Nutzungsbedingungen"),
        "thankYou": MessageLookupByLibrary.simpleMessage("Vielen Dank"),
        "thankYouForSubscribing":
            MessageLookupByLibrary.simpleMessage("Danke fürs Abonnieren!"),
        "theDownloadCouldNotBeCompleted": MessageLookupByLibrary.simpleMessage(
            "Der Download konnte nicht abgeschlossen werden"),
        "theLinkYouAreTryingToAccessHasExpired":
            MessageLookupByLibrary.simpleMessage(
                "Der Link, den du aufrufen möchtest, ist abgelaufen."),
        "theRecoveryKeyYouEnteredIsIncorrect":
            MessageLookupByLibrary.simpleMessage(
                "Der eingegebene Schlüssel ist ungültig"),
        "theme": MessageLookupByLibrary.simpleMessage("Theme"),
        "theseItemsWillBeDeletedFromYourDevice":
            MessageLookupByLibrary.simpleMessage(
                "Diese Elemente werden von deinem Gerät gelöscht."),
        "theyAlsoGetXGb": m97,
        "theyWillBeDeletedFromAllAlbums": MessageLookupByLibrary.simpleMessage(
            "Sie werden aus allen Alben gelöscht."),
        "thisActionCannotBeUndone": MessageLookupByLibrary.simpleMessage(
            "Diese Aktion kann nicht rückgängig gemacht werden"),
        "thisAlbumAlreadyHDACollaborativeLink":
            MessageLookupByLibrary.simpleMessage(
                "Dieses Album hat bereits einen kollaborativen Link"),
        "thisCanBeUsedToRecoverYourAccountIfYou":
            MessageLookupByLibrary.simpleMessage(
                "Dies kann verwendet werden, um dein Konto wiederherzustellen, wenn du deinen zweiten Faktor (2FA) verlierst"),
        "thisDevice": MessageLookupByLibrary.simpleMessage("Dieses Gerät"),
        "thisEmailIsAlreadyInUse": MessageLookupByLibrary.simpleMessage(
            "Diese E-Mail-Adresse wird bereits verwendet"),
        "thisImageHasNoExifData": MessageLookupByLibrary.simpleMessage(
            "Dieses Bild hat keine Exif-Daten"),
        "thisIsMeExclamation":
            MessageLookupByLibrary.simpleMessage("Das bin ich!"),
        "thisIsPersonVerificationId": m98,
        "thisIsYourVerificationId": MessageLookupByLibrary.simpleMessage(
            "Dies ist deine Verifizierungs-ID"),
        "thisWeekThroughTheYears":
            MessageLookupByLibrary.simpleMessage("Diese Woche über die Jahre"),
        "thisWeekXYearsAgo": m99,
        "thisWillLogYouOutOfTheFollowingDevice":
            MessageLookupByLibrary.simpleMessage(
                "Dadurch wirst du von folgendem Gerät abgemeldet:"),
        "thisWillLogYouOutOfThisDevice": MessageLookupByLibrary.simpleMessage(
            "Dadurch wirst du von diesem Gerät abgemeldet!"),
        "thisWillMakeTheDateAndTimeOfAllSelected":
            MessageLookupByLibrary.simpleMessage(
                "Dadurch werden Datum und Uhrzeit aller ausgewählten Fotos gleich."),
        "thisWillRemovePublicLinksOfAllSelectedQuickLinks":
            MessageLookupByLibrary.simpleMessage(
                "Hiermit werden die öffentlichen Links aller ausgewählten schnellen Links entfernt."),
        "throughTheYears": m100,
        "toEnableAppLockPleaseSetupDevicePasscodeOrScreen":
            MessageLookupByLibrary.simpleMessage(
                "Um die App-Sperre zu aktivieren, konfiguriere bitte den Gerätepasscode oder die Bildschirmsperre in den Systemeinstellungen."),
        "toHideAPhotoOrVideo":
            MessageLookupByLibrary.simpleMessage("Foto oder Video verstecken"),
        "toResetVerifyEmail": MessageLookupByLibrary.simpleMessage(
            "Um dein Passwort zurückzusetzen, verifiziere bitte zuerst deine E-Mail-Adresse."),
        "todaysLogs":
            MessageLookupByLibrary.simpleMessage("Heutiges Protokoll"),
        "tooManyIncorrectAttempts": MessageLookupByLibrary.simpleMessage(
            "Zu viele fehlerhafte Versuche"),
        "total": MessageLookupByLibrary.simpleMessage("Gesamt"),
        "totalSize": MessageLookupByLibrary.simpleMessage("Gesamtgröße"),
        "trash": MessageLookupByLibrary.simpleMessage("Papierkorb"),
        "trashDaysLeft": m101,
        "trim": MessageLookupByLibrary.simpleMessage("Schneiden"),
        "tripInYear": m102,
        "tripToLocation": m103,
        "trustedContacts":
            MessageLookupByLibrary.simpleMessage("Vertrauenswürdige Kontakte"),
        "trustedInviteBody": m104,
        "tryAgain": MessageLookupByLibrary.simpleMessage("Erneut versuchen"),
        "turnOnBackupForAutoUpload": MessageLookupByLibrary.simpleMessage(
            "Aktiviere die Sicherung, um neue Dateien in diesem Ordner automatisch zu Ente hochzuladen."),
        "twitter": MessageLookupByLibrary.simpleMessage("Twitter"),
        "twoMonthsFreeOnYearlyPlans": MessageLookupByLibrary.simpleMessage(
            "2 Monate kostenlos beim jährlichen Bezahlen"),
        "twofactor": MessageLookupByLibrary.simpleMessage("Zwei-Faktor"),
        "twofactorAuthenticationHasBeenDisabled":
            MessageLookupByLibrary.simpleMessage(
                "Zwei-Faktor-Authentifizierung (2FA) wurde deaktiviert"),
        "twofactorAuthenticationPageTitle":
            MessageLookupByLibrary.simpleMessage(
                "Zwei-Faktor-Authentifizierung"),
        "twofactorAuthenticationSuccessfullyReset":
            MessageLookupByLibrary.simpleMessage(
                "Zwei-Faktor-Authentifizierung (2FA) erfolgreich zurückgesetzt"),
        "twofactorSetup": MessageLookupByLibrary.simpleMessage(
            "Zweiten Faktor (2FA) einrichten"),
        "typeOfGallerGallerytypeIsNotSupportedForRename": m105,
        "unarchive": MessageLookupByLibrary.simpleMessage("Dearchivieren"),
        "unarchiveAlbum":
            MessageLookupByLibrary.simpleMessage("Album dearchivieren"),
        "unarchiving": MessageLookupByLibrary.simpleMessage("Dearchiviere …"),
        "unavailableReferralCode": MessageLookupByLibrary.simpleMessage(
            "Entschuldigung, dieser Code ist nicht verfügbar."),
        "uncategorized":
            MessageLookupByLibrary.simpleMessage("Unkategorisiert"),
        "unhide": MessageLookupByLibrary.simpleMessage("Einblenden"),
        "unhideToAlbum":
            MessageLookupByLibrary.simpleMessage("Im Album anzeigen"),
        "unhiding": MessageLookupByLibrary.simpleMessage("Einblenden..."),
        "unhidingFilesToAlbum":
            MessageLookupByLibrary.simpleMessage("Dateien im Album anzeigen"),
        "unlock": MessageLookupByLibrary.simpleMessage("Jetzt freischalten"),
        "unpinAlbum": MessageLookupByLibrary.simpleMessage("Album lösen"),
        "unselectAll": MessageLookupByLibrary.simpleMessage("Alle demarkieren"),
        "update": MessageLookupByLibrary.simpleMessage("Updaten"),
        "updateAvailable":
            MessageLookupByLibrary.simpleMessage("Update verfügbar"),
        "updatingFolderSelection": MessageLookupByLibrary.simpleMessage(
            "Ordnerauswahl wird aktualisiert..."),
        "upgrade": MessageLookupByLibrary.simpleMessage("Upgrade"),
        "uploadIsIgnoredDueToIgnorereason": m106,
        "uploadingFilesToAlbum": MessageLookupByLibrary.simpleMessage(
            "Dateien werden ins Album hochgeladen..."),
        "uploadingMultipleMemories": m107,
        "uploadingSingleMemory": MessageLookupByLibrary.simpleMessage(
            "Sichere ein Erinnerungsstück..."),
        "upto50OffUntil4thDec": MessageLookupByLibrary.simpleMessage(
            "Bis zu 50% Rabatt bis zum 4. Dezember."),
        "usableReferralStorageInfo": MessageLookupByLibrary.simpleMessage(
            "Der verwendbare Speicherplatz ist von deinem aktuellen Abonnement eingeschränkt. Überschüssiger, beanspruchter Speicherplatz wird automatisch verwendbar werden, wenn du ein höheres Abonnement buchst."),
        "useAsCover":
            MessageLookupByLibrary.simpleMessage("Als Titelbild festlegen"),
        "useDifferentPlayerInfo": MessageLookupByLibrary.simpleMessage(
            "Hast du Probleme beim Abspielen dieses Videos? Halte hier gedrückt, um einen anderen Player auszuprobieren."),
        "usePublicLinksForPeopleNotOnEnte": MessageLookupByLibrary.simpleMessage(
            "Verwende öffentliche Links für Personen, die kein Ente-Konto haben"),
        "useRecoveryKey": MessageLookupByLibrary.simpleMessage(
            "Wiederherstellungs-Schlüssel verwenden"),
        "useSelectedPhoto":
            MessageLookupByLibrary.simpleMessage("Ausgewähltes Foto verwenden"),
        "usedSpace":
            MessageLookupByLibrary.simpleMessage("Belegter Speicherplatz"),
        "validTill": m108,
        "verificationFailedPleaseTryAgain":
            MessageLookupByLibrary.simpleMessage(
                "Verifizierung fehlgeschlagen, bitte versuchen Sie es erneut"),
        "verificationId":
            MessageLookupByLibrary.simpleMessage("Verifizierungs-ID"),
        "verify": MessageLookupByLibrary.simpleMessage("Überprüfen"),
        "verifyEmail":
            MessageLookupByLibrary.simpleMessage("E-Mail-Adresse verifizieren"),
        "verifyEmailID": m109,
        "verifyIDLabel": MessageLookupByLibrary.simpleMessage("Überprüfen"),
        "verifyPasskey":
            MessageLookupByLibrary.simpleMessage("Passkey verifizieren"),
        "verifyPassword":
            MessageLookupByLibrary.simpleMessage("Passwort überprüfen"),
        "verifying": MessageLookupByLibrary.simpleMessage("Verifiziere …"),
        "verifyingRecoveryKey": MessageLookupByLibrary.simpleMessage(
            "Wiederherstellungs-Schlüssel wird überprüft..."),
        "videoInfo":
            MessageLookupByLibrary.simpleMessage("Video-Informationen"),
        "videoSmallCase": MessageLookupByLibrary.simpleMessage("Video"),
        "videos": MessageLookupByLibrary.simpleMessage("Videos"),
        "viewActiveSessions":
            MessageLookupByLibrary.simpleMessage("Aktive Sitzungen anzeigen"),
        "viewAddOnButton":
            MessageLookupByLibrary.simpleMessage("Zeige Add-ons"),
        "viewAll": MessageLookupByLibrary.simpleMessage("Alle anzeigen"),
        "viewAllExifData":
            MessageLookupByLibrary.simpleMessage("Alle Exif-Daten anzeigen"),
        "viewLargeFiles": MessageLookupByLibrary.simpleMessage("Große Dateien"),
        "viewLargeFilesDesc": MessageLookupByLibrary.simpleMessage(
            "Dateien anzeigen, die den meisten Speicherplatz belegen."),
        "viewLogs": MessageLookupByLibrary.simpleMessage("Protokolle anzeigen"),
        "viewPersonToUnlink": m110,
        "viewRecoveryKey": MessageLookupByLibrary.simpleMessage(
            "Wiederherstellungsschlüssel anzeigen"),
        "viewer": MessageLookupByLibrary.simpleMessage("Zuschauer"),
        "viewersSuccessfullyAdded": m111,
        "visitWebToManage": MessageLookupByLibrary.simpleMessage(
            "Bitte rufe \"web.ente.io\" auf, um dein Abo zu verwalten"),
        "waitingForVerification":
            MessageLookupByLibrary.simpleMessage("Warte auf Bestätigung..."),
        "waitingForWifi":
            MessageLookupByLibrary.simpleMessage("Warte auf WLAN..."),
        "warning": MessageLookupByLibrary.simpleMessage("Warnung"),
        "weAreOpenSource": MessageLookupByLibrary.simpleMessage(
            "Unser Quellcode ist offen einsehbar!"),
        "weDontSupportEditingPhotosAndAlbumsThatYouDont":
            MessageLookupByLibrary.simpleMessage(
                "Wir unterstützen keine Bearbeitung von Fotos und Alben, die du noch nicht besitzt"),
        "weHaveSendEmailTo": m112,
        "weakStrength": MessageLookupByLibrary.simpleMessage("Schwach"),
        "welcomeBack":
            MessageLookupByLibrary.simpleMessage("Willkommen zurück!"),
        "whatsNew": MessageLookupByLibrary.simpleMessage("Neue Funktionen"),
        "whyAddTrustContact": MessageLookupByLibrary.simpleMessage(
            "Ein vertrauenswürdiger Kontakt kann helfen, deine Daten wiederherzustellen."),
        "yearShort": MessageLookupByLibrary.simpleMessage("Jahr"),
        "yearly": MessageLookupByLibrary.simpleMessage("Jährlich"),
        "yearsAgo": m113,
        "yes": MessageLookupByLibrary.simpleMessage("Ja"),
        "yesCancel": MessageLookupByLibrary.simpleMessage("Ja, kündigen"),
        "yesConvertToViewer": MessageLookupByLibrary.simpleMessage(
            "Ja, zu \"Beobachter\" ändern"),
        "yesDelete": MessageLookupByLibrary.simpleMessage("Ja, löschen"),
        "yesDiscardChanges":
            MessageLookupByLibrary.simpleMessage("Ja, Änderungen verwerfen"),
        "yesLogout": MessageLookupByLibrary.simpleMessage("Ja, ausloggen"),
        "yesRemove": MessageLookupByLibrary.simpleMessage("Ja, entfernen"),
        "yesRenew": MessageLookupByLibrary.simpleMessage("Ja, erneuern"),
        "yesResetPerson":
            MessageLookupByLibrary.simpleMessage("Ja, Person zurücksetzen"),
        "you": MessageLookupByLibrary.simpleMessage("Du"),
        "youAndThem": m114,
        "youAreOnAFamilyPlan":
            MessageLookupByLibrary.simpleMessage("Du bist im Familien-Tarif!"),
        "youAreOnTheLatestVersion": MessageLookupByLibrary.simpleMessage(
            "Du bist auf der neuesten Version"),
        "youCanAtMaxDoubleYourStorage": MessageLookupByLibrary.simpleMessage(
            "* Du kannst deinen Speicher maximal verdoppeln"),
        "youCanManageYourLinksInTheShareTab":
            MessageLookupByLibrary.simpleMessage(
                "Du kannst deine Links im \"Teilen\"-Tab verwalten."),
        "youCanTrySearchingForADifferentQuery":
            MessageLookupByLibrary.simpleMessage(
                "Sie können versuchen, nach einer anderen Abfrage suchen."),
        "youCannotDowngradeToThisPlan": MessageLookupByLibrary.simpleMessage(
            "Du kannst nicht auf diesen Tarif wechseln"),
        "youCannotShareWithYourself": MessageLookupByLibrary.simpleMessage(
            "Du kannst nicht mit dir selbst teilen"),
        "youDontHaveAnyArchivedItems": MessageLookupByLibrary.simpleMessage(
            "Du hast keine archivierten Elemente."),
        "youHaveSuccessfullyFreedUp": m115,
        "yourAccountHasBeenDeleted": MessageLookupByLibrary.simpleMessage(
            "Dein Benutzerkonto wurde gelöscht"),
        "yourMap": MessageLookupByLibrary.simpleMessage("Deine Karte"),
        "yourPlanWasSuccessfullyDowngraded":
            MessageLookupByLibrary.simpleMessage(
                "Dein Tarif wurde erfolgreich heruntergestuft"),
        "yourPlanWasSuccessfullyUpgraded": MessageLookupByLibrary.simpleMessage(
            "Dein Abo wurde erfolgreich hochgestuft"),
        "yourPurchaseWasSuccessful": MessageLookupByLibrary.simpleMessage(
            "Dein Einkauf war erfolgreich"),
        "yourStorageDetailsCouldNotBeFetched":
            MessageLookupByLibrary.simpleMessage(
                "Details zum Speicherplatz konnten nicht abgerufen werden"),
        "yourSubscriptionHasExpired": MessageLookupByLibrary.simpleMessage(
            "Dein Abonnement ist abgelaufen"),
        "yourSubscriptionWasUpdatedSuccessfully":
            MessageLookupByLibrary.simpleMessage(
                "Dein Abonnement wurde erfolgreich aktualisiert."),
        "yourVerificationCodeHasExpired": MessageLookupByLibrary.simpleMessage(
            "Ihr Bestätigungscode ist abgelaufen"),
        "youveNoDuplicateFilesThatCanBeCleared":
            MessageLookupByLibrary.simpleMessage(
                "Du hast keine Duplikate, die gelöscht werden können"),
        "youveNoFilesInThisAlbumThatCanBeDeleted":
            MessageLookupByLibrary.simpleMessage(
                "Du hast keine Dateien in diesem Album, die gelöscht werden können"),
        "zoomOutToSeePhotos": MessageLookupByLibrary.simpleMessage(
            "Verkleinern, um Fotos zu sehen")
      };
}<|MERGE_RESOLUTION|>--- conflicted
+++ resolved
@@ -1423,12 +1423,8 @@
         "onEnte": MessageLookupByLibrary.simpleMessage(
             "Auf <branding>ente</branding>"),
         "onTheRoad": MessageLookupByLibrary.simpleMessage("Wieder unterwegs"),
-<<<<<<< HEAD
         "onThisDay": MessageLookupByLibrary.simpleMessage("On this day"),
-        "onlyFamilyAdminCanChangeCode": m53,
-=======
         "onlyFamilyAdminCanChangeCode": m54,
->>>>>>> 4f347c1a
         "onlyThem": MessageLookupByLibrary.simpleMessage("Nur diese"),
         "oops": MessageLookupByLibrary.simpleMessage("Hoppla"),
         "oopsCouldNotSaveEdits": MessageLookupByLibrary.simpleMessage(
