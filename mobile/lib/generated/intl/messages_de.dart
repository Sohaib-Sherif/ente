// DO NOT EDIT. This is code generated via package:intl/generate_localized.dart
// This is a library that provides messages for a de locale. All the
// messages from the main program should be duplicated here with the same
// function name.

// Ignore issues from commonly used lints in this file.
// ignore_for_file:unnecessary_brace_in_string_interps, unnecessary_new
// ignore_for_file:prefer_single_quotes,comment_references, directives_ordering
// ignore_for_file:annotate_overrides,prefer_generic_function_type_aliases
// ignore_for_file:unused_import, file_names, avoid_escaping_inner_quotes
// ignore_for_file:unnecessary_string_interpolations, unnecessary_string_escapes

import 'package:intl/intl.dart';
import 'package:intl/message_lookup_by_library.dart';

final messages = new MessageLookup();

typedef String MessageIfAbsent(String messageStr, List<dynamic> args);

class MessageLookup extends MessageLookupByLibrary {
  String get localeName => 'de';

  static String m0(title) => "${title} (Ich)";

  static String m1(count) =>
      "${Intl.plural(count, zero: 'Bearbeiter hinzufügen', one: 'Bearbeiter hinzufügen', other: 'Bearbeiter hinzufügen')}";

  static String m2(count) =>
      "${Intl.plural(count, one: 'Element hinzufügen', other: 'Elemente hinzufügen')}";

  static String m3(storageAmount, endDate) =>
      "Dein ${storageAmount} Add-on ist gültig bis ${endDate}";

  static String m4(count) =>
      "${Intl.plural(count, zero: 'Betrachter hinzufügen', one: 'Betrachter hinzufügen', other: 'Betrachter hinzufügen')}";

  static String m5(emailOrName) => "Von ${emailOrName} hinzugefügt";

  static String m6(albumName) => "Erfolgreich zu  ${albumName} hinzugefügt";

  static String m7(name) => "${name} wertschätzen";

  static String m8(count) =>
      "${Intl.plural(count, zero: 'Keine Teilnehmer', one: '1 Teilnehmer', other: '${count} Teilnehmer')}";

  static String m9(versionValue) => "Version: ${versionValue}";

  static String m10(freeAmount, storageUnit) =>
      "${freeAmount} ${storageUnit} frei";

  static String m11(name) => "Schöne Ausblicke mit ${name}";

  static String m12(paymentProvider) =>
      "Bitte kündige dein aktuelles Abo über ${paymentProvider} zuerst";

  static String m13(user) =>
      "Der Nutzer \"${user}\" wird keine weiteren Fotos zum Album hinzufügen können.\n\nJedoch kann er weiterhin vorhandene Bilder, welche durch ihn hinzugefügt worden sind, wieder entfernen";

  static String m14(isFamilyMember, storageAmountInGb) =>
      "${Intl.select(isFamilyMember, {
            'true':
                'Deine Familiengruppe hat bereits ${storageAmountInGb} GB erhalten',
            'false': 'Du hast bereits ${storageAmountInGb} GB erhalten',
            'other': 'Du hast bereits ${storageAmountInGb} GB erhalten!',
          })}";

  static String m15(albumName) =>
      "Kollaborativer Link für ${albumName} erstellt";

  static String m16(count) =>
      "${Intl.plural(count, zero: '0 Mitarbeiter hinzugefügt', one: '1 Mitarbeiter hinzugefügt', other: '${count} Mitarbeiter hinzugefügt')}";

  static String m17(email, numOfDays) =>
      "Du bist dabei, ${email} als vertrauenswürdigen Kontakt hinzuzufügen. Die Person wird in der Lage sein, dein Konto wiederherzustellen, wenn du für ${numOfDays} Tage abwesend bist.";

  static String m18(familyAdminEmail) =>
      "Bitte kontaktiere <green>${familyAdminEmail}</green> um dein Abo zu verwalten";

  static String m19(provider) =>
      "Bitte kontaktiere uns über support@ente.io, um dein ${provider} Abo zu verwalten.";

  static String m20(endpoint) => "Verbunden mit ${endpoint}";

  static String m21(count) =>
      "${Intl.plural(count, one: 'Lösche ${count} Element', other: 'Lösche ${count} Elemente')}";

  static String m116(count) =>
      "Sollen die Fotos (und Videos) aus diesen ${count} Alben auch aus <bold>allen</bold> anderen Alben gelöscht werden, in denen sie enthalten sind?";

  static String m22(currentlyDeleting, totalCount) =>
      "Lösche ${currentlyDeleting} / ${totalCount}";

  static String m23(albumName) =>
      "Der öffentliche Link zum Zugriff auf \"${albumName}\" wird entfernt.";

  static String m24(supportEmail) =>
      "Bitte sende eine E-Mail an ${supportEmail} von deiner registrierten E-Mail-Adresse";

  static String m25(count, storageSaved) =>
      "Du hast ${Intl.plural(count, one: '${count} duplizierte Datei', other: '${count} dupliziere Dateien')} gelöscht und (${storageSaved}!) freigegeben";

  static String m26(count, formattedSize) =>
      "${count} Dateien, ${formattedSize} jede";

  static String m27(name) => "Diese E-Mail ist bereits verknüpft mit ${name}.";

  static String m28(newEmail) => "E-Mail-Adresse geändert zu ${newEmail}";

  static String m29(email) => "${email} hat kein Ente-Konto.";

  static String m30(email) =>
      "${email} hat kein Ente-Konto.\n\nSende eine Einladung, um Fotos zu teilen.";

  static String m31(name) => "${name} umarmen";

  static String m32(text) => "Zusätzliche Fotos für ${text} gefunden";

  static String m33(name) => "Feiern mit ${name}";

  static String m34(count, formattedNumber) =>
      "${Intl.plural(count, one: '1 Datei', other: '${formattedNumber} Dateien')} auf diesem Gerät wurde(n) sicher gespeichert";

  static String m35(count, formattedNumber) =>
      "${Intl.plural(count, one: '1 Datei', other: '${formattedNumber} Dateien')} in diesem Album wurde(n) sicher gespeichert";

  static String m36(storageAmountInGB) =>
      "${storageAmountInGB} GB jedes Mal, wenn sich jemand mit deinem Code für einen bezahlten Tarif anmeldet";

  static String m37(endDate) => "Kostenlose Demo verfügbar bis zum ${endDate}";

  static String m38(count) =>
      "Du hast ${Intl.plural(count, one: 'darauf', other: 'auf sie')} weiterhin Zugriff, solange du ein aktives Abo hast";

  static String m39(sizeInMBorGB) => "${sizeInMBorGB} freigeben";

  static String m40(count, formattedSize) =>
      "${Intl.plural(count, one: 'Es kann vom Gerät gelöscht werden, um ${formattedSize} freizugeben', other: 'Sie können vom Gerät gelöscht werden, um ${formattedSize} freizugeben')}";

  static String m41(currentlyProcessing, totalCount) =>
      "Verarbeite ${currentlyProcessing} / ${totalCount}";

  static String m42(name) => "Wandern mit ${name}";

  static String m43(count) =>
      "${Intl.plural(count, one: '${count} Objekt', other: '${count} Objekte')}";

  static String m44(name) => "Zuletzt mit ${name}";

  static String m45(email) =>
      "${email} hat dich eingeladen, ein vertrauenswürdiger Kontakt zu werden";

  static String m46(expiryTime) => "Link läuft am ${expiryTime} ab";

  static String m47(email) => "Person mit ${email} verknüpfen";

  static String m48(personName, email) =>
      "Dies wird ${personName} mit ${email} verknüpfen";

  static String m49(count, formattedCount) =>
      "${Intl.plural(count, zero: 'keine Erinnerungen', one: '${formattedCount} Erinnerung', other: '${formattedCount} Erinnerungen')}";

  static String m50(count) =>
      "${Intl.plural(count, one: 'Element verschieben', other: 'Elemente verschieben')}";

  static String m51(albumName) => "Erfolgreich zu ${albumName} hinzugefügt";

  static String m52(personName) => "Keine Vorschläge für ${personName}";

  static String m53(name) => "Nicht ${name}?";

  static String m54(familyAdminEmail) =>
      "Bitte wende Dich an ${familyAdminEmail}, um den Code zu ändern.";

  static String m55(name) => "Party mit ${name}";

  static String m56(passwordStrengthValue) =>
      "Passwortstärke: ${passwordStrengthValue}";

  static String m57(providerName) =>
      "Bitte kontaktiere den Support von ${providerName}, falls etwas abgebucht wurde";

  static String m58(name, age) => "${name} ist ${age}!";

  static String m59(name, age) => "${name} wird bald ${age}";

  static String m60(count) =>
      "${Intl.plural(count, zero: 'Keine Fotos', one: 'Ein Foto', other: '${count} Fotos')}";

  static String m61(count) =>
      "${Intl.plural(count, zero: '0 Fotos', one: 'Ein Foto', other: '${count} Fotos')}";

  static String m62(endDate) =>
      "Kostenlose Testversion gültig bis ${endDate}.\nDu kannst anschließend ein bezahltes Paket auswählen.";

  static String m63(toEmail) => "Bitte sende uns eine E-Mail an ${toEmail}";

  static String m64(toEmail) => "Bitte sende die Protokolle an ${toEmail}";

  static String m65(name) => "Posieren mit ${name}";

  static String m66(folderName) => "Verarbeite ${folderName}...";

  static String m67(storeName) => "Bewerte uns auf ${storeName}";

  static String m68(name) => "Du wurdest an ${name} neu zugewiesen";

  static String m69(days, email) =>
      "Du kannst nach ${days} Tagen auf das Konto zugreifen. Eine Benachrichtigung wird an ${email} versendet.";

  static String m70(email) =>
      "Du kannst jetzt das Konto von ${email} wiederherstellen, indem du ein neues Passwort setzt.";

  static String m71(email) =>
      "${email} versucht, dein Konto wiederherzustellen.";

  static String m72(storageInGB) =>
      "3. Ihr beide erhaltet ${storageInGB} GB* kostenlos";

  static String m73(userEmail) =>
      "${userEmail} wird aus diesem geteilten Album entfernt\n\nAlle von ihnen hinzugefügte Fotos werden ebenfalls aus dem Album entfernt";

  static String m74(endDate) => "Erneuert am ${endDate}";

  static String m75(name) => "Roadtrip mit ${name}";

  static String m76(count) =>
      "${Intl.plural(count, one: '${count} Ergebnis gefunden', other: '${count} Ergebnisse gefunden')}";

  static String m77(snapshotLength, searchLength) =>
      "Abschnittslänge stimmt nicht überein: ${snapshotLength} != ${searchLength}";

  static String m117(count) => "${count} ausgewählt";

  static String m78(count) => "${count} ausgewählt";

  static String m79(count, yourCount) =>
      "${count} ausgewählt (${yourCount} von Ihnen)";

  static String m80(name) => "Selfies mit ${name}";

  static String m81(verificationID) =>
      "Hier ist meine Verifizierungs-ID: ${verificationID} für ente.io.";

  static String m82(verificationID) =>
      "Hey, kannst du bestätigen, dass dies deine ente.io Verifizierungs-ID ist: ${verificationID}";

  static String m83(referralCode, referralStorageInGB) =>
      "Ente Weiterempfehlungs-Code: ${referralCode} \n\nEinlösen unter Einstellungen → Allgemein → Weiterempfehlungen, um ${referralStorageInGB} GB kostenlos zu erhalten, sobald Sie einen kostenpflichtigen Tarif abgeschlossen haben\n\nhttps://ente.io";

  static String m84(numberOfPeople) =>
      "${Intl.plural(numberOfPeople, zero: 'Teile mit bestimmten Personen', one: 'Teilen mit 1 Person', other: 'Teilen mit ${numberOfPeople} Personen')}";

  static String m85(emailIDs) => "Geteilt mit ${emailIDs}";

  static String m86(fileType) =>
      "Dieses ${fileType} wird von deinem Gerät gelöscht.";

  static String m87(fileType) =>
      "Diese Datei ist sowohl in Ente als auch auf deinem Gerät.";

  static String m88(fileType) => "Diese Datei wird von Ente gelöscht.";

  static String m89(name) => "Sport mit ${name}";

  static String m90(name) => "Spot auf ${name}";

  static String m91(storageAmountInGB) => "${storageAmountInGB} GB";

  static String m92(
          usedAmount, usedStorageUnit, totalAmount, totalStorageUnit) =>
      "${usedAmount} ${usedStorageUnit} von ${totalAmount} ${totalStorageUnit} verwendet";

  static String m93(id) =>
      "Dein ${id} ist bereits mit einem anderen Ente-Konto verknüpft.\nWenn du deine ${id} mit diesem Konto verwenden möchtest, kontaktiere bitte unseren Support";

  static String m94(endDate) => "Dein Abo endet am ${endDate}";

  static String m95(completed, total) =>
      "${completed}/${total} Erinnerungsstücke gesichert";

  static String m96(ignoreReason) =>
      "Zum Hochladen tippen, Hochladen wird derzeit ignoriert, da ${ignoreReason}";

  static String m97(storageAmountInGB) =>
      "Diese erhalten auch ${storageAmountInGB} GB";

  static String m98(email) => "Dies ist ${email}s Verifizierungs-ID";

  static String m99(count) =>
      "${Intl.plural(count, one: 'Diese Woche, vor einem Jahr', other: 'Diese Woche, vor ${count} Jahren')}";

  static String m100(dateFormat) => "${dateFormat} über die Jahre";

  static String m101(count) =>
      "${Intl.plural(count, zero: 'Demnächst', one: '1 Tag', other: '${count} Tage')}";

  static String m102(year) => "Reise in ${year}";

  static String m103(location) => "Ausflug nach ${location}";

  static String m104(email) =>
      "Du wurdest von ${email} eingeladen, ein Kontakt für das digitale Erbe zu werden.";

  static String m105(galleryType) =>
      "Der Galerie-Typ ${galleryType} unterstützt kein Umbenennen";

  static String m106(ignoreReason) =>
      "Upload wird aufgrund von ${ignoreReason} ignoriert";

  static String m107(count) => "Sichere ${count} Erinnerungsstücke...";

  static String m108(endDate) => "Gültig bis ${endDate}";

  static String m109(email) => "Verifiziere ${email}";

  static String m110(name) => "${name} zum Entfernen des Links anzeigen";

  static String m111(count) =>
      "${Intl.plural(count, zero: '0 Betrachter hinzugefügt', one: 'Einen Betrachter hinzugefügt', other: '${count} Betrachter hinzugefügt')}";

  static String m112(email) =>
      "Wir haben eine E-Mail an <green>${email}</green> gesendet";

  static String m113(count) =>
      "${Intl.plural(count, one: 'vor einem Jahr', other: 'vor ${count} Jahren')}";

  static String m114(name) => "Du und ${name}";

  static String m115(storageSaved) =>
      "Du hast ${storageSaved} erfolgreich freigegeben!";

  final messages = _notInlinedMessages(_notInlinedMessages);
  static Map<String, Function> _notInlinedMessages(_) => <String, Function>{
        "aNewVersionOfEnteIsAvailable": MessageLookupByLibrary.simpleMessage(
            "Eine neue Version von Ente ist verfügbar."),
        "about":
            MessageLookupByLibrary.simpleMessage("Allgemeine Informationen"),
        "acceptTrustInvite":
            MessageLookupByLibrary.simpleMessage("Einladung annehmen"),
        "account": MessageLookupByLibrary.simpleMessage("Konto"),
        "accountIsAlreadyConfigured": MessageLookupByLibrary.simpleMessage(
            "Das Konto ist bereits konfiguriert."),
        "accountOwnerPersonAppbarTitle": m0,
        "accountWelcomeBack":
            MessageLookupByLibrary.simpleMessage("Willkommen zurück!"),
        "ackPasswordLostWarning": MessageLookupByLibrary.simpleMessage(
            "Ich verstehe, dass ich meine Daten verlieren kann, wenn ich mein Passwort vergesse, da meine Daten <underline>Ende-zu-Ende-verschlüsselt</underline> sind."),
        "actionNotSupportedOnFavouritesAlbum":
            MessageLookupByLibrary.simpleMessage(
                "Aktion für das Favoritenalbum nicht unterstützt"),
        "activeSessions":
            MessageLookupByLibrary.simpleMessage("Aktive Sitzungen"),
        "add": MessageLookupByLibrary.simpleMessage("Hinzufügen"),
        "addAName":
            MessageLookupByLibrary.simpleMessage("Füge einen Namen hinzu"),
        "addANewEmail": MessageLookupByLibrary.simpleMessage(
            "Neue E-Mail-Adresse hinzufügen"),
        "addCollaborator":
            MessageLookupByLibrary.simpleMessage("Bearbeiter hinzufügen"),
        "addCollaborators": m1,
        "addFiles": MessageLookupByLibrary.simpleMessage("Dateien hinzufügen"),
        "addFromDevice":
            MessageLookupByLibrary.simpleMessage("Vom Gerät hinzufügen"),
        "addItem": m2,
        "addLocation": MessageLookupByLibrary.simpleMessage("Ort hinzufügen"),
        "addLocationButton": MessageLookupByLibrary.simpleMessage("Hinzufügen"),
        "addMore": MessageLookupByLibrary.simpleMessage("Mehr hinzufügen"),
        "addName": MessageLookupByLibrary.simpleMessage("Name hinzufügen"),
        "addNameOrMerge": MessageLookupByLibrary.simpleMessage(
            "Name hinzufügen oder zusammenführen"),
        "addNew": MessageLookupByLibrary.simpleMessage("Hinzufügen"),
        "addNewPerson":
            MessageLookupByLibrary.simpleMessage("Neue Person hinzufügen"),
        "addOnPageSubtitle":
            MessageLookupByLibrary.simpleMessage("Details der Add-ons"),
        "addOnValidTill": m3,
        "addOns": MessageLookupByLibrary.simpleMessage("Add-ons"),
        "addParticipants":
            MessageLookupByLibrary.simpleMessage("Teilnehmer hinzufügen"),
        "addPhotos": MessageLookupByLibrary.simpleMessage("Fotos hinzufügen"),
        "addSelected":
            MessageLookupByLibrary.simpleMessage("Auswahl hinzufügen"),
        "addToAlbum":
            MessageLookupByLibrary.simpleMessage("Zum Album hinzufügen"),
        "addToEnte": MessageLookupByLibrary.simpleMessage("Zu Ente hinzufügen"),
        "addToHiddenAlbum": MessageLookupByLibrary.simpleMessage(
            "Zum versteckten Album hinzufügen"),
        "addTrustedContact": MessageLookupByLibrary.simpleMessage(
            "Vertrauenswürdigen Kontakt hinzufügen"),
        "addViewer": MessageLookupByLibrary.simpleMessage("Album teilen"),
        "addViewers": m4,
        "addYourPhotosNow":
            MessageLookupByLibrary.simpleMessage("Füge deine Foto jetzt hinzu"),
        "addedAs": MessageLookupByLibrary.simpleMessage("Hinzugefügt als"),
        "addedBy": m5,
        "addedSuccessfullyTo": m6,
        "addingToFavorites": MessageLookupByLibrary.simpleMessage(
            "Wird zu Favoriten hinzugefügt..."),
        "admiringThem": m7,
        "advanced": MessageLookupByLibrary.simpleMessage("Erweitert"),
        "advancedSettings": MessageLookupByLibrary.simpleMessage("Erweitert"),
        "after1Day": MessageLookupByLibrary.simpleMessage("Nach einem Tag"),
        "after1Hour": MessageLookupByLibrary.simpleMessage("Nach 1 Stunde"),
        "after1Month": MessageLookupByLibrary.simpleMessage("Nach 1 Monat"),
        "after1Week": MessageLookupByLibrary.simpleMessage("Nach 1 Woche"),
        "after1Year": MessageLookupByLibrary.simpleMessage("Nach 1 Jahr"),
        "albumOwner": MessageLookupByLibrary.simpleMessage("Besitzer"),
        "albumParticipantsCount": m8,
        "albumTitle": MessageLookupByLibrary.simpleMessage("Albumtitel"),
        "albumUpdated":
            MessageLookupByLibrary.simpleMessage("Album aktualisiert"),
        "albums": MessageLookupByLibrary.simpleMessage("Alben"),
        "allClear": MessageLookupByLibrary.simpleMessage("✨ Alles klar"),
        "allMemoriesPreserved": MessageLookupByLibrary.simpleMessage(
            "Alle Erinnerungsstücke gesichert"),
        "allPersonGroupingWillReset": MessageLookupByLibrary.simpleMessage(
            "Alle Gruppierungen für diese Person werden zurückgesetzt und du wirst alle Vorschläge für diese Person verlieren"),
        "allWillShiftRangeBasedOnFirst": MessageLookupByLibrary.simpleMessage(
            "Dies ist die erste in der Gruppe. Andere ausgewählte Fotos werden automatisch nach diesem neuen Datum verschoben"),
        "allow": MessageLookupByLibrary.simpleMessage("Erlauben"),
        "allowAddPhotosDescription": MessageLookupByLibrary.simpleMessage(
            "Erlaube Nutzern, mit diesem Link ebenfalls Fotos zu diesem geteilten Album hinzuzufügen."),
        "allowAddingPhotos": MessageLookupByLibrary.simpleMessage(
            "Hinzufügen von Fotos erlauben"),
        "allowAppToOpenSharedAlbumLinks": MessageLookupByLibrary.simpleMessage(
            "Erlaube der App, geteilte Album-Links zu öffnen"),
        "allowDownloads":
            MessageLookupByLibrary.simpleMessage("Downloads erlauben"),
        "allowPeopleToAddPhotos": MessageLookupByLibrary.simpleMessage(
            "Erlaube anderen das Hinzufügen von Fotos"),
        "allowPermBody": MessageLookupByLibrary.simpleMessage(
            "Bitte erlaube den Zugriff auf Deine Fotos in den Einstellungen, damit Ente sie anzeigen und sichern kann."),
        "allowPermTitle":
            MessageLookupByLibrary.simpleMessage("Zugriff auf Fotos erlauben"),
        "androidBiometricHint":
            MessageLookupByLibrary.simpleMessage("Identität verifizieren"),
        "androidBiometricNotRecognized": MessageLookupByLibrary.simpleMessage(
            "Nicht erkannt. Versuchen Sie es erneut."),
        "androidBiometricRequiredTitle":
            MessageLookupByLibrary.simpleMessage("Biometrie erforderlich"),
        "androidBiometricSuccess":
            MessageLookupByLibrary.simpleMessage("Erfolgreich"),
        "androidCancelButton":
            MessageLookupByLibrary.simpleMessage("Abbrechen"),
        "androidDeviceCredentialsRequiredTitle":
            MessageLookupByLibrary.simpleMessage(
                "Geräteanmeldeinformationen erforderlich"),
        "androidDeviceCredentialsSetupDescription":
            MessageLookupByLibrary.simpleMessage(
                "Geräteanmeldeinformationen erforderlich"),
        "androidGoToSettingsDescription": MessageLookupByLibrary.simpleMessage(
            "Auf Ihrem Gerät ist keine biometrische Authentifizierung eingerichtet. Gehen Sie „Einstellungen“ > „Sicherheit“, um die biometrische Authentifizierung hinzuzufügen."),
        "androidIosWebDesktop":
            MessageLookupByLibrary.simpleMessage("Android, iOS, Web, Desktop"),
        "androidSignInTitle": MessageLookupByLibrary.simpleMessage(
            "Authentifizierung erforderlich"),
        "appIcon": MessageLookupByLibrary.simpleMessage("App-Symbol"),
        "appLock": MessageLookupByLibrary.simpleMessage("App-Sperre"),
        "appLockDescriptions": MessageLookupByLibrary.simpleMessage(
            "Wähle zwischen dem Standard-Sperrbildschirm deines Gerätes und einem eigenen Sperrbildschirm mit PIN oder Passwort."),
        "appVersion": m9,
        "appleId": MessageLookupByLibrary.simpleMessage("Apple ID"),
        "apply": MessageLookupByLibrary.simpleMessage("Anwenden"),
        "applyCodeTitle": MessageLookupByLibrary.simpleMessage("Code nutzen"),
        "appstoreSubscription":
            MessageLookupByLibrary.simpleMessage("AppStore Abo"),
        "archive": MessageLookupByLibrary.simpleMessage("Archiv"),
        "archiveAlbum":
            MessageLookupByLibrary.simpleMessage("Album archivieren"),
        "archiving": MessageLookupByLibrary.simpleMessage("Archiviere …"),
        "areYouSureThatYouWantToLeaveTheFamily":
            MessageLookupByLibrary.simpleMessage(
                "Bist du sicher, dass du den Familien-Tarif verlassen möchtest?"),
        "areYouSureYouWantToCancel": MessageLookupByLibrary.simpleMessage(
            "Bist du sicher, dass du kündigen willst?"),
        "areYouSureYouWantToChangeYourPlan":
            MessageLookupByLibrary.simpleMessage(
                "Bist du sicher, dass du deinen Tarif ändern möchtest?"),
        "areYouSureYouWantToExit": MessageLookupByLibrary.simpleMessage(
            "Möchtest du Vorgang wirklich abbrechen?"),
        "areYouSureYouWantToLogout": MessageLookupByLibrary.simpleMessage(
            "Bist Du sicher, dass du dich abmelden möchtest?"),
        "areYouSureYouWantToRenew": MessageLookupByLibrary.simpleMessage(
            "Bist du sicher, dass du verlängern möchtest?"),
        "areYouSureYouWantToResetThisPerson":
            MessageLookupByLibrary.simpleMessage(
                "Bist du sicher, dass du diese Person zurücksetzen möchtest?"),
        "askCancelReason": MessageLookupByLibrary.simpleMessage(
            "Dein Abonnement wurde gekündigt. Möchtest du uns den Grund mitteilen?"),
        "askDeleteReason": MessageLookupByLibrary.simpleMessage(
            "Was ist der Hauptgrund für die Löschung deines Kontos?"),
        "askYourLovedOnesToShare": MessageLookupByLibrary.simpleMessage(
            "Bitte deine Liebsten ums Teilen"),
        "atAFalloutShelter": MessageLookupByLibrary.simpleMessage(
            "in einem ehemaligen Luftschutzbunker"),
        "authToChangeEmailVerificationSetting":
            MessageLookupByLibrary.simpleMessage(
                "Bitte authentifizieren, um die E-Mail-Bestätigung zu ändern"),
        "authToChangeLockscreenSetting": MessageLookupByLibrary.simpleMessage(
            "Bitte authentifizieren, um die Sperrbildschirm-Einstellung zu ändern"),
        "authToChangeYourEmail": MessageLookupByLibrary.simpleMessage(
            "Bitte authentifizieren, um deine E-Mail-Adresse zu ändern"),
        "authToChangeYourPassword": MessageLookupByLibrary.simpleMessage(
            "Bitte authentifizieren, um das Passwort zu ändern"),
        "authToConfigureTwofactorAuthentication":
            MessageLookupByLibrary.simpleMessage(
                "Bitte authentifizieren, um Zwei-Faktor-Authentifizierung zu konfigurieren"),
        "authToInitiateAccountDeletion": MessageLookupByLibrary.simpleMessage(
            "Bitte authentifizieren, um die Löschung des Kontos einzuleiten"),
        "authToManageLegacy": MessageLookupByLibrary.simpleMessage(
            "Bitte authentifiziere dich, um deine vertrauenswürdigen Kontakte zu verwalten"),
        "authToViewPasskey": MessageLookupByLibrary.simpleMessage(
            "Bitte authentifizieren, um deinen Passkey zu sehen"),
        "authToViewTrashedFiles": MessageLookupByLibrary.simpleMessage(
            "Bitte authentifizieren, um die gelöschten Dateien anzuzeigen"),
        "authToViewYourActiveSessions": MessageLookupByLibrary.simpleMessage(
            "Bitte authentifizieren, um die aktiven Sitzungen anzusehen"),
        "authToViewYourHiddenFiles": MessageLookupByLibrary.simpleMessage(
            "Bitte authentifizieren, um die versteckten Dateien anzusehen"),
        "authToViewYourMemories": MessageLookupByLibrary.simpleMessage(
            "Bitte authentifizieren, um deine Erinnerungsstücke anzusehen"),
        "authToViewYourRecoveryKey": MessageLookupByLibrary.simpleMessage(
            "Bitte authentifizieren, um deinen Wiederherstellungs-Schlüssel anzusehen"),
        "authenticating":
            MessageLookupByLibrary.simpleMessage("Authentifiziere …"),
        "authenticationFailedPleaseTryAgain": MessageLookupByLibrary.simpleMessage(
            "Authentifizierung fehlgeschlagen, versuchen Sie es bitte erneut"),
        "authenticationSuccessful": MessageLookupByLibrary.simpleMessage(
            "Authentifizierung erfogreich!"),
        "autoCastDialogBody": MessageLookupByLibrary.simpleMessage(
            "Verfügbare Cast-Geräte werden hier angezeigt."),
        "autoCastiOSPermission": MessageLookupByLibrary.simpleMessage(
            "Stelle sicher, dass die Ente-App auf das lokale Netzwerk zugreifen darf. Das kannst du in den Einstellungen unter \"Datenschutz\"."),
        "autoLock":
            MessageLookupByLibrary.simpleMessage("Automatisches Sperren"),
        "autoLockFeatureDescription": MessageLookupByLibrary.simpleMessage(
            "Zeit, nach der die App gesperrt wird, nachdem sie in den Hintergrund verschoben wurde"),
        "autoLogoutMessage": MessageLookupByLibrary.simpleMessage(
            "Du wurdest aufgrund technischer Störungen abgemeldet. Wir entschuldigen uns für die Unannehmlichkeiten."),
        "autoPair":
            MessageLookupByLibrary.simpleMessage("Automatisch verbinden"),
        "autoPairDesc": MessageLookupByLibrary.simpleMessage(
            "Automatisches Verbinden funktioniert nur mit Geräten, die Chromecast unterstützen."),
        "available": MessageLookupByLibrary.simpleMessage("Verfügbar"),
        "availableStorageSpace": m10,
        "backedUpFolders":
            MessageLookupByLibrary.simpleMessage("Gesicherte Ordner"),
        "backgroundWithThem": m11,
        "backup": MessageLookupByLibrary.simpleMessage("Backup"),
        "backupFailed":
            MessageLookupByLibrary.simpleMessage("Sicherung fehlgeschlagen"),
        "backupFile": MessageLookupByLibrary.simpleMessage("Datei sichern"),
        "backupOverMobileData":
            MessageLookupByLibrary.simpleMessage("Über mobile Daten sichern"),
        "backupSettings":
            MessageLookupByLibrary.simpleMessage("Backup-Einstellungen"),
        "backupStatus":
            MessageLookupByLibrary.simpleMessage("Sicherungsstatus"),
        "backupStatusDescription": MessageLookupByLibrary.simpleMessage(
            "Gesicherte Elemente werden hier angezeigt"),
        "backupVideos": MessageLookupByLibrary.simpleMessage("Videos sichern"),
        "beach": MessageLookupByLibrary.simpleMessage("Am Strand"),
        "birthday": MessageLookupByLibrary.simpleMessage("Geburtstag"),
        "blackFridaySale":
            MessageLookupByLibrary.simpleMessage("Black-Friday-Aktion"),
        "blog": MessageLookupByLibrary.simpleMessage("Blog"),
        "cachedData": MessageLookupByLibrary.simpleMessage("Daten im Cache"),
        "calculating":
            MessageLookupByLibrary.simpleMessage("Wird berechnet..."),
        "canNotOpenBody": MessageLookupByLibrary.simpleMessage(
            "Leider kann dieses Album nicht in der App geöffnet werden."),
        "canNotOpenTitle": MessageLookupByLibrary.simpleMessage(
            "Album kann nicht geöffnet werden"),
        "canNotUploadToAlbumsOwnedByOthers":
            MessageLookupByLibrary.simpleMessage(
                "Kann nicht auf Alben anderer Personen hochladen"),
        "canOnlyCreateLinkForFilesOwnedByYou":
            MessageLookupByLibrary.simpleMessage(
                "Sie können nur Links für Dateien erstellen, die Ihnen gehören"),
        "canOnlyRemoveFilesOwnedByYou": MessageLookupByLibrary.simpleMessage(
            "Du kannst nur Dateien entfernen, die dir gehören"),
        "cancel": MessageLookupByLibrary.simpleMessage("Abbrechen"),
        "cancelAccountRecovery":
            MessageLookupByLibrary.simpleMessage("Wiederherstellung abbrechen"),
        "cancelAccountRecoveryBody": MessageLookupByLibrary.simpleMessage(
            "Bist du sicher, dass du die Wiederherstellung abbrechen möchtest?"),
        "cancelOtherSubscription": m12,
        "cancelSubscription":
            MessageLookupByLibrary.simpleMessage("Abonnement kündigen"),
        "cannotAddMorePhotosAfterBecomingViewer": m13,
        "cannotDeleteSharedFiles": MessageLookupByLibrary.simpleMessage(
            "Konnte geteilte Dateien nicht löschen"),
        "castAlbum": MessageLookupByLibrary.simpleMessage("Album übertragen"),
        "castIPMismatchBody": MessageLookupByLibrary.simpleMessage(
            "Stelle sicher, dass du im selben Netzwerk bist wie der Fernseher."),
        "castIPMismatchTitle": MessageLookupByLibrary.simpleMessage(
            "Album konnte nicht auf den Bildschirm übertragen werden"),
        "castInstruction": MessageLookupByLibrary.simpleMessage(
            "Besuche cast.ente.io auf dem Gerät, das du verbinden möchtest.\n\nGib den unten angegebenen Code ein, um das Album auf deinem Fernseher abzuspielen."),
        "centerPoint": MessageLookupByLibrary.simpleMessage("Mittelpunkt"),
        "change": MessageLookupByLibrary.simpleMessage("Ändern"),
        "changeEmail":
            MessageLookupByLibrary.simpleMessage("E-Mail-Adresse ändern"),
        "changeLocationOfSelectedItems": MessageLookupByLibrary.simpleMessage(
            "Standort der gewählten Elemente ändern?"),
        "changePassword":
            MessageLookupByLibrary.simpleMessage("Passwort ändern"),
        "changePasswordTitle":
            MessageLookupByLibrary.simpleMessage("Passwort ändern"),
        "changePermissions":
            MessageLookupByLibrary.simpleMessage("Berechtigungen ändern?"),
        "changeYourReferralCode":
            MessageLookupByLibrary.simpleMessage("Empfehlungscode ändern"),
        "checkForUpdates": MessageLookupByLibrary.simpleMessage(
            "Nach Aktualisierungen suchen"),
        "checkInboxAndSpamFolder": MessageLookupByLibrary.simpleMessage(
            "Bitte überprüfe deinen E-Mail-Posteingang (und Spam), um die Verifizierung abzuschließen"),
        "checkStatus":
            MessageLookupByLibrary.simpleMessage("Status überprüfen"),
        "checking": MessageLookupByLibrary.simpleMessage("Wird geprüft..."),
        "checkingModels":
            MessageLookupByLibrary.simpleMessage("Prüfe Modelle..."),
        "city": MessageLookupByLibrary.simpleMessage("In der Stadt"),
        "claimFreeStorage":
            MessageLookupByLibrary.simpleMessage("Freien Speicher einlösen"),
        "claimMore": MessageLookupByLibrary.simpleMessage("Mehr einlösen!"),
        "claimed": MessageLookupByLibrary.simpleMessage("Eingelöst"),
        "claimedStorageSoFar": m14,
        "cleanUncategorized":
            MessageLookupByLibrary.simpleMessage("Unkategorisiert leeren"),
        "cleanUncategorizedDescription": MessageLookupByLibrary.simpleMessage(
            "Entferne alle Dateien von \"Unkategorisiert\" die in anderen Alben vorhanden sind"),
        "clearCaches": MessageLookupByLibrary.simpleMessage("Cache löschen"),
        "clearIndexes": MessageLookupByLibrary.simpleMessage("Indexe löschen"),
        "click": MessageLookupByLibrary.simpleMessage("• Klick"),
        "clickOnTheOverflowMenu": MessageLookupByLibrary.simpleMessage(
            "• Klicken Sie auf das Überlaufmenü"),
        "clickToInstallOurBestVersionYet": MessageLookupByLibrary.simpleMessage(
            "Click to install our best version yet"),
        "close": MessageLookupByLibrary.simpleMessage("Schließen"),
        "clubByCaptureTime": MessageLookupByLibrary.simpleMessage(
            "Nach Aufnahmezeit gruppieren"),
        "clubByFileName":
            MessageLookupByLibrary.simpleMessage("Nach Dateiname gruppieren"),
        "clusteringProgress":
            MessageLookupByLibrary.simpleMessage("Fortschritt beim Clustering"),
        "codeAppliedPageTitle":
            MessageLookupByLibrary.simpleMessage("Code eingelöst"),
        "codeChangeLimitReached": MessageLookupByLibrary.simpleMessage(
            "Entschuldigung, du hast das Limit der Code-Änderungen erreicht."),
        "codeCopiedToClipboard": MessageLookupByLibrary.simpleMessage(
            "Code in Zwischenablage kopiert"),
        "codeUsedByYou":
            MessageLookupByLibrary.simpleMessage("Von dir benutzter Code"),
        "collabLinkSectionDescription": MessageLookupByLibrary.simpleMessage(
            "Erstelle einen Link, mit dem andere Fotos in dem geteilten Album sehen und selbst welche hinzufügen können - ohne dass sie die ein Ente-Konto oder die App benötigen. Ideal um gemeinsam Fotos von Events zu sammeln."),
        "collaborativeLink":
            MessageLookupByLibrary.simpleMessage("Gemeinschaftlicher Link"),
        "collaborativeLinkCreatedFor": m15,
        "collaborator": MessageLookupByLibrary.simpleMessage("Bearbeiter"),
        "collaboratorsCanAddPhotosAndVideosToTheSharedAlbum":
            MessageLookupByLibrary.simpleMessage(
                "Bearbeiter können Fotos & Videos zu dem geteilten Album hinzufügen."),
        "collaboratorsSuccessfullyAdded": m16,
        "collageLayout": MessageLookupByLibrary.simpleMessage("Layout"),
        "collageSaved": MessageLookupByLibrary.simpleMessage(
            "Collage in Galerie gespeichert"),
        "collect": MessageLookupByLibrary.simpleMessage("Sammeln"),
        "collectEventPhotos": MessageLookupByLibrary.simpleMessage(
            "Gemeinsam Event-Fotos sammeln"),
        "collectPhotos": MessageLookupByLibrary.simpleMessage("Fotos sammeln"),
        "collectPhotosDescription": MessageLookupByLibrary.simpleMessage(
            "Erstelle einen Link, mit dem deine Freunde Fotos in Originalqualität hochladen können."),
        "color": MessageLookupByLibrary.simpleMessage("Farbe"),
        "configuration": MessageLookupByLibrary.simpleMessage("Konfiguration"),
        "confirm": MessageLookupByLibrary.simpleMessage("Bestätigen"),
        "confirm2FADisable": MessageLookupByLibrary.simpleMessage(
            "Bist du sicher, dass du die Zwei-Faktor-Authentifizierung (2FA) deaktivieren willst?"),
        "confirmAccountDeletion":
            MessageLookupByLibrary.simpleMessage("Kontolöschung bestätigen"),
        "confirmAddingTrustedContact": m17,
        "confirmDeletePrompt": MessageLookupByLibrary.simpleMessage(
            "Ja, ich möchte dieses Konto und alle enthaltenen Daten über alle Apps hinweg endgültig löschen."),
        "confirmPassword":
            MessageLookupByLibrary.simpleMessage("Passwort wiederholen"),
        "confirmPlanChange":
            MessageLookupByLibrary.simpleMessage("Aboänderungen bestätigen"),
        "confirmRecoveryKey": MessageLookupByLibrary.simpleMessage(
            "Wiederherstellungsschlüssel bestätigen"),
        "confirmYourRecoveryKey": MessageLookupByLibrary.simpleMessage(
            "Bestätige deinen Wiederherstellungsschlüssel"),
        "connectToDevice":
            MessageLookupByLibrary.simpleMessage("Mit Gerät verbinden"),
        "contactFamilyAdmin": m18,
        "contactSupport":
            MessageLookupByLibrary.simpleMessage("Support kontaktieren"),
        "contactToManageSubscription": m19,
        "contacts": MessageLookupByLibrary.simpleMessage("Kontakte"),
        "contents": MessageLookupByLibrary.simpleMessage("Inhalte"),
        "continueLabel": MessageLookupByLibrary.simpleMessage("Weiter"),
        "continueOnFreeTrial": MessageLookupByLibrary.simpleMessage(
            "Mit kostenloser Testversion fortfahren"),
        "convertToAlbum":
            MessageLookupByLibrary.simpleMessage("Konvertiere zum Album"),
        "copyEmailAddress":
            MessageLookupByLibrary.simpleMessage("E-Mail-Adresse kopieren"),
        "copyLink": MessageLookupByLibrary.simpleMessage("Link kopieren"),
        "copypasteThisCodentoYourAuthenticatorApp":
            MessageLookupByLibrary.simpleMessage(
                "Kopiere diesen Code\nin deine Authentifizierungs-App"),
        "couldNotBackUpTryLater": MessageLookupByLibrary.simpleMessage(
            "Deine Daten konnten nicht gesichert werden.\nWir versuchen es später erneut."),
        "couldNotFreeUpSpace": MessageLookupByLibrary.simpleMessage(
            "Konnte Speicherplatz nicht freigeben"),
        "couldNotUpdateSubscription": MessageLookupByLibrary.simpleMessage(
            "Abo konnte nicht aktualisiert werden"),
        "count": MessageLookupByLibrary.simpleMessage("Anzahl"),
        "crashReporting":
            MessageLookupByLibrary.simpleMessage("Absturzbericht"),
        "create": MessageLookupByLibrary.simpleMessage("Erstellen"),
        "createAccount":
            MessageLookupByLibrary.simpleMessage("Konto erstellen"),
        "createAlbumActionHint": MessageLookupByLibrary.simpleMessage(
            "Drücke lange um Fotos auszuwählen und klicke + um ein Album zu erstellen"),
        "createCollaborativeLink": MessageLookupByLibrary.simpleMessage(
            "Gemeinschaftlichen Link erstellen"),
        "createCollage":
            MessageLookupByLibrary.simpleMessage("Collage erstellen"),
        "createNewAccount":
            MessageLookupByLibrary.simpleMessage("Neues Konto erstellen"),
        "createOrSelectAlbum": MessageLookupByLibrary.simpleMessage(
            "Album erstellen oder auswählen"),
        "createPublicLink":
            MessageLookupByLibrary.simpleMessage("Öffentlichen Link erstellen"),
        "creatingLink":
            MessageLookupByLibrary.simpleMessage("Erstelle Link..."),
        "criticalUpdateAvailable": MessageLookupByLibrary.simpleMessage(
            "Kritisches Update ist verfügbar!"),
        "crop": MessageLookupByLibrary.simpleMessage("Zuschneiden"),
        "curatedMemories":
            MessageLookupByLibrary.simpleMessage("Ausgewählte Erinnerungen"),
        "currentUsageIs":
            MessageLookupByLibrary.simpleMessage("Aktuell genutzt werden "),
        "currentlyRunning":
            MessageLookupByLibrary.simpleMessage("läuft gerade"),
        "custom": MessageLookupByLibrary.simpleMessage("Benutzerdefiniert"),
        "customEndpoint": m20,
        "darkTheme": MessageLookupByLibrary.simpleMessage("Dunkel"),
        "dayToday": MessageLookupByLibrary.simpleMessage("Heute"),
        "dayYesterday": MessageLookupByLibrary.simpleMessage("Gestern"),
        "declineTrustInvite":
            MessageLookupByLibrary.simpleMessage("Einladung ablehnen"),
        "decrypting":
            MessageLookupByLibrary.simpleMessage("Wird entschlüsselt..."),
        "decryptingVideo":
            MessageLookupByLibrary.simpleMessage("Entschlüssele Video …"),
        "deduplicateFiles":
            MessageLookupByLibrary.simpleMessage("Dateien duplizieren"),
        "delete": MessageLookupByLibrary.simpleMessage("Löschen"),
        "deleteAccount": MessageLookupByLibrary.simpleMessage("Konto löschen"),
        "deleteAccountFeedbackPrompt": MessageLookupByLibrary.simpleMessage(
            "Wir bedauern sehr, dass du dein Konto löschen möchtest. Du würdest uns sehr helfen, wenn du uns kurz einige Gründe hierfür nennen könntest."),
        "deleteAccountPermanentlyButton": MessageLookupByLibrary.simpleMessage(
            "Konto unwiderruflich löschen"),
        "deleteAlbum": MessageLookupByLibrary.simpleMessage("Album löschen"),
        "deleteAlbumDialog": MessageLookupByLibrary.simpleMessage(
            "Auch die Fotos (und Videos) in diesem Album aus <bold>allen</bold> anderen Alben löschen, die sie enthalten?"),
        "deleteAlbumsDialogBody": MessageLookupByLibrary.simpleMessage(
            "Damit werden alle leeren Alben gelöscht. Dies ist nützlich, wenn du das Durcheinander in deiner Albenliste verringern möchtest."),
        "deleteAll": MessageLookupByLibrary.simpleMessage("Alle löschen"),
        "deleteConfirmDialogBody": MessageLookupByLibrary.simpleMessage(
            "Dieses Konto ist mit anderen Ente-Apps verknüpft, falls du welche verwendest. Deine hochgeladenen Daten werden in allen Ente-Apps zur Löschung vorgemerkt und dein Konto wird endgültig gelöscht."),
        "deleteEmailRequest": MessageLookupByLibrary.simpleMessage(
            "Bitte sende eine E-Mail an <warning>account-deletion@ente.io</warning> von Ihrer bei uns hinterlegten E-Mail-Adresse."),
        "deleteEmptyAlbums":
            MessageLookupByLibrary.simpleMessage("Leere Alben löschen"),
        "deleteEmptyAlbumsWithQuestionMark":
            MessageLookupByLibrary.simpleMessage("Leere Alben löschen?"),
        "deleteFromBoth":
            MessageLookupByLibrary.simpleMessage("Aus beidem löschen"),
        "deleteFromDevice":
            MessageLookupByLibrary.simpleMessage("Vom Gerät löschen"),
        "deleteFromEnte":
            MessageLookupByLibrary.simpleMessage("Von Ente löschen"),
        "deleteItemCount": m21,
        "deleteLocation":
            MessageLookupByLibrary.simpleMessage("Standort löschen"),
        "deleteMultipleAlbumDialog": m116,
        "deletePhotos": MessageLookupByLibrary.simpleMessage("Fotos löschen"),
        "deleteProgress": m22,
        "deleteReason1": MessageLookupByLibrary.simpleMessage(
            "Es fehlt eine zentrale Funktion, die ich benötige"),
        "deleteReason2": MessageLookupByLibrary.simpleMessage(
            "Die App oder eine bestimmte Funktion verhält sich nicht so wie gedacht"),
        "deleteReason3": MessageLookupByLibrary.simpleMessage(
            "Ich habe einen anderen Dienst gefunden, der mir mehr zusagt"),
        "deleteReason4": MessageLookupByLibrary.simpleMessage(
            "Mein Grund ist nicht aufgeführt"),
        "deleteRequestSLAText": MessageLookupByLibrary.simpleMessage(
            "Deine Anfrage wird innerhalb von 72 Stunden bearbeitet."),
        "deleteSharedAlbum":
            MessageLookupByLibrary.simpleMessage("Geteiltes Album löschen?"),
        "deleteSharedAlbumDialogBody": MessageLookupByLibrary.simpleMessage(
            "Dieses Album wird für alle gelöscht\n\nDu wirst den Zugriff auf geteilte Fotos in diesem Album, die anderen gehören, verlieren"),
        "deselectAll": MessageLookupByLibrary.simpleMessage("Alle abwählen"),
        "designedToOutlive":
            MessageLookupByLibrary.simpleMessage("Entwickelt um zu bewahren"),
        "details": MessageLookupByLibrary.simpleMessage("Details"),
        "developerSettings":
            MessageLookupByLibrary.simpleMessage("Entwicklereinstellungen"),
        "developerSettingsWarning": MessageLookupByLibrary.simpleMessage(
            "Bist du sicher, dass du Entwicklereinstellungen bearbeiten willst?"),
        "deviceCodeHint": MessageLookupByLibrary.simpleMessage("Code eingeben"),
        "deviceFilesAutoUploading": MessageLookupByLibrary.simpleMessage(
            "Dateien, die zu diesem Album hinzugefügt werden, werden automatisch zu Ente hochgeladen."),
        "deviceLock": MessageLookupByLibrary.simpleMessage("Gerätsperre"),
        "deviceLockExplanation": MessageLookupByLibrary.simpleMessage(
            "Verhindern, dass der Bildschirm gesperrt wird, während die App im Vordergrund ist und eine Sicherung läuft. Das ist normalerweise nicht notwendig, kann aber dabei helfen, große Uploads wie einen Erstimport schneller abzuschließen."),
        "deviceNotFound":
            MessageLookupByLibrary.simpleMessage("Gerät nicht gefunden"),
        "didYouKnow": MessageLookupByLibrary.simpleMessage("Schon gewusst?"),
        "disableAutoLock": MessageLookupByLibrary.simpleMessage(
            "Automatische Sperre deaktivieren"),
        "disableDownloadWarningBody": MessageLookupByLibrary.simpleMessage(
            "Zuschauer können weiterhin Screenshots oder mit anderen externen Programmen Kopien der Bilder machen."),
        "disableDownloadWarningTitle":
            MessageLookupByLibrary.simpleMessage("Bitte beachten Sie:"),
        "disableLinkMessage": m23,
        "disableTwofactor": MessageLookupByLibrary.simpleMessage(
            "Zweiten Faktor (2FA) deaktivieren"),
        "disablingTwofactorAuthentication":
            MessageLookupByLibrary.simpleMessage(
                "Zwei-Faktor-Authentifizierung (2FA) wird deaktiviert..."),
        "discord": MessageLookupByLibrary.simpleMessage("Discord"),
        "discover": MessageLookupByLibrary.simpleMessage("Entdecken"),
        "discover_babies": MessageLookupByLibrary.simpleMessage("Babys"),
        "discover_celebrations": MessageLookupByLibrary.simpleMessage("Feiern"),
        "discover_food": MessageLookupByLibrary.simpleMessage("Essen"),
        "discover_greenery": MessageLookupByLibrary.simpleMessage("Grün"),
        "discover_hills": MessageLookupByLibrary.simpleMessage("Berge"),
        "discover_identity": MessageLookupByLibrary.simpleMessage("Identität"),
        "discover_memes": MessageLookupByLibrary.simpleMessage("Memes"),
        "discover_notes": MessageLookupByLibrary.simpleMessage("Notizen"),
        "discover_pets": MessageLookupByLibrary.simpleMessage("Haustiere"),
        "discover_receipts": MessageLookupByLibrary.simpleMessage("Belege"),
        "discover_screenshots":
            MessageLookupByLibrary.simpleMessage("Bildschirmfotos"),
        "discover_selfies": MessageLookupByLibrary.simpleMessage("Selfies"),
        "discover_sunset":
            MessageLookupByLibrary.simpleMessage("Sonnenuntergang"),
        "discover_visiting_cards":
            MessageLookupByLibrary.simpleMessage("Visitenkarten"),
        "discover_wallpapers":
            MessageLookupByLibrary.simpleMessage("Hintergründe"),
        "dismiss": MessageLookupByLibrary.simpleMessage("Verwerfen"),
        "distanceInKMUnit": MessageLookupByLibrary.simpleMessage("km"),
        "doNotSignOut":
            MessageLookupByLibrary.simpleMessage("Melde dich nicht ab"),
        "doThisLater": MessageLookupByLibrary.simpleMessage("Später erledigen"),
        "doYouWantToDiscardTheEditsYouHaveMade":
            MessageLookupByLibrary.simpleMessage(
                "Möchtest du deine Änderungen verwerfen?"),
        "done": MessageLookupByLibrary.simpleMessage("Fertig"),
        "dontSave": MessageLookupByLibrary.simpleMessage("Nicht speichern"),
        "doubleYourStorage":
            MessageLookupByLibrary.simpleMessage("Speicherplatz verdoppeln"),
        "download": MessageLookupByLibrary.simpleMessage("Herunterladen"),
        "downloadFailed": MessageLookupByLibrary.simpleMessage(
            "Herunterladen fehlgeschlagen"),
        "downloading":
            MessageLookupByLibrary.simpleMessage("Wird heruntergeladen..."),
        "dropSupportEmail": m24,
        "duplicateFileCountWithStorageSaved": m25,
        "duplicateItemsGroup": m26,
        "edit": MessageLookupByLibrary.simpleMessage("Bearbeiten"),
        "editEmailAlreadyLinked": m27,
        "editLocation":
            MessageLookupByLibrary.simpleMessage("Standort bearbeiten"),
        "editLocationTagTitle":
            MessageLookupByLibrary.simpleMessage("Standort bearbeiten"),
        "editPerson": MessageLookupByLibrary.simpleMessage("Person bearbeiten"),
        "editTime": MessageLookupByLibrary.simpleMessage("Uhrzeit ändern"),
        "editsSaved":
            MessageLookupByLibrary.simpleMessage("Änderungen gespeichert"),
        "editsToLocationWillOnlyBeSeenWithinEnte":
            MessageLookupByLibrary.simpleMessage(
                "Edits to location will only be seen within Ente"),
        "eligible": MessageLookupByLibrary.simpleMessage("zulässig"),
        "email": MessageLookupByLibrary.simpleMessage("E-Mail"),
        "emailAlreadyRegistered": MessageLookupByLibrary.simpleMessage(
            "E-Mail ist bereits registriert."),
        "emailChangedTo": m28,
        "emailDoesNotHaveEnteAccount": m29,
        "emailNoEnteAccount": m30,
        "emailNotRegistered":
            MessageLookupByLibrary.simpleMessage("E-Mail nicht registriert."),
        "emailVerificationToggle":
            MessageLookupByLibrary.simpleMessage("E-Mail-Verifizierung"),
        "emailYourLogs": MessageLookupByLibrary.simpleMessage(
            "Protokolle per E-Mail senden"),
        "embracingThem": m31,
        "emergencyContacts":
            MessageLookupByLibrary.simpleMessage("Notfallkontakte"),
        "empty": MessageLookupByLibrary.simpleMessage("Leeren"),
        "emptyTrash":
            MessageLookupByLibrary.simpleMessage("Papierkorb leeren?"),
        "enable": MessageLookupByLibrary.simpleMessage("Aktivieren"),
        "enableMLIndexingDesc": MessageLookupByLibrary.simpleMessage(
            "Ente unterstützt maschinelles Lernen für Gesichtserkennung, magische Suche und andere erweiterte Suchfunktionen auf dem Gerät"),
        "enableMachineLearningBanner": MessageLookupByLibrary.simpleMessage(
            "Aktiviere maschinelles Lernen für die magische Suche und Gesichtserkennung"),
        "enableMaps": MessageLookupByLibrary.simpleMessage("Karten aktivieren"),
        "enableMapsDesc": MessageLookupByLibrary.simpleMessage(
            "Dies zeigt Ihre Fotos auf einer Weltkarte.\n\nDiese Karte wird von OpenStreetMap gehostet und die genauen Standorte Ihrer Fotos werden niemals geteilt.\n\nSie können diese Funktion jederzeit in den Einstellungen deaktivieren."),
        "enabled": MessageLookupByLibrary.simpleMessage("Aktiviert"),
        "encryptingBackup":
            MessageLookupByLibrary.simpleMessage("Verschlüssele Sicherung …"),
        "encryption": MessageLookupByLibrary.simpleMessage("Verschlüsselung"),
        "encryptionKeys":
            MessageLookupByLibrary.simpleMessage("Verschlüsselungscode"),
        "endpointUpdatedMessage": MessageLookupByLibrary.simpleMessage(
            "Endpunkt erfolgreich geändert"),
        "endtoendEncryptedByDefault": MessageLookupByLibrary.simpleMessage(
            "Automatisch Ende-zu-Ende-verschlüsselt"),
        "enteCanEncryptAndPreserveFilesOnlyIfYouGrant":
            MessageLookupByLibrary.simpleMessage(
                "Ente kann Dateien nur verschlüsseln und sichern, wenn du den Zugriff darauf gewährst"),
        "entePhotosPerm": MessageLookupByLibrary.simpleMessage(
            "Ente <i> benötigt Berechtigung, um </i> Ihre Fotos zu sichern"),
        "enteSubscriptionPitch": MessageLookupByLibrary.simpleMessage(
            "Ente sichert deine Erinnerungen, sodass sie dir nie verloren gehen, selbst wenn du dein Gerät verlierst."),
        "enteSubscriptionShareWithFamily": MessageLookupByLibrary.simpleMessage(
            "Deine Familie kann zu deinem Abo hinzugefügt werden."),
        "enterAlbumName":
            MessageLookupByLibrary.simpleMessage("Albumname eingeben"),
        "enterCode": MessageLookupByLibrary.simpleMessage("Code eingeben"),
        "enterCodeDescription": MessageLookupByLibrary.simpleMessage(
            "Gib den Code deines Freundes ein, damit sie beide kostenlosen Speicherplatz erhalten"),
        "enterDateOfBirth":
            MessageLookupByLibrary.simpleMessage("Geburtstag (optional)"),
        "enterEmail": MessageLookupByLibrary.simpleMessage("E-Mail eingeben"),
        "enterFileName":
            MessageLookupByLibrary.simpleMessage("Dateinamen eingeben"),
        "enterName": MessageLookupByLibrary.simpleMessage("Name eingeben"),
        "enterNewPasswordToEncrypt": MessageLookupByLibrary.simpleMessage(
            "Gib ein neues Passwort ein, mit dem wir deine Daten verschlüsseln können"),
        "enterPassword":
            MessageLookupByLibrary.simpleMessage("Passwort eingeben"),
        "enterPasswordToEncrypt": MessageLookupByLibrary.simpleMessage(
            "Gib ein Passwort ein, mit dem wir deine Daten verschlüsseln können"),
        "enterPersonName":
            MessageLookupByLibrary.simpleMessage("Namen der Person eingeben"),
        "enterPin": MessageLookupByLibrary.simpleMessage("PIN eingeben"),
        "enterReferralCode": MessageLookupByLibrary.simpleMessage(
            "Gib den Weiterempfehlungs-Code ein"),
        "enterThe6digitCodeFromnyourAuthenticatorApp":
            MessageLookupByLibrary.simpleMessage(
                "Gib den 6-stelligen Code aus\ndeiner Authentifizierungs-App ein"),
        "enterValidEmail": MessageLookupByLibrary.simpleMessage(
            "Bitte gib eine gültige E-Mail-Adresse ein."),
        "enterYourEmailAddress": MessageLookupByLibrary.simpleMessage(
            "Gib deine E-Mail-Adresse ein"),
        "enterYourNewEmailAddress": MessageLookupByLibrary.simpleMessage(
            "Gib Deine neue E-Mail-Adresse ein"),
        "enterYourPassword":
            MessageLookupByLibrary.simpleMessage("Passwort eingeben"),
        "enterYourRecoveryKey": MessageLookupByLibrary.simpleMessage(
            "Gib deinen Wiederherstellungs-Schlüssel ein"),
        "error": MessageLookupByLibrary.simpleMessage("Fehler"),
        "everywhere": MessageLookupByLibrary.simpleMessage("überall"),
        "exif": MessageLookupByLibrary.simpleMessage("EXIF"),
        "existingUser":
            MessageLookupByLibrary.simpleMessage("Existierender Benutzer"),
        "expiredLinkInfo": MessageLookupByLibrary.simpleMessage(
            "Dieser Link ist abgelaufen. Bitte wähle ein neues Ablaufdatum oder deaktiviere das Ablaufdatum des Links."),
        "exportLogs":
            MessageLookupByLibrary.simpleMessage("Protokolle exportieren"),
        "exportYourData":
            MessageLookupByLibrary.simpleMessage("Daten exportieren"),
        "extraPhotosFound":
            MessageLookupByLibrary.simpleMessage("Zusätzliche Fotos gefunden"),
        "extraPhotosFoundFor": m32,
        "faceNotClusteredYet": MessageLookupByLibrary.simpleMessage(
            "Gesicht ist noch nicht gruppiert, bitte komm später zurück"),
        "faceRecognition":
            MessageLookupByLibrary.simpleMessage("Gesichtserkennung"),
        "faces": MessageLookupByLibrary.simpleMessage("Gesichter"),
        "failed": MessageLookupByLibrary.simpleMessage("Fehlgeschlagen"),
        "failedToApplyCode": MessageLookupByLibrary.simpleMessage(
            "Der Code konnte nicht aktiviert werden"),
        "failedToCancel":
            MessageLookupByLibrary.simpleMessage("Kündigung fehlgeschlagen"),
        "failedToDownloadVideo": MessageLookupByLibrary.simpleMessage(
            "Herunterladen des Videos fehlgeschlagen"),
        "failedToFetchActiveSessions": MessageLookupByLibrary.simpleMessage(
            "Fehler beim Abrufen der aktiven Sitzungen"),
        "failedToFetchOriginalForEdit": MessageLookupByLibrary.simpleMessage(
            "Fehler beim Abrufen des Originals zur Bearbeitung"),
        "failedToFetchReferralDetails": MessageLookupByLibrary.simpleMessage(
            "Die Weiterempfehlungs-Details können nicht abgerufen werden. Bitte versuche es später erneut."),
        "failedToLoadAlbums": MessageLookupByLibrary.simpleMessage(
            "Laden der Alben fehlgeschlagen"),
        "failedToPlayVideo": MessageLookupByLibrary.simpleMessage(
            "Fehler beim Abspielen des Videos"),
        "failedToRefreshStripeSubscription":
            MessageLookupByLibrary.simpleMessage(
                "Abonnement konnte nicht erneuert werden"),
        "failedToRenew":
            MessageLookupByLibrary.simpleMessage("Erneuern fehlgeschlagen"),
        "failedToVerifyPaymentStatus": MessageLookupByLibrary.simpleMessage(
            "Überprüfung des Zahlungsstatus fehlgeschlagen"),
        "familyPlanOverview": MessageLookupByLibrary.simpleMessage(
            "Füge kostenlos 5 Familienmitglieder zu deinem bestehenden Abo hinzu.\n\nJedes Mitglied bekommt seinen eigenen privaten Bereich und kann die Dateien der anderen nur sehen, wenn sie geteilt werden.\n\nFamilien-Abos stehen Nutzern mit einem Bezahltarif zur Verfügung.\n\nMelde dich jetzt an, um loszulegen!"),
        "familyPlanPortalTitle":
            MessageLookupByLibrary.simpleMessage("Familie"),
        "familyPlans": MessageLookupByLibrary.simpleMessage("Familientarif"),
        "faq": MessageLookupByLibrary.simpleMessage("Häufig gestellte Fragen"),
        "faqs": MessageLookupByLibrary.simpleMessage("FAQs"),
        "favorite": MessageLookupByLibrary.simpleMessage("Favorit"),
        "feastingWithThem": m33,
        "feedback": MessageLookupByLibrary.simpleMessage("Rückmeldung"),
        "file": MessageLookupByLibrary.simpleMessage("Datei"),
        "fileFailedToSaveToGallery": MessageLookupByLibrary.simpleMessage(
            "Fehler beim Speichern der Datei in der Galerie"),
        "fileInfoAddDescHint":
            MessageLookupByLibrary.simpleMessage("Beschreibung hinzufügen …"),
        "fileNotUploadedYet": MessageLookupByLibrary.simpleMessage(
            "Datei wurde noch nicht hochgeladen"),
        "fileSavedToGallery": MessageLookupByLibrary.simpleMessage(
            "Datei in Galerie gespeichert"),
        "fileTypes": MessageLookupByLibrary.simpleMessage("Dateitypen"),
        "fileTypesAndNames":
            MessageLookupByLibrary.simpleMessage("Dateitypen und -namen"),
        "filesBackedUpFromDevice": m34,
        "filesBackedUpInAlbum": m35,
        "filesDeleted":
            MessageLookupByLibrary.simpleMessage("Dateien gelöscht"),
        "filesSavedToGallery": MessageLookupByLibrary.simpleMessage(
            "Dateien in Galerie gespeichert"),
        "findPeopleByName": MessageLookupByLibrary.simpleMessage(
            "Finde Personen schnell nach Namen"),
        "findThemQuickly":
            MessageLookupByLibrary.simpleMessage("Finde sie schnell"),
        "flip": MessageLookupByLibrary.simpleMessage("Spiegeln"),
        "food": MessageLookupByLibrary.simpleMessage("Kulinarische Genüsse"),
        "forYourMemories":
            MessageLookupByLibrary.simpleMessage("Als Erinnerung"),
        "forgotPassword":
            MessageLookupByLibrary.simpleMessage("Passwort vergessen"),
        "foundFaces":
            MessageLookupByLibrary.simpleMessage("Gesichter gefunden"),
        "freeStorageClaimed": MessageLookupByLibrary.simpleMessage(
            "Kostenlos hinzugefügter Speicherplatz"),
        "freeStorageOnReferralSuccess": m36,
        "freeStorageUsable": MessageLookupByLibrary.simpleMessage(
            "Freier Speicherplatz nutzbar"),
        "freeTrial":
            MessageLookupByLibrary.simpleMessage("Kostenlose Testphase"),
        "freeTrialValidTill": m37,
        "freeUpAccessPostDelete": m38,
        "freeUpAmount": m39,
        "freeUpDeviceSpace":
            MessageLookupByLibrary.simpleMessage("Gerätespeicher freiräumen"),
        "freeUpDeviceSpaceDesc": MessageLookupByLibrary.simpleMessage(
            "Spare Speicherplatz auf deinem Gerät, indem du Dateien löschst, die bereits gesichert wurden."),
        "freeUpSpace":
            MessageLookupByLibrary.simpleMessage("Speicherplatz freigeben"),
        "freeUpSpaceSaving": m40,
        "gallery": MessageLookupByLibrary.simpleMessage("Galerie"),
        "galleryMemoryLimitInfo": MessageLookupByLibrary.simpleMessage(
            "Bis zu 1000 Erinnerungsstücke angezeigt in der Galerie"),
        "general": MessageLookupByLibrary.simpleMessage("Allgemein"),
        "generatingEncryptionKeys": MessageLookupByLibrary.simpleMessage(
            "Generierung von Verschlüsselungscodes..."),
        "genericProgress": m41,
        "goToSettings":
            MessageLookupByLibrary.simpleMessage("Zu den Einstellungen"),
        "googlePlayId": MessageLookupByLibrary.simpleMessage("Google Play ID"),
        "grantFullAccessPrompt": MessageLookupByLibrary.simpleMessage(
            "Bitte gewähre Zugang zu allen Fotos in der Einstellungen App"),
        "grantPermission":
            MessageLookupByLibrary.simpleMessage("Zugriff gewähren"),
        "greenery": MessageLookupByLibrary.simpleMessage("Im Grünen"),
        "groupNearbyPhotos": MessageLookupByLibrary.simpleMessage(
            "Fotos in der Nähe gruppieren"),
        "guestView": MessageLookupByLibrary.simpleMessage("Gastansicht"),
        "guestViewEnablePreSteps": MessageLookupByLibrary.simpleMessage(
            "Bitte richte einen Gerätepasscode oder eine Bildschirmsperre ein, um die Gastansicht zu nutzen."),
        "hearUsExplanation": MessageLookupByLibrary.simpleMessage(
            "Wir tracken keine App-Installationen. Es würde uns jedoch helfen, wenn du uns mitteilst, wie du von uns erfahren hast!"),
        "hearUsWhereTitle": MessageLookupByLibrary.simpleMessage(
            "Wie hast du von Ente erfahren? (optional)"),
        "help": MessageLookupByLibrary.simpleMessage("Hilfe"),
        "hidden": MessageLookupByLibrary.simpleMessage("Versteckt"),
        "hide": MessageLookupByLibrary.simpleMessage("Ausblenden"),
        "hideContent":
            MessageLookupByLibrary.simpleMessage("Inhalte verstecken"),
        "hideContentDescriptionAndroid": MessageLookupByLibrary.simpleMessage(
            "Versteckt Inhalte der App beim Wechseln zwischen Apps und deaktiviert Screenshots"),
        "hideContentDescriptionIos": MessageLookupByLibrary.simpleMessage(
            "Versteckt Inhalte der App beim Wechseln zwischen Apps"),
        "hideSharedItemsFromHomeGallery": MessageLookupByLibrary.simpleMessage(
            "Geteilte Elemente in der Home-Galerie ausblenden"),
        "hiding": MessageLookupByLibrary.simpleMessage("Verstecken..."),
        "hikingWithThem": m42,
        "hostedAtOsmFrance":
            MessageLookupByLibrary.simpleMessage("Gehostet bei OSM France"),
        "howItWorks":
            MessageLookupByLibrary.simpleMessage("So funktioniert\'s"),
        "howToViewShareeVerificationID": MessageLookupByLibrary.simpleMessage(
            "Bitte sie, auf den Einstellungs Bildschirm ihre E-Mail-Adresse lange anzuklicken und zu überprüfen, dass die IDs auf beiden Geräten übereinstimmen."),
        "iOSGoToSettingsDescription": MessageLookupByLibrary.simpleMessage(
            "Auf Ihrem Gerät ist keine biometrische Authentifizierung eingerichtet. Bitte aktivieren Sie entweder Touch ID oder Face ID auf Ihrem Telefon."),
        "iOSLockOut": MessageLookupByLibrary.simpleMessage(
            "Die biometrische Authentifizierung ist deaktiviert. Bitte sperren und entsperren Sie Ihren Bildschirm, um sie zu aktivieren."),
        "iOSOkButton": MessageLookupByLibrary.simpleMessage("OK"),
        "ignoreUpdate": MessageLookupByLibrary.simpleMessage("Ignorieren"),
        "ignored": MessageLookupByLibrary.simpleMessage("ignoriert"),
        "ignoredFolderUploadReason": MessageLookupByLibrary.simpleMessage(
            "Ein paar Dateien in diesem Album werden nicht hochgeladen, weil sie in der Vergangenheit schonmal aus Ente gelöscht wurden."),
        "imageNotAnalyzed":
            MessageLookupByLibrary.simpleMessage("Bild nicht analysiert"),
        "immediately": MessageLookupByLibrary.simpleMessage("Sofort"),
        "importing": MessageLookupByLibrary.simpleMessage("Importiert...."),
        "incorrectCode": MessageLookupByLibrary.simpleMessage("Falscher Code"),
        "incorrectPasswordTitle":
            MessageLookupByLibrary.simpleMessage("Falsches Passwort"),
        "incorrectRecoveryKey": MessageLookupByLibrary.simpleMessage(
            "Falscher Wiederherstellungs-Schlüssel"),
        "incorrectRecoveryKeyBody": MessageLookupByLibrary.simpleMessage(
            "Der eingegebene Schlüssel ist ungültig"),
        "incorrectRecoveryKeyTitle": MessageLookupByLibrary.simpleMessage(
            "Falscher Wiederherstellungs-Schlüssel"),
        "indexedItems":
            MessageLookupByLibrary.simpleMessage("Indizierte Elemente"),
        "indexingIsPaused": MessageLookupByLibrary.simpleMessage(
            "Die Indizierung ist unterbrochen. Sie wird automatisch fortgesetzt, wenn das Gerät bereit ist."),
        "ineligible": MessageLookupByLibrary.simpleMessage("Unzulässig"),
        "info": MessageLookupByLibrary.simpleMessage("Info"),
        "insecureDevice":
            MessageLookupByLibrary.simpleMessage("Unsicheres Gerät"),
        "installManually":
            MessageLookupByLibrary.simpleMessage("Manuell installieren"),
        "invalidEmailAddress":
            MessageLookupByLibrary.simpleMessage("Ungültige E-Mail-Adresse"),
        "invalidEndpoint":
            MessageLookupByLibrary.simpleMessage("Ungültiger Endpunkt"),
        "invalidEndpointMessage": MessageLookupByLibrary.simpleMessage(
            "Der eingegebene Endpunkt ist ungültig. Gib einen gültigen Endpunkt ein und versuch es nochmal."),
        "invalidKey":
            MessageLookupByLibrary.simpleMessage("Ungültiger Schlüssel"),
        "invalidRecoveryKey": MessageLookupByLibrary.simpleMessage(
            "Der eingegebene Wiederherstellungsschlüssel ist nicht gültig. Bitte stelle sicher, dass er aus 24 Wörtern zusammengesetzt ist und jedes dieser Worte richtig geschrieben wurde.\n\nSolltest du den Wiederherstellungscode eingegeben haben, stelle bitte sicher, dass dieser 64 Zeichen lang ist und ebenfalls richtig geschrieben wurde."),
        "invite": MessageLookupByLibrary.simpleMessage("Einladen"),
        "inviteToEnte":
            MessageLookupByLibrary.simpleMessage("Zu Ente einladen"),
        "inviteYourFriends":
            MessageLookupByLibrary.simpleMessage("Lade deine Freunde ein"),
        "inviteYourFriendsToEnte": MessageLookupByLibrary.simpleMessage(
            "Lade deine Freunde zu Ente ein"),
        "itLooksLikeSomethingWentWrongPleaseRetryAfterSome":
            MessageLookupByLibrary.simpleMessage(
                "Etwas ist schiefgelaufen. Bitte versuche es später noch einmal. Sollte der Fehler weiter bestehen, kontaktiere unser Supportteam."),
        "itemCount": m43,
        "itemsShowTheNumberOfDaysRemainingBeforePermanentDeletion":
            MessageLookupByLibrary.simpleMessage(
                "Elemente zeigen die Anzahl der Tage bis zum dauerhaften Löschen an"),
        "itemsWillBeRemovedFromAlbum": MessageLookupByLibrary.simpleMessage(
            "Ausgewählte Elemente werden aus diesem Album entfernt"),
        "join": MessageLookupByLibrary.simpleMessage("Beitreten"),
        "joinAlbum": MessageLookupByLibrary.simpleMessage("Album beitreten"),
        "joinAlbumConfirmationDialogBody": MessageLookupByLibrary.simpleMessage(
            "Wenn du einem Album beitrittst, wird deine E-Mail-Adresse für seine Teilnehmer sichtbar."),
        "joinAlbumSubtext": MessageLookupByLibrary.simpleMessage(
            "um deine Fotos anzuzeigen und hinzuzufügen"),
        "joinAlbumSubtextViewer": MessageLookupByLibrary.simpleMessage(
            "um dies zu geteilten Alben hinzuzufügen"),
        "joinDiscord":
            MessageLookupByLibrary.simpleMessage("Discord beitreten"),
        "keepPhotos": MessageLookupByLibrary.simpleMessage("Fotos behalten"),
        "kiloMeterUnit": MessageLookupByLibrary.simpleMessage("km"),
        "kindlyHelpUsWithThisInformation":
            MessageLookupByLibrary.simpleMessage("Bitte gib diese Daten ein"),
        "language": MessageLookupByLibrary.simpleMessage("Sprache"),
        "lastTimeWithThem": m44,
        "lastUpdated":
            MessageLookupByLibrary.simpleMessage("Zuletzt aktualisiert"),
        "lastYearsTrip":
            MessageLookupByLibrary.simpleMessage("Reise im letzten Jahr"),
        "leave": MessageLookupByLibrary.simpleMessage("Verlassen"),
        "leaveAlbum": MessageLookupByLibrary.simpleMessage("Album verlassen"),
        "leaveFamily":
            MessageLookupByLibrary.simpleMessage("Familienabo verlassen"),
        "leaveSharedAlbum":
            MessageLookupByLibrary.simpleMessage("Geteiltes Album verlassen?"),
        "left": MessageLookupByLibrary.simpleMessage("Links"),
        "legacy": MessageLookupByLibrary.simpleMessage("Digitales Erbe"),
        "legacyAccounts":
            MessageLookupByLibrary.simpleMessage("Digital geerbte Konten"),
        "legacyInvite": m45,
        "legacyPageDesc": MessageLookupByLibrary.simpleMessage(
            "Das digitale Erbe erlaubt vertrauenswürdigen Kontakten den Zugriff auf dein Konto in deiner Abwesenheit."),
        "legacyPageDesc2": MessageLookupByLibrary.simpleMessage(
            "Vertrauenswürdige Kontakte können eine Kontowiederherstellung einleiten und, wenn dies nicht innerhalb von 30 Tagen blockiert wird, dein Passwort und den Kontozugriff zurücksetzen."),
        "light": MessageLookupByLibrary.simpleMessage("Hell"),
        "lightTheme": MessageLookupByLibrary.simpleMessage("Hell"),
        "link": MessageLookupByLibrary.simpleMessage("Verknüpfen"),
        "linkCopiedToClipboard": MessageLookupByLibrary.simpleMessage(
            "Link in Zwischenablage kopiert"),
        "linkDeviceLimit": MessageLookupByLibrary.simpleMessage("Geräte-Limit"),
        "linkEmail":
            MessageLookupByLibrary.simpleMessage("E-Mail-Adresse verknüpfen"),
        "linkEmailToContactBannerCaption":
            MessageLookupByLibrary.simpleMessage("für schnelleres Teilen"),
        "linkEnabled": MessageLookupByLibrary.simpleMessage("Aktiviert"),
        "linkExpired": MessageLookupByLibrary.simpleMessage("Abgelaufen"),
        "linkExpiresOn": m46,
        "linkExpiry":
            MessageLookupByLibrary.simpleMessage("Ablaufdatum des Links"),
        "linkHasExpired":
            MessageLookupByLibrary.simpleMessage("Link ist abgelaufen"),
        "linkNeverExpires": MessageLookupByLibrary.simpleMessage("Niemals"),
        "linkPerson": MessageLookupByLibrary.simpleMessage("Person verknüpfen"),
        "linkPersonCaption": MessageLookupByLibrary.simpleMessage(
            "um besseres Teilen zu ermöglichen"),
        "linkPersonToEmail": m47,
        "linkPersonToEmailConfirmation": m48,
        "livePhotos": MessageLookupByLibrary.simpleMessage("Live-Fotos"),
        "loadMessage1": MessageLookupByLibrary.simpleMessage(
            "Du kannst dein Abonnement mit deiner Familie teilen"),
        "loadMessage2": MessageLookupByLibrary.simpleMessage(
            "Wir haben bereits über 200 Millionen Erinnerungen bewahrt"),
        "loadMessage3": MessageLookupByLibrary.simpleMessage(
            "Wir behalten 3 Kopien Ihrer Daten, eine in einem unterirdischen Schutzbunker"),
        "loadMessage4": MessageLookupByLibrary.simpleMessage(
            "Alle unsere Apps sind Open-Source"),
        "loadMessage5": MessageLookupByLibrary.simpleMessage(
            "Unser Quellcode und unsere Kryptografie wurden extern geprüft"),
        "loadMessage6": MessageLookupByLibrary.simpleMessage(
            "Du kannst Links zu deinen Alben mit deinen Geliebten teilen"),
        "loadMessage7": MessageLookupByLibrary.simpleMessage(
            "Unsere mobilen Apps laufen im Hintergrund, um neue Fotos zu verschlüsseln und zu sichern"),
        "loadMessage8": MessageLookupByLibrary.simpleMessage(
            "web.ente.io hat einen Spitzen-Uploader"),
        "loadMessage9": MessageLookupByLibrary.simpleMessage(
            "Wir verwenden Xchacha20Poly1305, um Ihre Daten sicher zu verschlüsseln"),
        "loadingExifData":
            MessageLookupByLibrary.simpleMessage("Lade Exif-Daten..."),
        "loadingGallery":
            MessageLookupByLibrary.simpleMessage("Lade Galerie …"),
        "loadingMessage":
            MessageLookupByLibrary.simpleMessage("Fotos werden geladen..."),
        "loadingModel":
            MessageLookupByLibrary.simpleMessage("Lade Modelle herunter..."),
        "loadingYourPhotos":
            MessageLookupByLibrary.simpleMessage("Lade deine Fotos..."),
        "localGallery": MessageLookupByLibrary.simpleMessage("Lokale Galerie"),
        "localIndexing":
            MessageLookupByLibrary.simpleMessage("Lokale Indizierung"),
        "localSyncErrorMessage": MessageLookupByLibrary.simpleMessage(
            "Es sieht so aus, als ob etwas schiefgelaufen ist, da die lokale Foto-Synchronisierung länger dauert als erwartet. Bitte kontaktiere unser Support-Team"),
        "location": MessageLookupByLibrary.simpleMessage("Standort"),
        "locationName": MessageLookupByLibrary.simpleMessage("Standortname"),
        "locationTagFeatureDescription": MessageLookupByLibrary.simpleMessage(
            "Ein Standort-Tag gruppiert alle Fotos, die in einem Radius eines Fotos aufgenommen wurden"),
        "locations": MessageLookupByLibrary.simpleMessage("Orte"),
        "lockButtonLabel": MessageLookupByLibrary.simpleMessage("Sperren"),
        "lockscreen": MessageLookupByLibrary.simpleMessage("Sperrbildschirm"),
        "logInLabel": MessageLookupByLibrary.simpleMessage("Anmelden"),
        "loggingOut": MessageLookupByLibrary.simpleMessage("Abmeldung..."),
        "loginSessionExpired":
            MessageLookupByLibrary.simpleMessage("Sitzung abgelaufen"),
        "loginSessionExpiredDetails": MessageLookupByLibrary.simpleMessage(
            "Deine Sitzung ist abgelaufen. Bitte melde Dich erneut an."),
        "loginTerms": MessageLookupByLibrary.simpleMessage(
            "Mit dem Klick auf \"Anmelden\" stimme ich den <u-terms>Nutzungsbedingungen</u-terms> und der <u-policy>Datenschutzerklärung</u-policy> zu"),
        "loginWithTOTP":
            MessageLookupByLibrary.simpleMessage("Mit TOTP anmelden"),
        "logout": MessageLookupByLibrary.simpleMessage("Ausloggen"),
        "logsDialogBody": MessageLookupByLibrary.simpleMessage(
            "Dies wird über Logs gesendet, um uns zu helfen, Ihr Problem zu beheben. Bitte beachten Sie, dass Dateinamen aufgenommen werden, um Probleme mit bestimmten Dateien zu beheben."),
        "longPressAnEmailToVerifyEndToEndEncryption":
            MessageLookupByLibrary.simpleMessage(
                "Lange auf eine E-Mail drücken, um die Ende-zu-Ende-Verschlüsselung zu überprüfen."),
        "longpressOnAnItemToViewInFullscreen": MessageLookupByLibrary.simpleMessage(
            "Drücken Sie lange auf ein Element, um es im Vollbildmodus anzuzeigen"),
        "lookBackOnYourMemories": MessageLookupByLibrary.simpleMessage(
            "Look back on your memories 🌄"),
        "loopVideoOff":
            MessageLookupByLibrary.simpleMessage("Videoschleife aus"),
        "loopVideoOn": MessageLookupByLibrary.simpleMessage("Videoschleife an"),
        "lostDevice": MessageLookupByLibrary.simpleMessage("Gerät verloren?"),
        "machineLearning":
            MessageLookupByLibrary.simpleMessage("Maschinelles Lernen"),
        "magicSearch": MessageLookupByLibrary.simpleMessage("Magische Suche"),
        "magicSearchHint": MessageLookupByLibrary.simpleMessage(
            "Die magische Suche erlaubt das Durchsuchen von Fotos nach ihrem Inhalt, z.B. \'Blumen\', \'rotes Auto\', \'Ausweisdokumente\'"),
        "manage": MessageLookupByLibrary.simpleMessage("Verwalten"),
        "manageDeviceStorage":
            MessageLookupByLibrary.simpleMessage("Geräte-Cache verwalten"),
        "manageDeviceStorageDesc": MessageLookupByLibrary.simpleMessage(
            "Lokalen Cache-Speicher überprüfen und löschen."),
        "manageFamily":
            MessageLookupByLibrary.simpleMessage("Familiengruppe verwalten"),
        "manageLink": MessageLookupByLibrary.simpleMessage("Link verwalten"),
        "manageParticipants": MessageLookupByLibrary.simpleMessage("Verwalten"),
        "manageSubscription":
            MessageLookupByLibrary.simpleMessage("Abonnement verwalten"),
        "manualPairDesc": MessageLookupByLibrary.simpleMessage(
            "\"Mit PIN verbinden\" funktioniert mit jedem Bildschirm, auf dem du dein Album sehen möchtest."),
        "map": MessageLookupByLibrary.simpleMessage("Karte"),
        "maps": MessageLookupByLibrary.simpleMessage("Karten"),
        "mastodon": MessageLookupByLibrary.simpleMessage("Mastodon"),
        "matrix": MessageLookupByLibrary.simpleMessage("Matrix"),
        "me": MessageLookupByLibrary.simpleMessage("Ich"),
        "memoryCount": m49,
        "merchandise": MessageLookupByLibrary.simpleMessage("Merchandise"),
        "mergeWithExisting": MessageLookupByLibrary.simpleMessage(
            "Mit vorhandenem zusammenführen"),
        "mergedPhotos":
            MessageLookupByLibrary.simpleMessage("Zusammengeführte Fotos"),
        "mlConsent": MessageLookupByLibrary.simpleMessage(
            "Maschinelles Lernen aktivieren"),
        "mlConsentConfirmation": MessageLookupByLibrary.simpleMessage(
            "Ich verstehe und möchte das maschinelle Lernen aktivieren"),
        "mlConsentDescription": MessageLookupByLibrary.simpleMessage(
            "Wenn du das maschinelle Lernen aktivierst, wird Ente Informationen wie etwa Gesichtsgeometrie aus Dateien extrahieren, einschließlich derjenigen, die mit dir geteilt werden.\n\nDies geschieht auf deinem Gerät und alle erzeugten biometrischen Informationen werden Ende-zu-Ende-verschlüsselt."),
        "mlConsentPrivacy": MessageLookupByLibrary.simpleMessage(
            "Bitte klicke hier für weitere Details zu dieser Funktion in unserer Datenschutzerklärung"),
        "mlConsentTitle": MessageLookupByLibrary.simpleMessage(
            "Maschinelles Lernen aktivieren?"),
        "mlIndexingDescription": MessageLookupByLibrary.simpleMessage(
            "Bitte beachte, dass das maschinelle Lernen zu einem höheren Daten- und Akkuverbrauch führen wird, bis alle Elemente indiziert sind. Du kannst die Desktop-App für eine schnellere Indizierung verwenden, alle Ergebnisse werden automatisch synchronisiert."),
        "mobileWebDesktop":
            MessageLookupByLibrary.simpleMessage("Mobil, Web, Desktop"),
        "moderateStrength": MessageLookupByLibrary.simpleMessage("Mittel"),
        "modifyYourQueryOrTrySearchingFor":
            MessageLookupByLibrary.simpleMessage(
                "Ändere deine Suchanfrage oder suche nach"),
        "moments": MessageLookupByLibrary.simpleMessage("Momente"),
        "month": MessageLookupByLibrary.simpleMessage("Monat"),
        "monthly": MessageLookupByLibrary.simpleMessage("Monatlich"),
        "moon": MessageLookupByLibrary.simpleMessage("Bei Mondschein"),
        "moreDetails": MessageLookupByLibrary.simpleMessage("Weitere Details"),
        "mostRecent": MessageLookupByLibrary.simpleMessage("Neuste"),
        "mostRelevant": MessageLookupByLibrary.simpleMessage("Nach Relevanz"),
        "mountains": MessageLookupByLibrary.simpleMessage("Über den Bergen"),
        "moveItem": m50,
        "moveSelectedPhotosToOneDate": MessageLookupByLibrary.simpleMessage(
            "Ausgewählte Fotos auf ein Datum verschieben"),
        "moveToAlbum":
            MessageLookupByLibrary.simpleMessage("Zum Album verschieben"),
        "moveToHiddenAlbum": MessageLookupByLibrary.simpleMessage(
            "Zu verstecktem Album verschieben"),
        "movedSuccessfullyTo": m51,
        "movedToTrash": MessageLookupByLibrary.simpleMessage(
            "In den Papierkorb verschoben"),
        "movingFilesToAlbum": MessageLookupByLibrary.simpleMessage(
            "Verschiebe Dateien in Album..."),
        "name": MessageLookupByLibrary.simpleMessage("Name"),
        "nameTheAlbum": MessageLookupByLibrary.simpleMessage("Album benennen"),
        "networkConnectionRefusedErr": MessageLookupByLibrary.simpleMessage(
            "Ente ist im Moment nicht erreichbar. Bitte versuchen Sie es später erneut. Sollte das Problem bestehen bleiben, wenden Sie sich bitte an den Support."),
        "networkHostLookUpErr": MessageLookupByLibrary.simpleMessage(
            "Ente ist im Moment nicht erreichbar. Bitte überprüfen Sie Ihre Netzwerkeinstellungen. Sollte das Problem bestehen bleiben, wenden Sie sich bitte an den Support."),
        "never": MessageLookupByLibrary.simpleMessage("Niemals"),
        "newAlbum": MessageLookupByLibrary.simpleMessage("Neues Album"),
        "newLocation": MessageLookupByLibrary.simpleMessage("Neuer Ort"),
        "newPerson": MessageLookupByLibrary.simpleMessage("Neue Person"),
        "newPhotosEmoji": MessageLookupByLibrary.simpleMessage(" new 📸"),
        "newRange": MessageLookupByLibrary.simpleMessage("Neue Auswahl"),
        "newToEnte": MessageLookupByLibrary.simpleMessage("Neu bei Ente"),
        "newest": MessageLookupByLibrary.simpleMessage("Zuletzt"),
        "next": MessageLookupByLibrary.simpleMessage("Weiter"),
        "no": MessageLookupByLibrary.simpleMessage("Nein"),
        "noAlbumsSharedByYouYet": MessageLookupByLibrary.simpleMessage(
            "Noch keine Alben von dir geteilt"),
        "noDeviceFound":
            MessageLookupByLibrary.simpleMessage("Kein Gerät gefunden"),
        "noDeviceLimit": MessageLookupByLibrary.simpleMessage("Keins"),
        "noDeviceThatCanBeDeleted": MessageLookupByLibrary.simpleMessage(
            "Du hast keine Dateien auf diesem Gerät, die gelöscht werden können"),
        "noDuplicates":
            MessageLookupByLibrary.simpleMessage("✨ Keine Duplikate"),
        "noEnteAccountExclamation":
            MessageLookupByLibrary.simpleMessage("Kein Ente-Konto!"),
        "noExifData": MessageLookupByLibrary.simpleMessage("Keine Exif-Daten"),
        "noFacesFound":
            MessageLookupByLibrary.simpleMessage("Keine Gesichter gefunden"),
        "noHiddenPhotosOrVideos": MessageLookupByLibrary.simpleMessage(
            "Keine versteckten Fotos oder Videos"),
        "noImagesWithLocation":
            MessageLookupByLibrary.simpleMessage("Keine Bilder mit Standort"),
        "noInternetConnection":
            MessageLookupByLibrary.simpleMessage("Keine Internetverbindung"),
        "noPhotosAreBeingBackedUpRightNow":
            MessageLookupByLibrary.simpleMessage(
                "Momentan werden keine Fotos gesichert"),
        "noPhotosFoundHere":
            MessageLookupByLibrary.simpleMessage("Keine Fotos gefunden"),
        "noQuickLinksSelected": MessageLookupByLibrary.simpleMessage(
            "Keine schnellen Links ausgewählt"),
        "noRecoveryKey": MessageLookupByLibrary.simpleMessage(
            "Kein Wiederherstellungs-Schlüssel?"),
        "noRecoveryKeyNoDecryption": MessageLookupByLibrary.simpleMessage(
            "Aufgrund unseres Ende-zu-Ende-Verschlüsselungsprotokolls können deine Daten nicht ohne dein Passwort oder deinen Wiederherstellungs-Schlüssel entschlüsselt werden"),
        "noResults": MessageLookupByLibrary.simpleMessage("Keine Ergebnisse"),
        "noResultsFound":
            MessageLookupByLibrary.simpleMessage("Keine Ergebnisse gefunden"),
        "noSuggestionsForPerson": m52,
        "noSystemLockFound":
            MessageLookupByLibrary.simpleMessage("Keine Systemsperre gefunden"),
        "notPersonLabel": m53,
        "notThisPerson":
            MessageLookupByLibrary.simpleMessage("Nicht diese Person?"),
        "nothingSharedWithYouYet":
            MessageLookupByLibrary.simpleMessage("Noch nichts mit Dir geteilt"),
        "nothingToSeeHere": MessageLookupByLibrary.simpleMessage(
            "Hier gibt es nichts zu sehen! 👀"),
        "notifications":
            MessageLookupByLibrary.simpleMessage("Benachrichtigungen"),
        "ok": MessageLookupByLibrary.simpleMessage("Ok"),
        "onDevice": MessageLookupByLibrary.simpleMessage("Auf dem Gerät"),
        "onEnte": MessageLookupByLibrary.simpleMessage(
            "Auf <branding>ente</branding>"),
        "onTheRoad": MessageLookupByLibrary.simpleMessage("Wieder unterwegs"),
<<<<<<< HEAD
        "onThisDay": MessageLookupByLibrary.simpleMessage("On this day"),
        "onThisDayNotificationExplanation": MessageLookupByLibrary.simpleMessage(
            "Receive reminders about memories from this day in previous years."),
=======
        "onThisDay": MessageLookupByLibrary.simpleMessage("An diesem Tag"),
>>>>>>> 083eb051
        "onlyFamilyAdminCanChangeCode": m54,
        "onlyThem": MessageLookupByLibrary.simpleMessage("Nur diese"),
        "oops": MessageLookupByLibrary.simpleMessage("Hoppla"),
        "oopsCouldNotSaveEdits": MessageLookupByLibrary.simpleMessage(
            "Hoppla, die Änderungen konnten nicht gespeichert werden"),
        "oopsSomethingWentWrong": MessageLookupByLibrary.simpleMessage(
            "Ups. Leider ist ein Fehler aufgetreten"),
        "openAlbumInBrowser":
            MessageLookupByLibrary.simpleMessage("Album im Browser öffnen"),
        "openAlbumInBrowserTitle": MessageLookupByLibrary.simpleMessage(
            "Bitte nutze die Web-App, um Fotos zu diesem Album hinzuzufügen"),
        "openFile": MessageLookupByLibrary.simpleMessage("Datei öffnen"),
        "openSettings":
            MessageLookupByLibrary.simpleMessage("Öffne Einstellungen"),
        "openTheItem": MessageLookupByLibrary.simpleMessage("• Element öffnen"),
        "openstreetmapContributors":
            MessageLookupByLibrary.simpleMessage("OpenStreetMap-Beitragende"),
        "optionalAsShortAsYouLike": MessageLookupByLibrary.simpleMessage(
            "Bei Bedarf auch so kurz wie du willst..."),
        "orMergeWithExistingPerson": MessageLookupByLibrary.simpleMessage(
            "Oder mit existierenden zusammenführen"),
        "orPickAnExistingOne": MessageLookupByLibrary.simpleMessage(
            "Oder eine vorherige auswählen"),
        "orPickFromYourContacts": MessageLookupByLibrary.simpleMessage(
            "oder wähle aus deinen Kontakten"),
        "pair": MessageLookupByLibrary.simpleMessage("Koppeln"),
        "pairWithPin":
            MessageLookupByLibrary.simpleMessage("Mit PIN verbinden"),
        "pairingComplete": MessageLookupByLibrary.simpleMessage("Verbunden"),
        "panorama": MessageLookupByLibrary.simpleMessage("Panorama"),
        "partyWithThem": m55,
        "passKeyPendingVerification": MessageLookupByLibrary.simpleMessage(
            "Verifizierung steht noch aus"),
        "passkey": MessageLookupByLibrary.simpleMessage("Passkey"),
        "passkeyAuthTitle":
            MessageLookupByLibrary.simpleMessage("Passkey-Verifizierung"),
        "password": MessageLookupByLibrary.simpleMessage("Passwort"),
        "passwordChangedSuccessfully": MessageLookupByLibrary.simpleMessage(
            "Passwort erfolgreich geändert"),
        "passwordLock": MessageLookupByLibrary.simpleMessage("Passwort Sperre"),
        "passwordStrength": m56,
        "passwordStrengthInfo": MessageLookupByLibrary.simpleMessage(
            "Die Berechnung der Stärke des Passworts basiert auf dessen Länge, den verwendeten Zeichen, und ob es in den 10.000 am häufigsten verwendeten Passwörtern vorkommt"),
        "passwordWarning": MessageLookupByLibrary.simpleMessage(
            "Wir speichern dieses Passwort nicht. Wenn du es vergisst, <underline>können wir deine Daten nicht entschlüsseln</underline>"),
        "paymentDetails":
            MessageLookupByLibrary.simpleMessage("Zahlungsdetails"),
        "paymentFailed":
            MessageLookupByLibrary.simpleMessage("Zahlung fehlgeschlagen"),
        "paymentFailedMessage": MessageLookupByLibrary.simpleMessage(
            "Leider ist deine Zahlung fehlgeschlagen. Wende dich an unseren Support und wir helfen dir weiter!"),
        "paymentFailedTalkToProvider": m57,
        "pendingItems":
            MessageLookupByLibrary.simpleMessage("Ausstehende Elemente"),
        "pendingSync":
            MessageLookupByLibrary.simpleMessage("Synchronisation anstehend"),
        "people": MessageLookupByLibrary.simpleMessage("Personen"),
        "peopleUsingYourCode": MessageLookupByLibrary.simpleMessage(
            "Leute, die deinen Code verwenden"),
        "permDeleteWarning": MessageLookupByLibrary.simpleMessage(
            "Alle Elemente im Papierkorb werden dauerhaft gelöscht\n\nDiese Aktion kann nicht rückgängig gemacht werden"),
        "permanentlyDelete":
            MessageLookupByLibrary.simpleMessage("Dauerhaft löschen"),
        "permanentlyDeleteFromDevice": MessageLookupByLibrary.simpleMessage(
            "Endgültig vom Gerät löschen?"),
        "personIsAge": m58,
        "personName": MessageLookupByLibrary.simpleMessage("Name der Person"),
        "personTurningAge": m59,
        "pets": MessageLookupByLibrary.simpleMessage("Pelzige Begleiter"),
        "photoDescriptions":
            MessageLookupByLibrary.simpleMessage("Foto Beschreibungen"),
        "photoGridSize":
            MessageLookupByLibrary.simpleMessage("Fotorastergröße"),
        "photoSmallCase": MessageLookupByLibrary.simpleMessage("Foto"),
        "photocountPhotos": m60,
        "photos": MessageLookupByLibrary.simpleMessage("Fotos"),
        "photosAddedByYouWillBeRemovedFromTheAlbum":
            MessageLookupByLibrary.simpleMessage(
                "Von dir hinzugefügte Fotos werden vom Album entfernt"),
        "photosCount": m61,
        "photosKeepRelativeTimeDifference":
            MessageLookupByLibrary.simpleMessage(
                "Fotos behalten relativen Zeitunterschied"),
        "pickCenterPoint":
            MessageLookupByLibrary.simpleMessage("Mittelpunkt auswählen"),
        "pinAlbum": MessageLookupByLibrary.simpleMessage("Album anheften"),
        "pinLock": MessageLookupByLibrary.simpleMessage("PIN-Sperre"),
        "playOnTv": MessageLookupByLibrary.simpleMessage(
            "Album auf dem Fernseher wiedergeben"),
        "playOriginal":
            MessageLookupByLibrary.simpleMessage("Original abspielen"),
        "playStoreFreeTrialValidTill": m62,
        "playStream": MessageLookupByLibrary.simpleMessage("Stream abspielen"),
        "playstoreSubscription":
            MessageLookupByLibrary.simpleMessage("PlayStore Abo"),
        "pleaseCheckYourInternetConnectionAndTryAgain":
            MessageLookupByLibrary.simpleMessage(
                "Bitte überprüfe deine Internetverbindung und versuche es erneut."),
        "pleaseContactSupportAndWeWillBeHappyToHelp":
            MessageLookupByLibrary.simpleMessage(
                "Bitte kontaktieren Sie uns über support@ente.io wo wir Ihnen gerne weiterhelfen."),
        "pleaseContactSupportIfTheProblemPersists":
            MessageLookupByLibrary.simpleMessage(
                "Bitte wenden Sie sich an den Support, falls das Problem weiterhin besteht"),
        "pleaseEmailUsAt": m63,
        "pleaseGrantPermissions": MessageLookupByLibrary.simpleMessage(
            "Bitte erteile die nötigen Berechtigungen"),
        "pleaseLoginAgain":
            MessageLookupByLibrary.simpleMessage("Bitte logge dich erneut ein"),
        "pleaseSelectQuickLinksToRemove": MessageLookupByLibrary.simpleMessage(
            "Bitte wähle die zu entfernenden schnellen Links"),
        "pleaseSendTheLogsTo": m64,
        "pleaseTryAgain":
            MessageLookupByLibrary.simpleMessage("Bitte versuche es erneut"),
        "pleaseVerifyTheCodeYouHaveEntered":
            MessageLookupByLibrary.simpleMessage(
                "Bitte bestätigen Sie den eingegebenen Code"),
        "pleaseWait": MessageLookupByLibrary.simpleMessage("Bitte warten..."),
        "pleaseWaitDeletingAlbum": MessageLookupByLibrary.simpleMessage(
            "Bitte warten, Album wird gelöscht"),
        "pleaseWaitForSometimeBeforeRetrying":
            MessageLookupByLibrary.simpleMessage(
                "Bitte warte kurz, bevor du es erneut versuchst"),
        "pleaseWaitThisWillTakeAWhile": MessageLookupByLibrary.simpleMessage(
            "Bitte warten, dies wird eine Weile dauern."),
        "posingWithThem": m65,
        "preparingLogs": MessageLookupByLibrary.simpleMessage(
            "Protokolle werden vorbereitet..."),
        "preserveMore":
            MessageLookupByLibrary.simpleMessage("Mehr Daten sichern"),
        "pressAndHoldToPlayVideo": MessageLookupByLibrary.simpleMessage(
            "Gedrückt halten, um Video abzuspielen"),
        "pressAndHoldToPlayVideoDetailed": MessageLookupByLibrary.simpleMessage(
            "Drücke und halte aufs Foto gedrückt um Video abzuspielen"),
        "previous": MessageLookupByLibrary.simpleMessage("Zurück"),
        "privacy": MessageLookupByLibrary.simpleMessage("Datenschutz"),
        "privacyPolicyTitle":
            MessageLookupByLibrary.simpleMessage("Datenschutzerklärung"),
        "privateBackups":
            MessageLookupByLibrary.simpleMessage("Private Sicherungen"),
        "privateSharing":
            MessageLookupByLibrary.simpleMessage("Privates Teilen"),
        "proceed": MessageLookupByLibrary.simpleMessage("Fortfahren"),
        "processed": MessageLookupByLibrary.simpleMessage("Verarbeitet"),
        "processing": MessageLookupByLibrary.simpleMessage("In Bearbeitung"),
        "processingImport": m66,
        "processingVideos":
            MessageLookupByLibrary.simpleMessage("Verarbeite Videos"),
        "publicLinkCreated":
            MessageLookupByLibrary.simpleMessage("Öffentlicher Link erstellt"),
        "publicLinkEnabled":
            MessageLookupByLibrary.simpleMessage("Öffentlicher Link aktiviert"),
        "queued": MessageLookupByLibrary.simpleMessage("In der Warteschlange"),
        "quickLinks": MessageLookupByLibrary.simpleMessage("Quick Links"),
        "radius": MessageLookupByLibrary.simpleMessage("Umkreis"),
        "raiseTicket": MessageLookupByLibrary.simpleMessage("Ticket erstellen"),
        "rateTheApp": MessageLookupByLibrary.simpleMessage("App bewerten"),
        "rateUs": MessageLookupByLibrary.simpleMessage("Bewerte uns"),
        "rateUsOnStore": m67,
        "reassignMe":
            MessageLookupByLibrary.simpleMessage("\"Ich\" neu zuweisen"),
        "reassignedToName": m68,
        "reassigningLoading":
            MessageLookupByLibrary.simpleMessage("Ordne neu zu..."),
        "recover": MessageLookupByLibrary.simpleMessage("Wiederherstellen"),
        "recoverAccount":
            MessageLookupByLibrary.simpleMessage("Konto wiederherstellen"),
        "recoverButton":
            MessageLookupByLibrary.simpleMessage("Wiederherstellen"),
        "recoveryAccount":
            MessageLookupByLibrary.simpleMessage("Konto wiederherstellen"),
        "recoveryInitiated":
            MessageLookupByLibrary.simpleMessage("Wiederherstellung gestartet"),
        "recoveryInitiatedDesc": m69,
        "recoveryKey": MessageLookupByLibrary.simpleMessage(
            "Wiederherstellungs-Schlüssel"),
        "recoveryKeyCopiedToClipboard": MessageLookupByLibrary.simpleMessage(
            "Wiederherstellungs-Schlüssel in die Zwischenablage kopiert"),
        "recoveryKeyOnForgotPassword": MessageLookupByLibrary.simpleMessage(
            "Falls du dein Passwort vergisst, kannst du deine Daten allein mit diesem Schlüssel wiederherstellen."),
        "recoveryKeySaveDescription": MessageLookupByLibrary.simpleMessage(
            "Wir speichern diesen Schlüssel nicht. Bitte speichere diese Schlüssel aus 24 Wörtern an einem sicheren Ort."),
        "recoveryKeySuccessBody": MessageLookupByLibrary.simpleMessage(
            "Sehr gut! Dein Wiederherstellungsschlüssel ist gültig. Vielen Dank für die Verifizierung.\n\nBitte vergiss nicht eine Kopie des Wiederherstellungsschlüssels sicher aufzubewahren."),
        "recoveryKeyVerified": MessageLookupByLibrary.simpleMessage(
            "Wiederherstellungs-Schlüssel überprüft"),
        "recoveryKeyVerifyReason": MessageLookupByLibrary.simpleMessage(
            "Dein Wiederherstellungsschlüssel ist die einzige Möglichkeit, auf deine Fotos zuzugreifen, solltest du dein Passwort vergessen. Du findest ihn unter Einstellungen > Konto.\n\nBitte gib deinen Wiederherstellungsschlüssel hier ein, um sicherzugehen, dass du ihn korrekt gesichert hast."),
        "recoveryReady": m70,
        "recoverySuccessful": MessageLookupByLibrary.simpleMessage(
            "Wiederherstellung erfolgreich!"),
        "recoveryWarning": MessageLookupByLibrary.simpleMessage(
            "Ein vertrauenswürdiger Kontakt versucht, auf dein Konto zuzugreifen"),
        "recoveryWarningBody": m71,
        "recreatePasswordBody": MessageLookupByLibrary.simpleMessage(
            "Das aktuelle Gerät ist nicht leistungsfähig genug, um dein Passwort zu verifizieren, aber wir können es neu erstellen, damit es auf allen Geräten funktioniert.\n\nBitte melde dich mit deinem Wiederherstellungs-Schlüssel an und erstelle dein Passwort neu (Wenn du willst, kannst du dasselbe erneut verwenden)."),
        "recreatePasswordTitle":
            MessageLookupByLibrary.simpleMessage("Passwort wiederherstellen"),
        "reddit": MessageLookupByLibrary.simpleMessage("Reddit"),
        "reenterPassword":
            MessageLookupByLibrary.simpleMessage("Passwort erneut eingeben"),
        "reenterPin":
            MessageLookupByLibrary.simpleMessage("PIN erneut eingeben"),
        "referFriendsAnd2xYourPlan": MessageLookupByLibrary.simpleMessage(
            "Begeistere Freunde für uns und verdopple deinen Speicher"),
        "referralStep1": MessageLookupByLibrary.simpleMessage(
            "1. Gib diesen Code an deine Freunde"),
        "referralStep2": MessageLookupByLibrary.simpleMessage(
            "2. Sie schließen ein bezahltes Abo ab"),
        "referralStep3": m72,
        "referrals": MessageLookupByLibrary.simpleMessage("Weiterempfehlungen"),
        "referralsAreCurrentlyPaused": MessageLookupByLibrary.simpleMessage(
            "Einlösungen sind derzeit pausiert"),
        "rejectRecovery":
            MessageLookupByLibrary.simpleMessage("Wiederherstellung ablehnen"),
        "remindToEmptyDeviceTrash": MessageLookupByLibrary.simpleMessage(
            "Lösche auch Dateien aus \"Kürzlich gelöscht\" unter \"Einstellungen\" -> \"Speicher\" um freien Speicher zu erhalten"),
        "remindToEmptyEnteTrash": MessageLookupByLibrary.simpleMessage(
            "Leere auch deinen \"Papierkorb\", um freien Platz zu erhalten"),
        "remoteImages": MessageLookupByLibrary.simpleMessage(
            "Grafiken aus externen Quellen"),
        "remoteThumbnails": MessageLookupByLibrary.simpleMessage(
            "Vorschaubilder aus externen Quellen"),
        "remoteVideos":
            MessageLookupByLibrary.simpleMessage("Videos aus externen Quellen"),
        "remove": MessageLookupByLibrary.simpleMessage("Entfernen"),
        "removeDuplicates":
            MessageLookupByLibrary.simpleMessage("Duplikate entfernen"),
        "removeDuplicatesDesc": MessageLookupByLibrary.simpleMessage(
            "Überprüfe und lösche Dateien, die exakte Duplikate sind."),
        "removeFromAlbum":
            MessageLookupByLibrary.simpleMessage("Aus Album entfernen"),
        "removeFromAlbumTitle":
            MessageLookupByLibrary.simpleMessage("Aus Album entfernen?"),
        "removeFromFavorite":
            MessageLookupByLibrary.simpleMessage("Aus Favoriten entfernen"),
        "removeInvite":
            MessageLookupByLibrary.simpleMessage("Einladung entfernen"),
        "removeLink": MessageLookupByLibrary.simpleMessage("Link entfernen"),
        "removeParticipant":
            MessageLookupByLibrary.simpleMessage("Teilnehmer entfernen"),
        "removeParticipantBody": m73,
        "removePersonLabel":
            MessageLookupByLibrary.simpleMessage("Personenetikett entfernen"),
        "removePublicLink":
            MessageLookupByLibrary.simpleMessage("Öffentlichen Link entfernen"),
        "removePublicLinks":
            MessageLookupByLibrary.simpleMessage("Öffentliche Links entfernen"),
        "removeShareItemsWarning": MessageLookupByLibrary.simpleMessage(
            "Einige der Elemente, die du entfernst, wurden von anderen Nutzern hinzugefügt und du wirst den Zugriff auf sie verlieren"),
        "removeWithQuestionMark":
            MessageLookupByLibrary.simpleMessage("Entfernen?"),
        "removeYourselfAsTrustedContact": MessageLookupByLibrary.simpleMessage(
            "Entferne dich als vertrauenswürdigen Kontakt"),
        "removingFromFavorites": MessageLookupByLibrary.simpleMessage(
            "Wird aus Favoriten entfernt..."),
        "rename": MessageLookupByLibrary.simpleMessage("Umbenennen"),
        "renameAlbum": MessageLookupByLibrary.simpleMessage("Album umbenennen"),
        "renameFile": MessageLookupByLibrary.simpleMessage("Datei umbenennen"),
        "renewSubscription":
            MessageLookupByLibrary.simpleMessage("Abonnement erneuern"),
        "renewsOn": m74,
        "reportABug": MessageLookupByLibrary.simpleMessage("Fehler melden"),
        "reportBug": MessageLookupByLibrary.simpleMessage("Fehler melden"),
        "resendEmail":
            MessageLookupByLibrary.simpleMessage("E-Mail erneut senden"),
        "resetIgnoredFiles": MessageLookupByLibrary.simpleMessage(
            "Ignorierte Dateien zurücksetzen"),
        "resetPasswordTitle":
            MessageLookupByLibrary.simpleMessage("Passwort zurücksetzen"),
        "resetPerson": MessageLookupByLibrary.simpleMessage("Entfernen"),
        "resetToDefault":
            MessageLookupByLibrary.simpleMessage("Standardwerte zurücksetzen"),
        "restore": MessageLookupByLibrary.simpleMessage("Wiederherstellen"),
        "restoreToAlbum":
            MessageLookupByLibrary.simpleMessage("Album wiederherstellen"),
        "restoringFiles": MessageLookupByLibrary.simpleMessage(
            "Dateien werden wiederhergestellt..."),
        "resumableUploads":
            MessageLookupByLibrary.simpleMessage("Fortsetzbares Hochladen"),
        "retry": MessageLookupByLibrary.simpleMessage("Erneut versuchen"),
        "review": MessageLookupByLibrary.simpleMessage("Überprüfen"),
        "reviewDeduplicateItems": MessageLookupByLibrary.simpleMessage(
            "Bitte überprüfe und lösche die Elemente, die du für Duplikate hältst."),
        "reviewSuggestions":
            MessageLookupByLibrary.simpleMessage("Vorschläge überprüfen"),
        "right": MessageLookupByLibrary.simpleMessage("Rechts"),
        "roadtripWithThem": m75,
        "rotate": MessageLookupByLibrary.simpleMessage("Drehen"),
        "rotateLeft": MessageLookupByLibrary.simpleMessage("Nach links drehen"),
        "rotateRight":
            MessageLookupByLibrary.simpleMessage("Nach rechts drehen"),
        "safelyStored": MessageLookupByLibrary.simpleMessage("Gesichert"),
        "save": MessageLookupByLibrary.simpleMessage("Speichern"),
        "saveChangesBeforeLeavingQuestion":
            MessageLookupByLibrary.simpleMessage(
                "Änderungen vor dem Verlassen speichern?"),
        "saveCollage":
            MessageLookupByLibrary.simpleMessage("Collage speichern"),
        "saveCopy": MessageLookupByLibrary.simpleMessage("Kopie speichern"),
        "saveKey": MessageLookupByLibrary.simpleMessage("Schlüssel speichern"),
        "savePerson": MessageLookupByLibrary.simpleMessage("Person speichern"),
        "saveYourRecoveryKeyIfYouHaventAlready":
            MessageLookupByLibrary.simpleMessage(
                "Sichere deinen Wiederherstellungs-Schlüssel, falls noch nicht geschehen"),
        "saving": MessageLookupByLibrary.simpleMessage("Speichern..."),
        "savingEdits":
            MessageLookupByLibrary.simpleMessage("Speichere Änderungen..."),
        "scanCode": MessageLookupByLibrary.simpleMessage("Code scannen"),
        "scanThisBarcodeWithnyourAuthenticatorApp":
            MessageLookupByLibrary.simpleMessage(
                "Scanne diesen Code mit \ndeiner Authentifizierungs-App"),
        "search": MessageLookupByLibrary.simpleMessage("Suche"),
        "searchAlbumsEmptySection":
            MessageLookupByLibrary.simpleMessage("Alben"),
        "searchByAlbumNameHint":
            MessageLookupByLibrary.simpleMessage("Name des Albums"),
        "searchByExamples": MessageLookupByLibrary.simpleMessage(
            "• Albumnamen (z.B. \"Kamera\")\n• Dateitypen (z.B. \"Videos\", \".gif\")\n• Jahre und Monate (z.B. \"2022\", \"Januar\")\n• Feiertage (z.B. \"Weihnachten\")\n• Fotobeschreibungen (z.B. \"#fun\")"),
        "searchCaptionEmptySection": MessageLookupByLibrary.simpleMessage(
            "Füge Beschreibungen wie \"#trip\" in der Fotoinfo hinzu um diese schnell hier wiederzufinden"),
        "searchDatesEmptySection": MessageLookupByLibrary.simpleMessage(
            "Suche nach Datum, Monat oder Jahr"),
        "searchDiscoverEmptySection": MessageLookupByLibrary.simpleMessage(
            "Bilder werden hier angezeigt, sobald Verarbeitung und Synchronisation abgeschlossen sind"),
        "searchFaceEmptySection": MessageLookupByLibrary.simpleMessage(
            "Personen werden hier angezeigt, sobald die Indizierung abgeschlossen ist"),
        "searchFileTypesAndNamesEmptySection":
            MessageLookupByLibrary.simpleMessage("Dateitypen und -namen"),
        "searchHint1": MessageLookupByLibrary.simpleMessage(
            "Schnell auf dem Gerät suchen"),
        "searchHint2":
            MessageLookupByLibrary.simpleMessage("Fotodaten, Beschreibungen"),
        "searchHint3": MessageLookupByLibrary.simpleMessage(
            "Alben, Dateinamen und -typen"),
        "searchHint4": MessageLookupByLibrary.simpleMessage("Ort"),
        "searchHint5": MessageLookupByLibrary.simpleMessage(
            "Demnächst: Gesichter & magische Suche ✨"),
        "searchLocationEmptySection": MessageLookupByLibrary.simpleMessage(
            "Gruppiere Fotos, die innerhalb des Radius eines bestimmten Fotos aufgenommen wurden"),
        "searchPeopleEmptySection": MessageLookupByLibrary.simpleMessage(
            "Laden Sie Personen ein, damit Sie geteilte Fotos hier einsehen können"),
        "searchPersonsEmptySection": MessageLookupByLibrary.simpleMessage(
            "Personen werden hier angezeigt, sobald Verarbeitung und Synchronisierung abgeschlossen sind"),
        "searchResultCount": m76,
        "searchSectionsLengthMismatch": m77,
        "security": MessageLookupByLibrary.simpleMessage("Sicherheit"),
        "seePublicAlbumLinksInApp": MessageLookupByLibrary.simpleMessage(
            "Öffentliche Album-Links in der App ansehen"),
        "selectALocation":
            MessageLookupByLibrary.simpleMessage("Standort auswählen"),
        "selectALocationFirst":
            MessageLookupByLibrary.simpleMessage("Wähle zuerst einen Standort"),
        "selectAlbum": MessageLookupByLibrary.simpleMessage("Album auswählen"),
        "selectAll": MessageLookupByLibrary.simpleMessage("Alle markieren"),
        "selectAllShort": MessageLookupByLibrary.simpleMessage("Alle"),
        "selectCoverPhoto":
            MessageLookupByLibrary.simpleMessage("Titelbild auswählen"),
        "selectDate": MessageLookupByLibrary.simpleMessage("Datum wählen"),
        "selectFoldersForBackup": MessageLookupByLibrary.simpleMessage(
            "Ordner für Sicherung auswählen"),
        "selectItemsToAdd": MessageLookupByLibrary.simpleMessage(
            "Elemente zum Hinzufügen auswählen"),
        "selectLanguage":
            MessageLookupByLibrary.simpleMessage("Sprache auswählen"),
        "selectMailApp":
            MessageLookupByLibrary.simpleMessage("E-Mail-App auswählen"),
        "selectMorePhotos":
            MessageLookupByLibrary.simpleMessage("Mehr Fotos auswählen"),
        "selectOneDateAndTime": MessageLookupByLibrary.simpleMessage(
            "Wähle ein Datum und eine Uhrzeit"),
        "selectOneDateAndTimeForAll": MessageLookupByLibrary.simpleMessage(
            "Wähle ein Datum und eine Uhrzeit für alle"),
        "selectPersonToLink": MessageLookupByLibrary.simpleMessage(
            "Person zum Verknüpfen auswählen"),
        "selectReason": MessageLookupByLibrary.simpleMessage("Grund auswählen"),
        "selectStartOfRange": MessageLookupByLibrary.simpleMessage(
            "Anfang des Bereichs auswählen"),
        "selectTime": MessageLookupByLibrary.simpleMessage("Uhrzeit wählen"),
        "selectYourFace":
            MessageLookupByLibrary.simpleMessage("Wähle dein Gesicht"),
        "selectYourPlan":
            MessageLookupByLibrary.simpleMessage("Wähle dein Abo aus"),
        "selectedAlbums": m117,
        "selectedFilesAreNotOnEnte": MessageLookupByLibrary.simpleMessage(
            "Ausgewählte Dateien sind nicht auf Ente"),
        "selectedFoldersWillBeEncryptedAndBackedUp":
            MessageLookupByLibrary.simpleMessage(
                "Ausgewählte Ordner werden verschlüsselt und gesichert"),
        "selectedItemsWillBeDeletedFromAllAlbumsAndMoved":
            MessageLookupByLibrary.simpleMessage(
                "Ausgewählte Elemente werden aus allen Alben gelöscht und in den Papierkorb verschoben."),
        "selectedItemsWillBeRemovedFromThisPerson":
            MessageLookupByLibrary.simpleMessage(
                "Ausgewählte Elemente werden von dieser Person entfernt, aber nicht aus deiner Bibliothek gelöscht."),
        "selectedPhotos": m78,
        "selectedPhotosWithYours": m79,
        "selfiesWithThem": m80,
        "send": MessageLookupByLibrary.simpleMessage("Absenden"),
        "sendEmail": MessageLookupByLibrary.simpleMessage("E-Mail senden"),
        "sendInvite": MessageLookupByLibrary.simpleMessage("Einladung senden"),
        "sendLink": MessageLookupByLibrary.simpleMessage("Link senden"),
        "serverEndpoint":
            MessageLookupByLibrary.simpleMessage("Server Endpunkt"),
        "sessionExpired":
            MessageLookupByLibrary.simpleMessage("Sitzung abgelaufen"),
        "sessionIdMismatch": MessageLookupByLibrary.simpleMessage(
            "Sitzungs-ID stimmt nicht überein"),
        "setAPassword": MessageLookupByLibrary.simpleMessage("Passwort setzen"),
        "setAs": MessageLookupByLibrary.simpleMessage("Festlegen als"),
        "setCover": MessageLookupByLibrary.simpleMessage("Titelbild festlegen"),
        "setLabel": MessageLookupByLibrary.simpleMessage("Festlegen"),
        "setNewPassword":
            MessageLookupByLibrary.simpleMessage("Neues Passwort festlegen"),
        "setNewPin": MessageLookupByLibrary.simpleMessage("Neue PIN festlegen"),
        "setPasswordTitle":
            MessageLookupByLibrary.simpleMessage("Passwort festlegen"),
        "setRadius": MessageLookupByLibrary.simpleMessage("Radius festlegen"),
        "setupComplete":
            MessageLookupByLibrary.simpleMessage("Einrichtung abgeschlossen"),
        "share": MessageLookupByLibrary.simpleMessage("Teilen"),
        "shareALink": MessageLookupByLibrary.simpleMessage("Einen Link teilen"),
        "shareAlbumHint": MessageLookupByLibrary.simpleMessage(
            "Öffne ein Album und tippe auf den Teilen-Button oben rechts, um zu teilen."),
        "shareAnAlbumNow":
            MessageLookupByLibrary.simpleMessage("Teile jetzt ein Album"),
        "shareLink": MessageLookupByLibrary.simpleMessage("Link teilen"),
        "shareMyVerificationID": m81,
        "shareOnlyWithThePeopleYouWant": MessageLookupByLibrary.simpleMessage(
            "Teile mit ausgewählten Personen"),
        "shareTextConfirmOthersVerificationID": m82,
        "shareTextRecommendUsingEnte": MessageLookupByLibrary.simpleMessage(
            "Hol dir Ente, damit wir ganz einfach Fotos und Videos in Originalqualität teilen können\n\nhttps://ente.io"),
        "shareTextReferralCode": m83,
        "shareWithNonenteUsers": MessageLookupByLibrary.simpleMessage(
            "Mit Nicht-Ente-Benutzern teilen"),
        "shareWithPeopleSectionTitle": m84,
        "shareYourFirstAlbum":
            MessageLookupByLibrary.simpleMessage("Teile dein erstes Album"),
        "sharedAlbumSectionDescription": MessageLookupByLibrary.simpleMessage(
            "Erstelle gemeinsam mit anderen Ente-Nutzern geteilte Alben, inkl. Nutzern ohne Bezahltarif."),
        "sharedByMe": MessageLookupByLibrary.simpleMessage("Von mir geteilt"),
        "sharedByYou": MessageLookupByLibrary.simpleMessage("Von dir geteilt"),
        "sharedPhotoNotifications":
            MessageLookupByLibrary.simpleMessage("Neue geteilte Fotos"),
        "sharedPhotoNotificationsExplanation": MessageLookupByLibrary.simpleMessage(
            "Erhalte Benachrichtigungen, wenn jemand ein Foto zu einem gemeinsam genutzten Album hinzufügt, dem du angehörst"),
        "sharedWith": m85,
        "sharedWithMe": MessageLookupByLibrary.simpleMessage("Mit mir geteilt"),
        "sharedWithYou":
            MessageLookupByLibrary.simpleMessage("Mit dir geteilt"),
        "sharing": MessageLookupByLibrary.simpleMessage("Teilt..."),
        "shiftDatesAndTime": MessageLookupByLibrary.simpleMessage(
            "Datum und Uhrzeit verschieben"),
        "showMemories":
            MessageLookupByLibrary.simpleMessage("Erinnerungen anschauen"),
        "showPerson": MessageLookupByLibrary.simpleMessage("Person anzeigen"),
        "signOutFromOtherDevices": MessageLookupByLibrary.simpleMessage(
            "Von anderen Geräten abmelden"),
        "signOutOtherBody": MessageLookupByLibrary.simpleMessage(
            "Falls du denkst, dass jemand dein Passwort kennen könnte, kannst du alle anderen Geräte von deinem Account abmelden."),
        "signOutOtherDevices":
            MessageLookupByLibrary.simpleMessage("Andere Geräte abmelden"),
        "signUpTerms": MessageLookupByLibrary.simpleMessage(
            "Ich stimme den <u-terms>Nutzungsbedingungen</u-terms> und der <u-policy>Datenschutzerklärung</u-policy> zu"),
        "singleFileDeleteFromDevice": m86,
        "singleFileDeleteHighlight": MessageLookupByLibrary.simpleMessage(
            "Es wird aus allen Alben gelöscht."),
        "singleFileInBothLocalAndRemote": m87,
        "singleFileInRemoteOnly": m88,
        "skip": MessageLookupByLibrary.simpleMessage("Überspringen"),
        "social": MessageLookupByLibrary.simpleMessage("Social Media"),
        "someItemsAreInBothEnteAndYourDevice":
            MessageLookupByLibrary.simpleMessage(
                "Einige Elemente sind sowohl auf Ente als auch auf deinem Gerät."),
        "someOfTheFilesYouAreTryingToDeleteAre":
            MessageLookupByLibrary.simpleMessage(
                "Einige der Dateien, die Sie löschen möchten, sind nur auf Ihrem Gerät verfügbar und können nicht wiederhergestellt werden, wenn sie gelöscht wurden"),
        "someoneSharingAlbumsWithYouShouldSeeTheSameId":
            MessageLookupByLibrary.simpleMessage(
                "Jemand, der Alben mit dir teilt, sollte die gleiche ID auf seinem Gerät sehen."),
        "somethingWentWrong":
            MessageLookupByLibrary.simpleMessage("Irgendetwas ging schief"),
        "somethingWentWrongPleaseTryAgain":
            MessageLookupByLibrary.simpleMessage(
                "Ein Fehler ist aufgetreten, bitte versuche es erneut"),
        "sorry": MessageLookupByLibrary.simpleMessage("Entschuldigung"),
        "sorryBackupFailedDesc": MessageLookupByLibrary.simpleMessage(
            "Leider konnten wir diese Datei momentan nicht sichern, wir werden es später erneut versuchen."),
        "sorryCouldNotAddToFavorites": MessageLookupByLibrary.simpleMessage(
            "Konnte leider nicht zu den Favoriten hinzugefügt werden!"),
        "sorryCouldNotRemoveFromFavorites":
            MessageLookupByLibrary.simpleMessage(
                "Konnte leider nicht aus den Favoriten entfernt werden!"),
        "sorryTheCodeYouveEnteredIsIncorrect":
            MessageLookupByLibrary.simpleMessage(
                "Leider ist der eingegebene Code falsch"),
        "sorryWeCouldNotGenerateSecureKeysOnThisDevicennplease":
            MessageLookupByLibrary.simpleMessage(
                "Es tut uns leid, wir konnten keine sicheren Schlüssel auf diesem Gerät generieren.\n\nBitte starte die Registrierung auf einem anderen Gerät."),
        "sorryWeHadToPauseYourBackups": MessageLookupByLibrary.simpleMessage(
            "Sorry, we had to pause your backups"),
        "sort": MessageLookupByLibrary.simpleMessage("Sortierung"),
        "sortAlbumsBy": MessageLookupByLibrary.simpleMessage("Sortieren nach"),
        "sortNewestFirst":
            MessageLookupByLibrary.simpleMessage("Neueste zuerst"),
        "sortOldestFirst":
            MessageLookupByLibrary.simpleMessage("Älteste zuerst"),
        "sparkleSuccess":
            MessageLookupByLibrary.simpleMessage("✨ Abgeschlossen"),
        "sportsWithThem": m89,
        "spotlightOnThem": m90,
        "spotlightOnYourself":
            MessageLookupByLibrary.simpleMessage("Spot auf dich selbst"),
        "startAccountRecoveryTitle":
            MessageLookupByLibrary.simpleMessage("Wiederherstellung starten"),
        "startBackup":
            MessageLookupByLibrary.simpleMessage("Sicherung starten"),
        "status": MessageLookupByLibrary.simpleMessage("Status"),
        "stopCastingBody": MessageLookupByLibrary.simpleMessage(
            "Möchtest du die Übertragung beenden?"),
        "stopCastingTitle":
            MessageLookupByLibrary.simpleMessage("Übertragung beenden"),
        "storage": MessageLookupByLibrary.simpleMessage("Speicherplatz"),
        "storageBreakupFamily": MessageLookupByLibrary.simpleMessage("Familie"),
        "storageBreakupYou": MessageLookupByLibrary.simpleMessage("Sie"),
        "storageInGB": m91,
        "storageLimitExceeded": MessageLookupByLibrary.simpleMessage(
            "Speichergrenze überschritten"),
        "storageUsageInfo": m92,
        "streamDetails": MessageLookupByLibrary.simpleMessage("Stream-Details"),
        "strongStrength": MessageLookupByLibrary.simpleMessage("Stark"),
        "subAlreadyLinkedErrMessage": m93,
        "subWillBeCancelledOn": m94,
        "subscribe": MessageLookupByLibrary.simpleMessage("Abonnieren"),
        "subscribeToEnableSharing": MessageLookupByLibrary.simpleMessage(
            "Du benötigst ein aktives, bezahltes Abonnement, um das Teilen zu aktivieren."),
        "subscription": MessageLookupByLibrary.simpleMessage("Abonnement"),
        "success": MessageLookupByLibrary.simpleMessage("Abgeschlossen"),
        "successfullyArchived":
            MessageLookupByLibrary.simpleMessage("Erfolgreich archiviert"),
        "successfullyHid":
            MessageLookupByLibrary.simpleMessage("Erfolgreich versteckt"),
        "successfullyUnarchived":
            MessageLookupByLibrary.simpleMessage("Erfolgreich dearchiviert"),
        "successfullyUnhid":
            MessageLookupByLibrary.simpleMessage("Erfolgreich eingeblendet"),
        "suggestFeatures":
            MessageLookupByLibrary.simpleMessage("Verbesserung vorschlagen"),
        "sunrise": MessageLookupByLibrary.simpleMessage("Am Horizont"),
        "support": MessageLookupByLibrary.simpleMessage("Support"),
        "syncProgress": m95,
        "syncStopped":
            MessageLookupByLibrary.simpleMessage("Synchronisierung angehalten"),
        "syncing": MessageLookupByLibrary.simpleMessage("Synchronisiere …"),
        "systemTheme": MessageLookupByLibrary.simpleMessage("System"),
        "tapToCopy":
            MessageLookupByLibrary.simpleMessage("zum Kopieren antippen"),
        "tapToEnterCode": MessageLookupByLibrary.simpleMessage(
            "Antippen, um den Code einzugeben"),
        "tapToUnlock":
            MessageLookupByLibrary.simpleMessage("Zum Entsperren antippen"),
        "tapToUpload":
            MessageLookupByLibrary.simpleMessage("Zum Hochladen antippen"),
        "tapToUploadIsIgnoredDue": m96,
        "tempErrorContactSupportIfPersists": MessageLookupByLibrary.simpleMessage(
            "Etwas ist schiefgelaufen. Bitte versuche es später noch einmal. Sollte der Fehler weiter bestehen, kontaktiere unser Supportteam."),
        "terminate": MessageLookupByLibrary.simpleMessage("Beenden"),
        "terminateSession":
            MessageLookupByLibrary.simpleMessage("Sitzungen beenden?"),
        "terms": MessageLookupByLibrary.simpleMessage("Nutzungsbedingungen"),
        "termsOfServicesTitle":
            MessageLookupByLibrary.simpleMessage("Nutzungsbedingungen"),
        "thankYou": MessageLookupByLibrary.simpleMessage("Vielen Dank"),
        "thankYouForSubscribing":
            MessageLookupByLibrary.simpleMessage("Danke fürs Abonnieren!"),
        "theDownloadCouldNotBeCompleted": MessageLookupByLibrary.simpleMessage(
            "Der Download konnte nicht abgeschlossen werden"),
        "theLinkYouAreTryingToAccessHasExpired":
            MessageLookupByLibrary.simpleMessage(
                "Der Link, den du aufrufen möchtest, ist abgelaufen."),
        "theRecoveryKeyYouEnteredIsIncorrect":
            MessageLookupByLibrary.simpleMessage(
                "Der eingegebene Schlüssel ist ungültig"),
        "theme": MessageLookupByLibrary.simpleMessage("Theme"),
        "theseItemsWillBeDeletedFromYourDevice":
            MessageLookupByLibrary.simpleMessage(
                "Diese Elemente werden von deinem Gerät gelöscht."),
        "theyAlsoGetXGb": m97,
        "theyWillBeDeletedFromAllAlbums": MessageLookupByLibrary.simpleMessage(
            "Sie werden aus allen Alben gelöscht."),
        "thisActionCannotBeUndone": MessageLookupByLibrary.simpleMessage(
            "Diese Aktion kann nicht rückgängig gemacht werden"),
        "thisAlbumAlreadyHDACollaborativeLink":
            MessageLookupByLibrary.simpleMessage(
                "Dieses Album hat bereits einen kollaborativen Link"),
        "thisCanBeUsedToRecoverYourAccountIfYou":
            MessageLookupByLibrary.simpleMessage(
                "Dies kann verwendet werden, um dein Konto wiederherzustellen, wenn du deinen zweiten Faktor (2FA) verlierst"),
        "thisDevice": MessageLookupByLibrary.simpleMessage("Dieses Gerät"),
        "thisEmailIsAlreadyInUse": MessageLookupByLibrary.simpleMessage(
            "Diese E-Mail-Adresse wird bereits verwendet"),
        "thisImageHasNoExifData": MessageLookupByLibrary.simpleMessage(
            "Dieses Bild hat keine Exif-Daten"),
        "thisIsMeExclamation":
            MessageLookupByLibrary.simpleMessage("Das bin ich!"),
        "thisIsPersonVerificationId": m98,
        "thisIsYourVerificationId": MessageLookupByLibrary.simpleMessage(
            "Dies ist deine Verifizierungs-ID"),
        "thisWeekThroughTheYears":
            MessageLookupByLibrary.simpleMessage("Diese Woche über die Jahre"),
        "thisWeekXYearsAgo": m99,
        "thisWillLogYouOutOfTheFollowingDevice":
            MessageLookupByLibrary.simpleMessage(
                "Dadurch wirst du von folgendem Gerät abgemeldet:"),
        "thisWillLogYouOutOfThisDevice": MessageLookupByLibrary.simpleMessage(
            "Dadurch wirst du von diesem Gerät abgemeldet!"),
        "thisWillMakeTheDateAndTimeOfAllSelected":
            MessageLookupByLibrary.simpleMessage(
                "Dadurch werden Datum und Uhrzeit aller ausgewählten Fotos gleich."),
        "thisWillRemovePublicLinksOfAllSelectedQuickLinks":
            MessageLookupByLibrary.simpleMessage(
                "Hiermit werden die öffentlichen Links aller ausgewählten schnellen Links entfernt."),
        "throughTheYears": m100,
        "toEnableAppLockPleaseSetupDevicePasscodeOrScreen":
            MessageLookupByLibrary.simpleMessage(
                "Um die App-Sperre zu aktivieren, konfiguriere bitte den Gerätepasscode oder die Bildschirmsperre in den Systemeinstellungen."),
        "toHideAPhotoOrVideo":
            MessageLookupByLibrary.simpleMessage("Foto oder Video verstecken"),
        "toResetVerifyEmail": MessageLookupByLibrary.simpleMessage(
            "Um dein Passwort zurückzusetzen, verifiziere bitte zuerst deine E-Mail-Adresse."),
        "todaysLogs":
            MessageLookupByLibrary.simpleMessage("Heutiges Protokoll"),
        "tooManyIncorrectAttempts": MessageLookupByLibrary.simpleMessage(
            "Zu viele fehlerhafte Versuche"),
        "total": MessageLookupByLibrary.simpleMessage("Gesamt"),
        "totalSize": MessageLookupByLibrary.simpleMessage("Gesamtgröße"),
        "trash": MessageLookupByLibrary.simpleMessage("Papierkorb"),
        "trashDaysLeft": m101,
        "trim": MessageLookupByLibrary.simpleMessage("Schneiden"),
        "tripInYear": m102,
        "tripToLocation": m103,
        "trustedContacts":
            MessageLookupByLibrary.simpleMessage("Vertrauenswürdige Kontakte"),
        "trustedInviteBody": m104,
        "tryAgain": MessageLookupByLibrary.simpleMessage("Erneut versuchen"),
        "turnOnBackupForAutoUpload": MessageLookupByLibrary.simpleMessage(
            "Aktiviere die Sicherung, um neue Dateien in diesem Ordner automatisch zu Ente hochzuladen."),
        "twitter": MessageLookupByLibrary.simpleMessage("Twitter"),
        "twoMonthsFreeOnYearlyPlans": MessageLookupByLibrary.simpleMessage(
            "2 Monate kostenlos beim jährlichen Bezahlen"),
        "twofactor": MessageLookupByLibrary.simpleMessage("Zwei-Faktor"),
        "twofactorAuthenticationHasBeenDisabled":
            MessageLookupByLibrary.simpleMessage(
                "Zwei-Faktor-Authentifizierung (2FA) wurde deaktiviert"),
        "twofactorAuthenticationPageTitle":
            MessageLookupByLibrary.simpleMessage(
                "Zwei-Faktor-Authentifizierung"),
        "twofactorAuthenticationSuccessfullyReset":
            MessageLookupByLibrary.simpleMessage(
                "Zwei-Faktor-Authentifizierung (2FA) erfolgreich zurückgesetzt"),
        "twofactorSetup": MessageLookupByLibrary.simpleMessage(
            "Zweiten Faktor (2FA) einrichten"),
        "typeOfGallerGallerytypeIsNotSupportedForRename": m105,
        "unarchive": MessageLookupByLibrary.simpleMessage("Dearchivieren"),
        "unarchiveAlbum":
            MessageLookupByLibrary.simpleMessage("Album dearchivieren"),
        "unarchiving": MessageLookupByLibrary.simpleMessage("Dearchiviere …"),
        "unavailableReferralCode": MessageLookupByLibrary.simpleMessage(
            "Entschuldigung, dieser Code ist nicht verfügbar."),
        "uncategorized":
            MessageLookupByLibrary.simpleMessage("Unkategorisiert"),
        "unhide": MessageLookupByLibrary.simpleMessage("Einblenden"),
        "unhideToAlbum":
            MessageLookupByLibrary.simpleMessage("Im Album anzeigen"),
        "unhiding": MessageLookupByLibrary.simpleMessage("Einblenden..."),
        "unhidingFilesToAlbum":
            MessageLookupByLibrary.simpleMessage("Dateien im Album anzeigen"),
        "unlock": MessageLookupByLibrary.simpleMessage("Jetzt freischalten"),
        "unpinAlbum": MessageLookupByLibrary.simpleMessage("Album lösen"),
        "unselectAll": MessageLookupByLibrary.simpleMessage("Alle demarkieren"),
        "update": MessageLookupByLibrary.simpleMessage("Updaten"),
        "updateAvailable":
            MessageLookupByLibrary.simpleMessage("Update verfügbar"),
        "updatingFolderSelection": MessageLookupByLibrary.simpleMessage(
            "Ordnerauswahl wird aktualisiert..."),
        "upgrade": MessageLookupByLibrary.simpleMessage("Upgrade"),
        "uploadIsIgnoredDueToIgnorereason": m106,
        "uploadingFilesToAlbum": MessageLookupByLibrary.simpleMessage(
            "Dateien werden ins Album hochgeladen..."),
        "uploadingMultipleMemories": m107,
        "uploadingSingleMemory": MessageLookupByLibrary.simpleMessage(
            "Sichere ein Erinnerungsstück..."),
        "upto50OffUntil4thDec": MessageLookupByLibrary.simpleMessage(
            "Bis zu 50% Rabatt bis zum 4. Dezember."),
        "usableReferralStorageInfo": MessageLookupByLibrary.simpleMessage(
            "Der verwendbare Speicherplatz ist von deinem aktuellen Abonnement eingeschränkt. Überschüssiger, beanspruchter Speicherplatz wird automatisch verwendbar werden, wenn du ein höheres Abonnement buchst."),
        "useAsCover":
            MessageLookupByLibrary.simpleMessage("Als Titelbild festlegen"),
        "useDifferentPlayerInfo": MessageLookupByLibrary.simpleMessage(
            "Hast du Probleme beim Abspielen dieses Videos? Halte hier gedrückt, um einen anderen Player auszuprobieren."),
        "usePublicLinksForPeopleNotOnEnte": MessageLookupByLibrary.simpleMessage(
            "Verwende öffentliche Links für Personen, die kein Ente-Konto haben"),
        "useRecoveryKey": MessageLookupByLibrary.simpleMessage(
            "Wiederherstellungs-Schlüssel verwenden"),
        "useSelectedPhoto":
            MessageLookupByLibrary.simpleMessage("Ausgewähltes Foto verwenden"),
        "usedSpace":
            MessageLookupByLibrary.simpleMessage("Belegter Speicherplatz"),
        "validTill": m108,
        "verificationFailedPleaseTryAgain":
            MessageLookupByLibrary.simpleMessage(
                "Verifizierung fehlgeschlagen, bitte versuchen Sie es erneut"),
        "verificationId":
            MessageLookupByLibrary.simpleMessage("Verifizierungs-ID"),
        "verify": MessageLookupByLibrary.simpleMessage("Überprüfen"),
        "verifyEmail":
            MessageLookupByLibrary.simpleMessage("E-Mail-Adresse verifizieren"),
        "verifyEmailID": m109,
        "verifyIDLabel": MessageLookupByLibrary.simpleMessage("Überprüfen"),
        "verifyPasskey":
            MessageLookupByLibrary.simpleMessage("Passkey verifizieren"),
        "verifyPassword":
            MessageLookupByLibrary.simpleMessage("Passwort überprüfen"),
        "verifying": MessageLookupByLibrary.simpleMessage("Verifiziere …"),
        "verifyingRecoveryKey": MessageLookupByLibrary.simpleMessage(
            "Wiederherstellungs-Schlüssel wird überprüft..."),
        "videoInfo":
            MessageLookupByLibrary.simpleMessage("Video-Informationen"),
        "videoSmallCase": MessageLookupByLibrary.simpleMessage("Video"),
        "videoStreaming":
            MessageLookupByLibrary.simpleMessage("Streambare Videos"),
        "videos": MessageLookupByLibrary.simpleMessage("Videos"),
        "viewActiveSessions":
            MessageLookupByLibrary.simpleMessage("Aktive Sitzungen anzeigen"),
        "viewAddOnButton":
            MessageLookupByLibrary.simpleMessage("Zeige Add-ons"),
        "viewAll": MessageLookupByLibrary.simpleMessage("Alle anzeigen"),
        "viewAllExifData":
            MessageLookupByLibrary.simpleMessage("Alle Exif-Daten anzeigen"),
        "viewLargeFiles": MessageLookupByLibrary.simpleMessage("Große Dateien"),
        "viewLargeFilesDesc": MessageLookupByLibrary.simpleMessage(
            "Dateien anzeigen, die den meisten Speicherplatz belegen."),
        "viewLogs": MessageLookupByLibrary.simpleMessage("Protokolle anzeigen"),
        "viewPersonToUnlink": m110,
        "viewRecoveryKey": MessageLookupByLibrary.simpleMessage(
            "Wiederherstellungsschlüssel anzeigen"),
        "viewer": MessageLookupByLibrary.simpleMessage("Zuschauer"),
        "viewersSuccessfullyAdded": m111,
        "visitWebToManage": MessageLookupByLibrary.simpleMessage(
            "Bitte rufe \"web.ente.io\" auf, um dein Abo zu verwalten"),
        "waitingForVerification":
            MessageLookupByLibrary.simpleMessage("Warte auf Bestätigung..."),
        "waitingForWifi":
            MessageLookupByLibrary.simpleMessage("Warte auf WLAN..."),
        "warning": MessageLookupByLibrary.simpleMessage("Warnung"),
        "weAreOpenSource": MessageLookupByLibrary.simpleMessage(
            "Unser Quellcode ist offen einsehbar!"),
        "weDontSupportEditingPhotosAndAlbumsThatYouDont":
            MessageLookupByLibrary.simpleMessage(
                "Wir unterstützen keine Bearbeitung von Fotos und Alben, die du noch nicht besitzt"),
        "weHaveSendEmailTo": m112,
        "weakStrength": MessageLookupByLibrary.simpleMessage("Schwach"),
        "welcomeBack":
            MessageLookupByLibrary.simpleMessage("Willkommen zurück!"),
        "whatsNew": MessageLookupByLibrary.simpleMessage("Neue Funktionen"),
        "whyAddTrustContact": MessageLookupByLibrary.simpleMessage(
            "Ein vertrauenswürdiger Kontakt kann helfen, deine Daten wiederherzustellen."),
        "yearShort": MessageLookupByLibrary.simpleMessage("Jahr"),
        "yearly": MessageLookupByLibrary.simpleMessage("Jährlich"),
        "yearsAgo": m113,
        "yes": MessageLookupByLibrary.simpleMessage("Ja"),
        "yesCancel": MessageLookupByLibrary.simpleMessage("Ja, kündigen"),
        "yesConvertToViewer": MessageLookupByLibrary.simpleMessage(
            "Ja, zu \"Beobachter\" ändern"),
        "yesDelete": MessageLookupByLibrary.simpleMessage("Ja, löschen"),
        "yesDiscardChanges":
            MessageLookupByLibrary.simpleMessage("Ja, Änderungen verwerfen"),
        "yesLogout": MessageLookupByLibrary.simpleMessage("Ja, ausloggen"),
        "yesRemove": MessageLookupByLibrary.simpleMessage("Ja, entfernen"),
        "yesRenew": MessageLookupByLibrary.simpleMessage("Ja, erneuern"),
        "yesResetPerson":
            MessageLookupByLibrary.simpleMessage("Ja, Person zurücksetzen"),
        "you": MessageLookupByLibrary.simpleMessage("Du"),
        "youAndThem": m114,
        "youAreOnAFamilyPlan":
            MessageLookupByLibrary.simpleMessage("Du bist im Familien-Tarif!"),
        "youAreOnTheLatestVersion": MessageLookupByLibrary.simpleMessage(
            "Du bist auf der neuesten Version"),
        "youCanAtMaxDoubleYourStorage": MessageLookupByLibrary.simpleMessage(
            "* Du kannst deinen Speicher maximal verdoppeln"),
        "youCanManageYourLinksInTheShareTab":
            MessageLookupByLibrary.simpleMessage(
                "Du kannst deine Links im \"Teilen\"-Tab verwalten."),
        "youCanTrySearchingForADifferentQuery":
            MessageLookupByLibrary.simpleMessage(
                "Sie können versuchen, nach einer anderen Abfrage suchen."),
        "youCannotDowngradeToThisPlan": MessageLookupByLibrary.simpleMessage(
            "Du kannst nicht auf diesen Tarif wechseln"),
        "youCannotShareWithYourself": MessageLookupByLibrary.simpleMessage(
            "Du kannst nicht mit dir selbst teilen"),
        "youDontHaveAnyArchivedItems": MessageLookupByLibrary.simpleMessage(
            "Du hast keine archivierten Elemente."),
        "youHaveSuccessfullyFreedUp": m115,
        "yourAccountHasBeenDeleted": MessageLookupByLibrary.simpleMessage(
            "Dein Benutzerkonto wurde gelöscht"),
        "yourMap": MessageLookupByLibrary.simpleMessage("Deine Karte"),
        "yourPlanWasSuccessfullyDowngraded":
            MessageLookupByLibrary.simpleMessage(
                "Dein Tarif wurde erfolgreich heruntergestuft"),
        "yourPlanWasSuccessfullyUpgraded": MessageLookupByLibrary.simpleMessage(
            "Dein Abo wurde erfolgreich hochgestuft"),
        "yourPurchaseWasSuccessful": MessageLookupByLibrary.simpleMessage(
            "Dein Einkauf war erfolgreich"),
        "yourStorageDetailsCouldNotBeFetched":
            MessageLookupByLibrary.simpleMessage(
                "Details zum Speicherplatz konnten nicht abgerufen werden"),
        "yourSubscriptionHasExpired": MessageLookupByLibrary.simpleMessage(
            "Dein Abonnement ist abgelaufen"),
        "yourSubscriptionWasUpdatedSuccessfully":
            MessageLookupByLibrary.simpleMessage(
                "Dein Abonnement wurde erfolgreich aktualisiert."),
        "yourVerificationCodeHasExpired": MessageLookupByLibrary.simpleMessage(
            "Ihr Bestätigungscode ist abgelaufen"),
        "youveNoDuplicateFilesThatCanBeCleared":
            MessageLookupByLibrary.simpleMessage(
                "Du hast keine Duplikate, die gelöscht werden können"),
        "youveNoFilesInThisAlbumThatCanBeDeleted":
            MessageLookupByLibrary.simpleMessage(
                "Du hast keine Dateien in diesem Album, die gelöscht werden können"),
        "zoomOutToSeePhotos": MessageLookupByLibrary.simpleMessage(
            "Verkleinern, um Fotos zu sehen")
      };
}<|MERGE_RESOLUTION|>--- conflicted
+++ resolved
@@ -1424,13 +1424,9 @@
         "onEnte": MessageLookupByLibrary.simpleMessage(
             "Auf <branding>ente</branding>"),
         "onTheRoad": MessageLookupByLibrary.simpleMessage("Wieder unterwegs"),
-<<<<<<< HEAD
         "onThisDay": MessageLookupByLibrary.simpleMessage("On this day"),
         "onThisDayNotificationExplanation": MessageLookupByLibrary.simpleMessage(
             "Receive reminders about memories from this day in previous years."),
-=======
-        "onThisDay": MessageLookupByLibrary.simpleMessage("An diesem Tag"),
->>>>>>> 083eb051
         "onlyFamilyAdminCanChangeCode": m54,
         "onlyThem": MessageLookupByLibrary.simpleMessage("Nur diese"),
         "oops": MessageLookupByLibrary.simpleMessage("Hoppla"),
