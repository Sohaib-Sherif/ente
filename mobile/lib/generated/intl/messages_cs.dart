// DO NOT EDIT. This is code generated via package:intl/generate_localized.dart
// This is a library that provides messages for a cs locale. All the
// messages from the main program should be duplicated here with the same
// function name.

// Ignore issues from commonly used lints in this file.
// ignore_for_file:unnecessary_brace_in_string_interps, unnecessary_new
// ignore_for_file:prefer_single_quotes,comment_references, directives_ordering
// ignore_for_file:annotate_overrides,prefer_generic_function_type_aliases
// ignore_for_file:unused_import, file_names, avoid_escaping_inner_quotes
// ignore_for_file:unnecessary_string_interpolations, unnecessary_string_escapes

import 'package:intl/intl.dart';
import 'package:intl/message_lookup_by_library.dart';

final messages = new MessageLookup();

typedef String MessageIfAbsent(String messageStr, List<dynamic> args);

class MessageLookup extends MessageLookupByLibrary {
  String get localeName => 'cs';

  final messages = _notInlinedMessages(_notInlinedMessages);
  static Map<String, Function> _notInlinedMessages(_) => <String, Function>{
        "askDeleteReason": MessageLookupByLibrary.simpleMessage(
            "Jaký je váš hlavní důvod, proč mažete svůj účet?"),
        "checkInboxAndSpamFolder": MessageLookupByLibrary.simpleMessage(
            "Zkontrolujte prosím svou doručenou poštu (a spam) pro dokončení ověření"),
<<<<<<< HEAD
        "faceNotClusteredYet": MessageLookupByLibrary.simpleMessage(
            "Face not clustered yet, please come back later"),
=======
>>>>>>> afad2c78
        "incorrectRecoveryKeyBody": MessageLookupByLibrary.simpleMessage("")
      };
}<|MERGE_RESOLUTION|>--- conflicted
+++ resolved
@@ -26,11 +26,6 @@
             "Jaký je váš hlavní důvod, proč mažete svůj účet?"),
         "checkInboxAndSpamFolder": MessageLookupByLibrary.simpleMessage(
             "Zkontrolujte prosím svou doručenou poštu (a spam) pro dokončení ověření"),
-<<<<<<< HEAD
-        "faceNotClusteredYet": MessageLookupByLibrary.simpleMessage(
-            "Face not clustered yet, please come back later"),
-=======
->>>>>>> afad2c78
         "incorrectRecoveryKeyBody": MessageLookupByLibrary.simpleMessage("")
       };
 }