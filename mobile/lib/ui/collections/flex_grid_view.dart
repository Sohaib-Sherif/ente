import "dart:async";
import 'dart:math';

import 'package:flutter/material.dart';
import "package:flutter/services.dart";
import "package:logging/logging.dart";
import "package:photos/core/event_bus.dart";
import "package:photos/events/clear_album_selections_event.dart";
import "package:photos/generated/l10n.dart";
import 'package:photos/models/collection/collection.dart';
import "package:photos/models/collection/collection_items.dart";
import "package:photos/models/selected_albums.dart";
import "package:photos/services/collections_service.dart";
import "package:photos/ui/collections/album/list_item.dart";
import "package:photos/ui/collections/album/new_list_item.dart";
import "package:photos/ui/collections/album/new_row_item.dart";
import "package:photos/ui/collections/album/row_item.dart";
import "package:photos/ui/viewer/gallery/collection_page.dart";
import "package:photos/utils/dialog_util.dart";
import "package:photos/utils/local_settings.dart";
import "package:photos/utils/navigation_util.dart";

class CollectionsFlexiGridViewWidget extends StatefulWidget {
  /*
<<<<<<< HEAD
  Aspect ratio 1:1 Max width 224 Fixed gap 8
  Width changes dynamically with screen width such that we can fit 2 in one row.
  Keep the width integral (center the albums to distribute excess pixels)
   */
  static const maxThumbnailWidth = 224.0;
  static const fixedGapBetweenAlbum = 4.0;
  static const minGapForHorizontalPadding = 8.0;
  static const collectionItemsToPreload = 20;
=======
  Aspect ratio 1:1
  Width changes dynamically with screen width
  */
>>>>>>> 2255ea1b

  static const maxThumbnailWidth = 224.0;
  static const crossAxisSpacing = 8.0;
  static const horizontalPadding = 16.0;
  final List<Collection>? collections;
  // At max how many albums to display
  final int displayLimitCount;

  // If true, the GridView will shrink-wrap its contents.
  final bool shrinkWrap;
  final String tag;

  final AlbumViewType albumViewType;
  final bool enableSelectionMode;
  final bool shouldShowCreateAlbum;
  final SelectedAlbums? selectedAlbums;
  final double scrollBottomSafeArea;

  const CollectionsFlexiGridViewWidget(
    this.collections, {
    this.displayLimitCount = 9,
    this.shrinkWrap = false,
    this.tag = "",
    this.enableSelectionMode = false,
    super.key,
    this.albumViewType = AlbumViewType.grid,
    this.shouldShowCreateAlbum = false,
    this.selectedAlbums,
    this.scrollBottomSafeArea = 8,
  });

  @override
  State<CollectionsFlexiGridViewWidget> createState() =>
      _CollectionsFlexiGridViewWidgetState();
}

class _CollectionsFlexiGridViewWidgetState
    extends State<CollectionsFlexiGridViewWidget> {
  bool isAnyAlbumSelected = false;
  late StreamSubscription<ClearAlbumSelectionsEvent>
      _clearAlbumSelectionSubscription;

  @override
  void initState() {
    _clearAlbumSelectionSubscription =
        Bus.instance.on<ClearAlbumSelectionsEvent>().listen((event) {
      if (mounted) {
        setState(() {
          isAnyAlbumSelected = false;
        });
      }
    });
    super.initState();
  }

  @override
  void dispose() {
    _clearAlbumSelectionSubscription.cancel();
    super.dispose();
  }

  Future<void> _toggleAlbumSelection(Collection c) async {
    await HapticFeedback.lightImpact();
    widget.selectedAlbums!.toggleSelection(c);
    setState(() {
      isAnyAlbumSelected = widget.selectedAlbums!.albums.isNotEmpty;
    });
  }

  Future<void> _navigateToCollectionPage(Collection c) async {
    final thumbnail = await CollectionsService.instance.getCover(c);
    // ignore: unawaited_futures
    routeToPage(
      context,
      CollectionPage(
        CollectionWithThumbnail(c, thumbnail),
      ),
    );
  }

  @override
  Widget build(BuildContext context) {
    return widget.albumViewType == AlbumViewType.grid
        ? _buildGridView(context, const ValueKey("grid_view"))
        : _buildListView(context, const ValueKey("list_view"));
  }

  Widget _buildGridView(BuildContext context, Key key) {
    final double screenWidth = MediaQuery.sizeOf(context).width;
<<<<<<< HEAD
    final int albumsCountInOneRow =
        max(screenWidth ~/ CollectionsFlexiGridViewWidget.maxThumbnailWidth, 3);
    final double gapBetweenAlbums = (albumsCountInOneRow - 1) *
        CollectionsFlexiGridViewWidget.fixedGapBetweenAlbum;
    // gapOnSizeOfAlbums will be
    final double gapOnSizeOfAlbums =
        CollectionsFlexiGridViewWidget.minGapForHorizontalPadding +
            (screenWidth -
                    gapBetweenAlbums -
                    (2 *
                        CollectionsFlexiGridViewWidget
                            .minGapForHorizontalPadding)) %
                albumsCountInOneRow;

    final double sideOfThumbnail =
        (screenWidth - gapOnSizeOfAlbums - gapBetweenAlbums) /
            albumsCountInOneRow;
=======
    final int albumsCountInCrossAxis =
        max(screenWidth ~/ CollectionsFlexiGridViewWidget.maxThumbnailWidth, 3);
    final double totalCrossAxisSpacing = (albumsCountInCrossAxis - 1) *
        CollectionsFlexiGridViewWidget.crossAxisSpacing;

    final double sideOfThumbnail = (screenWidth -
            totalCrossAxisSpacing -
            CollectionsFlexiGridViewWidget.horizontalPadding) /
        albumsCountInCrossAxis;

    final int totalCollections = widget.collections!.length;
    final bool showCreateAlbum = widget.shouldShowCreateAlbum;
    final int totalItemCount = totalCollections + (showCreateAlbum ? 1 : 0);
    final int displayItemCount = min(totalItemCount, widget.displayLimitCount);
>>>>>>> 2255ea1b

    final int totalCollections = widget.collections!.length;
    final bool showCreateAlbum = widget.shouldShowCreateAlbum;
    final int totalItemCount = totalCollections + (showCreateAlbum ? 1 : 0);
    final int displayItemCount = min(totalItemCount, widget.displayLimitCount);

    return SliverPadding(
      key: key,
      padding: EdgeInsets.only(
        top: 8,
<<<<<<< HEAD
        left: 8,
        right: 8,
=======
        left: CollectionsFlexiGridViewWidget.horizontalPadding / 2,
        right: CollectionsFlexiGridViewWidget.horizontalPadding / 2,
>>>>>>> 2255ea1b
        bottom: widget.scrollBottomSafeArea,
      ),
      sliver: SliverGrid(
        delegate: SliverChildBuilderDelegate(
          (context, index) {
            if (showCreateAlbum && index == 0) {
              return NewAlbumRowItemWidget(
                height: sideOfThumbnail,
                width: sideOfThumbnail,
              );
            }
<<<<<<< HEAD
=======

>>>>>>> 2255ea1b
            final collectionIndex = showCreateAlbum ? index - 1 : index;
            return AlbumRowItemWidget(
              widget.collections![collectionIndex],
              sideOfThumbnail,
              tag: widget.tag,
              selectedAlbums: widget.selectedAlbums,
<<<<<<< HEAD
              showFileCount: false,
=======
>>>>>>> 2255ea1b
              onTapCallback: (c) {
                isAnyAlbumSelected
                    ? _toggleAlbumSelection(c)
                    : _navigateToCollectionPage(c);
              },
              onLongPressCallback: widget.enableSelectionMode
                  ? (c) {
                      isAnyAlbumSelected
                          ? _navigateToCollectionPage(c)
                          : _toggleAlbumSelection(c);
                    }
                  : null,
            );
          },
          childCount: displayItemCount,
        ),
        gridDelegate: SliverGridDelegateWithFixedCrossAxisCount(
<<<<<<< HEAD
          crossAxisCount: albumsCountInOneRow,
          mainAxisSpacing: 2,
          crossAxisSpacing: gapBetweenAlbums,
=======
          crossAxisCount: albumsCountInCrossAxis,
          mainAxisSpacing: 2,
          crossAxisSpacing: CollectionsFlexiGridViewWidget.crossAxisSpacing,
>>>>>>> 2255ea1b
          childAspectRatio: sideOfThumbnail / (sideOfThumbnail + 46),
        ),
      ),
    );
  }

  Widget _buildListView(BuildContext context, Key key) {
    final int totalCollections = widget.collections?.length ?? 0;
    final bool showCreateAlbum =
        widget.shouldShowCreateAlbum && !isAnyAlbumSelected;
    final int totalItemCount = totalCollections + (showCreateAlbum ? 1 : 0);
    final int displayItemCount = min(totalItemCount, widget.displayLimitCount);

    return SliverPadding(
      key: key,
      padding: EdgeInsets.only(
        top: 8,
        left: 8,
        right: 8,
        bottom: widget.scrollBottomSafeArea,
      ),
      sliver: SliverList(
        delegate: SliverChildBuilderDelegate(
          (context, index) {
            Widget item;

            if (showCreateAlbum && index == 0) {
              item = GestureDetector(
                onTap: () async {
                  GestureDetector(
                    onTap: () async {
                      final result = await showTextInputDialog(
                        context,
                        title: S.of(context).newAlbum,
                        submitButtonLabel: S.of(context).create,
                        hintText: S.of(context).enterAlbumName,
                        alwaysShowSuccessState: false,
                        initialValue: "",
                        textCapitalization: TextCapitalization.words,
                        popnavAfterSubmission: false,
                        onSubmit: (String text) async {
                          if (text.trim() == "") {
                            return;
                          }

                          try {
                            final Collection c = await CollectionsService
                                .instance
                                .createAlbum(text);
                            // ignore: unawaited_futures
                            await routeToPage(
                              context,
                              CollectionPage(CollectionWithThumbnail(c, null)),
                            );
                            Navigator.of(context).pop();
                          } catch (e, s) {
                            Logger("CreateNewAlbumIcon")
                                .severe("Failed to rename album", e, s);
                            rethrow;
                          }
                        },
                      );

                      if (result is Exception) {
                        await showGenericErrorDialog(
                          context: context,
                          error: result,
                        );
                      }
                    },
                    child: const NewAlbumListItemWidget(),
                  );
                },
                child: const NewAlbumListItemWidget(),
              );
            } else {
              final collectionIndex = showCreateAlbum ? index - 1 : index;

              item = AlbumListItemWidget(
                widget.collections![collectionIndex],
                selectedAlbums: widget.selectedAlbums,
                onTapCallback: (c) {
                  isAnyAlbumSelected
                      ? _toggleAlbumSelection(c)
                      : _navigateToCollectionPage(c);
                },
                onLongPressCallback: widget.enableSelectionMode
                    ? (c) {
                        isAnyAlbumSelected
                            ? _navigateToCollectionPage(c)
                            : _toggleAlbumSelection(c);
                      }
                    : null,
              );
            }

            return Padding(
              padding: const EdgeInsets.only(bottom: 8.0),
              child: item,
            );
          },
          childCount: displayItemCount,
        ),
      ),
    );
  }
}<|MERGE_RESOLUTION|>--- conflicted
+++ resolved
@@ -22,20 +22,9 @@
 
 class CollectionsFlexiGridViewWidget extends StatefulWidget {
   /*
-<<<<<<< HEAD
-  Aspect ratio 1:1 Max width 224 Fixed gap 8
-  Width changes dynamically with screen width such that we can fit 2 in one row.
-  Keep the width integral (center the albums to distribute excess pixels)
-   */
-  static const maxThumbnailWidth = 224.0;
-  static const fixedGapBetweenAlbum = 4.0;
-  static const minGapForHorizontalPadding = 8.0;
-  static const collectionItemsToPreload = 20;
-=======
   Aspect ratio 1:1
   Width changes dynamically with screen width
   */
->>>>>>> 2255ea1b
 
   static const maxThumbnailWidth = 224.0;
   static const crossAxisSpacing = 8.0;
@@ -125,25 +114,6 @@
 
   Widget _buildGridView(BuildContext context, Key key) {
     final double screenWidth = MediaQuery.sizeOf(context).width;
-<<<<<<< HEAD
-    final int albumsCountInOneRow =
-        max(screenWidth ~/ CollectionsFlexiGridViewWidget.maxThumbnailWidth, 3);
-    final double gapBetweenAlbums = (albumsCountInOneRow - 1) *
-        CollectionsFlexiGridViewWidget.fixedGapBetweenAlbum;
-    // gapOnSizeOfAlbums will be
-    final double gapOnSizeOfAlbums =
-        CollectionsFlexiGridViewWidget.minGapForHorizontalPadding +
-            (screenWidth -
-                    gapBetweenAlbums -
-                    (2 *
-                        CollectionsFlexiGridViewWidget
-                            .minGapForHorizontalPadding)) %
-                albumsCountInOneRow;
-
-    final double sideOfThumbnail =
-        (screenWidth - gapOnSizeOfAlbums - gapBetweenAlbums) /
-            albumsCountInOneRow;
-=======
     final int albumsCountInCrossAxis =
         max(screenWidth ~/ CollectionsFlexiGridViewWidget.maxThumbnailWidth, 3);
     final double totalCrossAxisSpacing = (albumsCountInCrossAxis - 1) *
@@ -158,24 +128,13 @@
     final bool showCreateAlbum = widget.shouldShowCreateAlbum;
     final int totalItemCount = totalCollections + (showCreateAlbum ? 1 : 0);
     final int displayItemCount = min(totalItemCount, widget.displayLimitCount);
->>>>>>> 2255ea1b
-
-    final int totalCollections = widget.collections!.length;
-    final bool showCreateAlbum = widget.shouldShowCreateAlbum;
-    final int totalItemCount = totalCollections + (showCreateAlbum ? 1 : 0);
-    final int displayItemCount = min(totalItemCount, widget.displayLimitCount);
 
     return SliverPadding(
       key: key,
       padding: EdgeInsets.only(
         top: 8,
-<<<<<<< HEAD
-        left: 8,
-        right: 8,
-=======
         left: CollectionsFlexiGridViewWidget.horizontalPadding / 2,
         right: CollectionsFlexiGridViewWidget.horizontalPadding / 2,
->>>>>>> 2255ea1b
         bottom: widget.scrollBottomSafeArea,
       ),
       sliver: SliverGrid(
@@ -187,20 +146,12 @@
                 width: sideOfThumbnail,
               );
             }
-<<<<<<< HEAD
-=======
-
->>>>>>> 2255ea1b
             final collectionIndex = showCreateAlbum ? index - 1 : index;
             return AlbumRowItemWidget(
               widget.collections![collectionIndex],
               sideOfThumbnail,
               tag: widget.tag,
               selectedAlbums: widget.selectedAlbums,
-<<<<<<< HEAD
-              showFileCount: false,
-=======
->>>>>>> 2255ea1b
               onTapCallback: (c) {
                 isAnyAlbumSelected
                     ? _toggleAlbumSelection(c)
@@ -218,15 +169,9 @@
           childCount: displayItemCount,
         ),
         gridDelegate: SliverGridDelegateWithFixedCrossAxisCount(
-<<<<<<< HEAD
-          crossAxisCount: albumsCountInOneRow,
-          mainAxisSpacing: 2,
-          crossAxisSpacing: gapBetweenAlbums,
-=======
           crossAxisCount: albumsCountInCrossAxis,
           mainAxisSpacing: 2,
           crossAxisSpacing: CollectionsFlexiGridViewWidget.crossAxisSpacing,
->>>>>>> 2255ea1b
           childAspectRatio: sideOfThumbnail / (sideOfThumbnail + 46),
         ),
       ),
