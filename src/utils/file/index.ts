import { SelectedState } from 'types/gallery';
import {
    EnteFile,
    fileAttribute,
    MagicMetadataProps,
    NEW_MAGIC_METADATA,
    PublicMagicMetadataProps,
} from 'types/file';
import { decodeMotionPhoto } from 'services/motionPhotoService';
import { getMimeTypeFromBlob } from 'services/upload/readFileService';
import DownloadManager from 'services/downloadManager';
import { logError } from 'utils/sentry';
import { User } from 'types/user';
import CryptoWorker from 'utils/crypto';
import { getData, LS_KEYS } from 'utils/storage/localStorage';
import { updateFileCreationDateInEXIF } from 'services/upload/exifService';
import {
    TYPE_JPEG,
    TYPE_JPG,
    TYPE_HEIC,
    TYPE_HEIF,
    FILE_TYPE,
    VISIBILITY_STATE,
} from 'constants/file';
import PublicCollectionDownloadManager from 'services/publicCollectionDownloadManager';

export function downloadAsFile(filename: string, content: string) {
    const file = new Blob([content], {
        type: 'text/plain',
    });
    const a = document.createElement('a');
    a.href = URL.createObjectURL(file);
    a.download = filename;

    a.style.display = 'none';
    document.body.appendChild(a);

    a.click();

    a.remove();
}

export async function downloadFile(
    file: EnteFile,
    accessedThroughSharedURL: boolean,
    token?: string
) {
    let fileURL: string;
    let tempURL: string;
    const a = document.createElement('a');
    a.style.display = 'none';
    if (accessedThroughSharedURL) {
        fileURL = await PublicCollectionDownloadManager.getCachedOriginalFile(
            file
        );
        tempURL;
        if (!fileURL) {
            tempURL = URL.createObjectURL(
                await new Response(
                    await PublicCollectionDownloadManager.downloadFile(
                        token,
                        file
                    )
                ).blob()
            );
            console.log({ tempURL });
            fileURL = tempURL;
        }
    } else {
        fileURL = await DownloadManager.getCachedOriginalFile(file);
        if (!fileURL) {
            tempURL = URL.createObjectURL(
                await new Response(
                    await DownloadManager.downloadFile(file)
                ).blob()
            );
            fileURL = tempURL;
        }
    }

    const fileType = getFileExtension(file.metadata.title);
    let tempEditedFileURL: string;
    if (
        file.pubMagicMetadata?.data.editedTime &&
        (fileType === TYPE_JPEG || fileType === TYPE_JPG)
    ) {
        let fileBlob = await (await fetch(fileURL)).blob();

        fileBlob = await updateFileCreationDateInEXIF(
            new FileReader(),
            fileBlob,
            new Date(file.pubMagicMetadata.data.editedTime / 1000)
        );
        tempEditedFileURL = URL.createObjectURL(fileBlob);
        fileURL = tempEditedFileURL;
    }

    a.href = fileURL;

    if (file.metadata.fileType === FILE_TYPE.LIVE_PHOTO) {
        a.download = fileNameWithoutExtension(file.metadata.title) + '.zip';
    } else {
        a.download = file.metadata.title;
    }
    document.body.appendChild(a);
    a.click();
    a.remove();
    tempURL && URL.revokeObjectURL(tempURL);
    tempEditedFileURL && URL.revokeObjectURL(tempEditedFileURL);
}

export function isFileHEIC(mimeType: string) {
    return (
        mimeType &&
        (mimeType.toLowerCase().endsWith(TYPE_HEIC) ||
            mimeType.toLowerCase().endsWith(TYPE_HEIF))
    );
}

export function sortFilesIntoCollections(files: EnteFile[]) {
    const collectionWiseFiles = new Map<number, EnteFile[]>();
    for (const file of files) {
        if (!collectionWiseFiles.has(file.collectionID)) {
            collectionWiseFiles.set(file.collectionID, []);
        }
        collectionWiseFiles.get(file.collectionID).push(file);
    }
    return collectionWiseFiles;
}

function getSelectedFileIds(selectedFiles: SelectedState) {
    const filesIDs: number[] = [];
    for (const [key, val] of Object.entries(selectedFiles)) {
        if (typeof val === 'boolean' && val) {
            filesIDs.push(Number(key));
        }
    }
    return filesIDs;
}
export function getSelectedFiles(
    selected: SelectedState,
    files: EnteFile[]
): EnteFile[] {
    const filesIDs = new Set(getSelectedFileIds(selected));
    const selectedFiles: EnteFile[] = [];
    const foundFiles = new Set<number>();
    for (const file of files) {
        if (filesIDs.has(file.id) && !foundFiles.has(file.id)) {
            selectedFiles.push(file);
            foundFiles.add(file.id);
        }
    }
    return selectedFiles;
}

export function formatDate(date: number | Date) {
    const dateTimeFormat = new Intl.DateTimeFormat('en-IN', {
        weekday: 'short',
        year: 'numeric',
        month: 'long',
        day: 'numeric',
    });
    return dateTimeFormat.format(date);
}

export function formatDateTime(date: number | Date) {
    const dateTimeFormat = new Intl.DateTimeFormat('en-IN', {
        weekday: 'short',
        year: 'numeric',
        month: 'long',
        day: 'numeric',
    });
    const timeFormat = new Intl.DateTimeFormat('en-IN', {
        timeStyle: 'medium',
    });
    return `${dateTimeFormat.format(date)} ${timeFormat.format(date)}`;
}

export function formatDateRelative(date: number) {
    const units = {
        year: 24 * 60 * 60 * 1000 * 365,
        month: (24 * 60 * 60 * 1000 * 365) / 12,
        day: 24 * 60 * 60 * 1000,
        hour: 60 * 60 * 1000,
        minute: 60 * 1000,
        second: 1000,
    };
    const relativeDateFormat = new Intl.RelativeTimeFormat('en-IN', {
        localeMatcher: 'best fit',
        numeric: 'always',
        style: 'long',
    });
    const elapsed = date - Date.now();

    // "Math.abs" accounts for both "past" & "future" scenarios
    for (const u in units)
        if (Math.abs(elapsed) > units[u] || u === 'second')
            return relativeDateFormat.format(
                Math.round(elapsed / units[u]),
                u as Intl.RelativeTimeFormatUnit
            );
}

export function sortFiles(files: EnteFile[]) {
    // sort according to modification time first
    files = files.sort((a, b) => {
        if (!b.metadata?.modificationTime) {
            return -1;
        }
        if (!a.metadata?.modificationTime) {
            return 1;
        } else {
            return b.metadata.modificationTime - a.metadata.modificationTime;
        }
    });

    // then sort according to creation time, maintaining ordering according to modification time for files with creation time
    files = files
        .map((file, index) => ({ index, file }))
        .sort((a, b) => {
            let diff =
                b.file.metadata.creationTime - a.file.metadata.creationTime;
            if (diff === 0) {
                diff = a.index - b.index;
            }
            return diff;
        })
        .map((file) => file.file);
    return files;
}

export async function decryptFile(file: EnteFile, collectionKey: string) {
    try {
        const worker = await new CryptoWorker();
        file.key = await worker.decryptB64(
            file.encryptedKey,
            file.keyDecryptionNonce,
            collectionKey
        );
        const encryptedMetadata = file.metadata as unknown as fileAttribute;
        file.metadata = await worker.decryptMetadata(
            encryptedMetadata.encryptedData,
            encryptedMetadata.decryptionHeader,
            file.key
        );
        if (file.magicMetadata?.data) {
            file.magicMetadata.data = await worker.decryptMetadata(
                file.magicMetadata.data,
                file.magicMetadata.header,
                file.key
            );
        }
        if (file.pubMagicMetadata?.data) {
            file.pubMagicMetadata.data = await worker.decryptMetadata(
                file.pubMagicMetadata.data,
                file.pubMagicMetadata.header,
                file.key
            );
        }
        return file;
    } catch (e) {
        logError(e, 'file decryption failed');
        throw e;
    }
}

export function removeUnnecessaryFileProps(files: EnteFile[]): EnteFile[] {
    const stripedFiles = files.map((file) => {
        delete file.src;
        delete file.msrc;
        delete file.file.objectKey;
        delete file.thumbnail.objectKey;
        delete file.h;
        delete file.html;
        delete file.w;

        return file;
    });
    return stripedFiles;
}

export function fileNameWithoutExtension(filename) {
    const lastDotPosition = filename.lastIndexOf('.');
    if (lastDotPosition === -1) return filename;
    else return filename.substr(0, lastDotPosition);
}

export function fileExtensionWithDot(filename) {
    const lastDotPosition = filename.lastIndexOf('.');
    if (lastDotPosition === -1) return '';
    else return filename.substr(lastDotPosition);
}

export function splitFilenameAndExtension(filename): [string, string] {
    const lastDotPosition = filename.lastIndexOf('.');
    if (lastDotPosition === -1) return [filename, null];
    else
        return [
            filename.substr(0, lastDotPosition),
            filename.substr(lastDotPosition + 1),
        ];
}

export function getFileExtension(filename) {
    return splitFilenameAndExtension(filename)[1];
}

export function generateStreamFromArrayBuffer(data: Uint8Array) {
    return new ReadableStream({
        async start(controller: ReadableStreamDefaultController) {
            controller.enqueue(data);
            controller.close();
        },
    });
}

<<<<<<< HEAD
export async function convertForPreview(
    file: File,
    fileBlob: Blob,
    usingWorker?: any
) {
=======
export async function convertForPreview(file: EnteFile, fileBlob: Blob) {
>>>>>>> c0c210d5
    if (file.metadata.fileType === FILE_TYPE.LIVE_PHOTO) {
        const originalName = fileNameWithoutExtension(file.metadata.title);
        const motionPhoto = await decodeMotionPhoto(fileBlob, originalName);
        fileBlob = new Blob([motionPhoto.image]);
    }

<<<<<<< HEAD
    const typeFromExtension = file.metadata.title.split('.')[-1];
    const worker = usingWorker || (await new CryptoWorker());
=======
    const typeFromExtension = getFileExtension(file.metadata.title);
    const worker = await new CryptoWorker();
    const reader = new FileReader();
>>>>>>> c0c210d5

    const mimeType =
        (await getMimeTypeFromBlob(reader, fileBlob)) ?? typeFromExtension;
    if (isFileHEIC(mimeType)) {
        fileBlob = await worker.convertHEIC2JPEG(fileBlob);
    }
    return fileBlob;
}

export function fileIsArchived(file: EnteFile) {
    if (
        !file ||
        !file.magicMetadata ||
        !file.magicMetadata.data ||
        typeof file.magicMetadata.data === 'string' ||
        typeof file.magicMetadata.data.visibility === 'undefined'
    ) {
        return false;
    }
    return file.magicMetadata.data.visibility === VISIBILITY_STATE.ARCHIVED;
}

export async function updateMagicMetadataProps(
    file: EnteFile,
    magicMetadataUpdates: MagicMetadataProps
) {
    const worker = await new CryptoWorker();

    if (!file.magicMetadata) {
        file.magicMetadata = NEW_MAGIC_METADATA;
    }
    if (typeof file.magicMetadata.data === 'string') {
        file.magicMetadata.data = (await worker.decryptMetadata(
            file.magicMetadata.data,
            file.magicMetadata.header,
            file.key
        )) as MagicMetadataProps;
    }
    if (magicMetadataUpdates) {
        // copies the existing magic metadata properties of the files and updates the visibility value
        // The expected behaviour while updating magic metadata is to let the existing property as it is and update/add the property you want
        const magicMetadataProps: MagicMetadataProps = {
            ...file.magicMetadata.data,
            ...magicMetadataUpdates,
        };

        return {
            ...file,
            magicMetadata: {
                ...file.magicMetadata,
                data: magicMetadataProps,
                count: Object.keys(file.magicMetadata.data).length,
            },
        };
    } else {
        return file;
    }
}
export async function updatePublicMagicMetadataProps(
    file: EnteFile,
    publicMetadataUpdates: PublicMagicMetadataProps
) {
    const worker = await new CryptoWorker();

    if (!file.pubMagicMetadata) {
        file.pubMagicMetadata = NEW_MAGIC_METADATA;
    }
    if (typeof file.pubMagicMetadata.data === 'string') {
        file.pubMagicMetadata.data = (await worker.decryptMetadata(
            file.pubMagicMetadata.data,
            file.pubMagicMetadata.header,
            file.key
        )) as PublicMagicMetadataProps;
    }

    if (publicMetadataUpdates) {
        const publicMetadataProps = {
            ...file.pubMagicMetadata.data,
            ...publicMetadataUpdates,
        };
        return {
            ...file,
            pubMagicMetadata: {
                ...file.pubMagicMetadata,
                data: publicMetadataProps,
                count: Object.keys(file.pubMagicMetadata.data).length,
            },
        };
    } else {
        return file;
    }
}

export async function changeFilesVisibility(
    files: EnteFile[],
    selected: SelectedState,
    visibility: VISIBILITY_STATE
) {
    const selectedFiles = getSelectedFiles(selected, files);
    const updatedFiles: EnteFile[] = [];
    for (const file of selectedFiles) {
        const updatedMagicMetadataProps: MagicMetadataProps = {
            visibility,
        };

        updatedFiles.push(
            await updateMagicMetadataProps(file, updatedMagicMetadataProps)
        );
    }
    return updatedFiles;
}

export async function changeFileCreationTime(
    file: EnteFile,
    editedTime: number
) {
    const updatedPublicMagicMetadataProps: PublicMagicMetadataProps = {
        editedTime,
    };

    return await updatePublicMagicMetadataProps(
        file,
        updatedPublicMagicMetadataProps
    );
}

export async function changeFileName(file: EnteFile, editedName: string) {
    const updatedPublicMagicMetadataProps: PublicMagicMetadataProps = {
        editedName,
    };

    return await updatePublicMagicMetadataProps(
        file,
        updatedPublicMagicMetadataProps
    );
}

export function isSharedFile(file: EnteFile) {
    const user: User = getData(LS_KEYS.USER);

    if (!user?.id || !file?.ownerID) {
        return false;
    }
    return file.ownerID !== user.id;
}

export function mergeMetadata(files: EnteFile[]): EnteFile[] {
    return files.map((file) => ({
        ...file,
        metadata: {
            ...file.metadata,
            ...(file.pubMagicMetadata?.data
                ? {
                      ...(file.pubMagicMetadata?.data.editedTime && {
                          creationTime: file.pubMagicMetadata.data.editedTime,
                      }),
                      ...(file.pubMagicMetadata?.data.editedName && {
                          title: file.pubMagicMetadata.data.editedName,
                      }),
                  }
                : {}),
            ...(file.magicMetadata?.data ? file.magicMetadata.data : {}),
        },
    }));
}

export function updateExistingFilePubMetadata(
    existingFile: EnteFile,
    updatedFile: EnteFile
) {
    existingFile.pubMagicMetadata = updatedFile.pubMagicMetadata;
    existingFile.metadata = mergeMetadata([existingFile])[0].metadata;
}

export async function getFileFromURL(fileURL: string) {
    const fileBlob = await (await fetch(fileURL)).blob();
    const fileFile = new File([fileBlob], 'temp');
    return fileFile;
}

export function getUniqueFiles(files: EnteFile[]) {
    const idSet = new Set<number>();
    return files.filter((file) => {
        if (!idSet.has(file.id)) {
            idSet.add(file.id);
            return true;
        } else {
            return false;
        }
    });
}
export function getNonTrashedUniqueUserFiles(files: EnteFile[]) {
    const user: User = getData(LS_KEYS.USER) ?? {};
    return getUniqueFiles(
        files.filter(
            (file) =>
                (typeof file.isTrashed === 'undefined' || !file.isTrashed) &&
                (!user.id || file.ownerID === user.id)
        )
    );
}

export async function downloadFiles(files: EnteFile[]) {
    for (const file of files) {
        try {
            await downloadFile(file, false);
        } catch (e) {
            logError(e, 'download fail for file');
        }
    }
}

export function needsConversionForPreview(file: EnteFile) {
    const fileExtension = splitFilenameAndExtension(file.metadata.title)[1];
    if (
        file.metadata.fileType === FILE_TYPE.LIVE_PHOTO ||
        (file.metadata.fileType === FILE_TYPE.IMAGE &&
            isFileHEIC(fileExtension))
    ) {
        return true;
    } else {
        return false;
    }
}<|MERGE_RESOLUTION|>--- conflicted
+++ resolved
@@ -314,29 +314,20 @@
     });
 }
 
-<<<<<<< HEAD
 export async function convertForPreview(
-    file: File,
+    file: EnteFile,
     fileBlob: Blob,
     usingWorker?: any
 ) {
-=======
-export async function convertForPreview(file: EnteFile, fileBlob: Blob) {
->>>>>>> c0c210d5
     if (file.metadata.fileType === FILE_TYPE.LIVE_PHOTO) {
         const originalName = fileNameWithoutExtension(file.metadata.title);
         const motionPhoto = await decodeMotionPhoto(fileBlob, originalName);
         fileBlob = new Blob([motionPhoto.image]);
     }
 
-<<<<<<< HEAD
-    const typeFromExtension = file.metadata.title.split('.')[-1];
+    const typeFromExtension = getFileExtension(file.metadata.title);
     const worker = usingWorker || (await new CryptoWorker());
-=======
-    const typeFromExtension = getFileExtension(file.metadata.title);
-    const worker = await new CryptoWorker();
     const reader = new FileReader();
->>>>>>> c0c210d5
 
     const mimeType =
         (await getMimeTypeFromBlob(reader, fileBlob)) ?? typeFromExtension;
