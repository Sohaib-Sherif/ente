import constants from './constants';

/**
 * Global English constants.
 */

const dateString = function (date) {
    return new Date(date / 1000).toLocaleDateString('en-US', {
        year: 'numeric',
        month: 'long',
        day: 'numeric',
    });
};
const englishConstants = {
    COMPANY_NAME: 'ente',
    LOGIN: 'login',
    SIGN_UP: 'sign up',
    NAME: 'name',
    ENTER_NAME: 'your name',
    EMAIL: 'email',
    ENTER_EMAIL: 'email',
    DATA_DISCLAIMER: `we'll never share your data with anyone else.`,
    SUBMIT: 'submit',
    EMAIL_ERROR: 'enter a valid email',
    REQUIRED: 'required',
    VERIFY_EMAIL: 'verify email',
    EMAIL_SENT: ({ email }) => (
        <p>
            we have sent a mail to <b>{email}</b>
        </p>
    ),
    CHECK_INBOX: 'please check your inbox (and spam) to complete verification',
    ENTER_OTT: 'verification code',
    RESEND_MAIL: 'resend?',
    VERIFY: 'verify',
    UNKNOWN_ERROR: 'something went wrong, please try again',
    INVALID_CODE: 'invalid verification code',
    SENDING: 'sending...',
    SENT: 'sent!',
    ENTER_PASSPHRASE: 'enter your password',
    RETURN_PASSPHRASE_HINT: 'password',
    SET_PASSPHRASE: 'set password',
    VERIFY_PASSPHRASE: 'sign in',
    INCORRECT_PASSPHRASE: 'incorrect password',
    ENTER_ENC_PASSPHRASE:
        'please enter a password that we can use to encrypt your data',
    PASSPHRASE_DISCLAIMER: () => (
        <p>
            we don't store your password, so if you forget,
            <strong> we will not be able to help you</strong> recover your data.
        </p>
    ),
    PASSPHRASE_HINT: 'password',
    RE_ENTER_PASSPHRASE: 'password again',
    CONFIRM_PASSPHRASE: 'confirm your password',
    PASSPHRASE_MATCH_ERROR: `passwords don't match`,
    CONSOLE_WARNING_STOP: 'STOP!',
    CONSOLE_WARNING_DESC: `This is a browser feature intended for developers. Please don't copy-paste unverified code here.`,
    SELECT_COLLECTION: `select an album to upload to`,
    CREATE_COLLECTION: `create album`,
    ENTER_ALBUM_NAME: 'album name',
    CLOSE: 'close',
    NO: 'no',
    NOTHING_HERE: `nothing to see here, yet`,
    UPLOAD: {
        0: 'preparing to upload',
        1: 'reading google metadata files',
        2: (fileCounter) =>
            `${fileCounter.finished} / ${fileCounter.total} files backed up`,
        3: 'backup complete!',
    },
    UPLOADING_FILES: `file upload`,
    FAILED_UPLOAD_FILE_LIST: 'upload failed for following files',
    FILE_UPLOAD_PROGRESS: (name, progress) => (
        <div id={name}>
            <strong>{name}</strong>
            {` - `}
            {(() => {
                switch (progress) {
                    case -1:
                        return 'failed';
                    case -2:
                        return 'already uploaded, skipping...';
                    default:
                        return `${progress}%`;
                }
            })()}
        </div>
    ),
    SUBSCRIPTION_EXPIRED: 'your subscription has expired, please renew it',

    STORAGE_QUOTA_EXCEEDED:
        'you have exceeded your storage quota, please upgrade your plan',
    INITIAL_LOAD_DELAY_WARNING: 'the first load may take some time',
    USER_DOES_NOT_EXIST: 'sorry, could not find a user with that email',
    UPLOAD_BUTTON_TEXT: 'upload',
    NO_ACCOUNT: "don't have an account?",
    ALBUM_NAME: 'album name',
    CREATE: 'create',
    DOWNLOAD: 'download',
    TOGGLE_FULLSCREEN: 'toggle fullscreen',
    ZOOM_IN_OUT: 'zoom in/out',
    PREVIOUS: 'previous (arrow left)',
    NEXT: 'next (arrow right)',
    NO_INTERNET_CONNECTION:
        'please check your internet connection and try again',
    TITLE: 'ente.io | encrypted photo storage',
    UPLOAD_FIRST_PHOTO: 'backup your first photo',
    UPLOAD_DROPZONE_MESSAGE: 'drop to backup your files',
    CONFIRM_DELETE_FILE: 'confirm file deletion',
    DELETE_FILE_MESSAGE: 'sure you want to delete selected files?',
    DELETE_FILE: 'delete files',
    DELETE: 'delete',
    MULTI_FOLDER_UPLOAD: 'choose upload strategy',
    UPLOAD_STRATEGY_CHOICE:
        'you are uploading multiple folders, would you like us to create',
    UPLOAD_STRATEGY_SINGLE_COLLECTION: 'a single album for everything',
    OR: 'or',
    UPLOAD_STRATEGY_COLLECTION_PER_FOLDER: 'separate albums for every folder',
    SESSION_EXPIRED_MESSAGE:
        'your session has expired, please login again to continue',
    SESSION_EXPIRED: 'session expired',
    SYNC_FAILED:
        'failed to sync with remote server, please refresh page to try again',
    PASSWORD_GENERATION_FAILED: `your browser was unable to generate a strong enough password  that meets ente's encryption standards, please try using the mobile app or another browser`,
    CHANGE_PASSWORD: 'change password',
    GO_BACK: 'go back',
    DOWNLOAD_RECOVERY_KEY: 'recovery key',
    SAVE_LATER: 'save later',
    SAVE: 'save',
    RECOVERY_KEY_DESCRIPTION:
        'if you forget your password, the only way you can recover your data is with this key',
    RECOVER_KEY_GENERATION_FAILED:
        'recovery code could be generated, please try again',
    KEY_NOT_STORED_DISCLAIMER:
        "we don't store this key, so please save this in a safe place",
    RECOVERY_KEY_FILENAME: 'ente-recovery-key.txt',
    FORGOT_PASSWORD: 'forgot password?',
    RECOVER_ACCOUNT: 'recover account',
    RETURN_RECOVERY_KEY_HINT: 'recovery key',
    RECOVER: 'recover',
    NO_RECOVERY_KEY: 'no recovery key?',
    INCORRECT_RECOVERY_KEY: 'incorrect recovery key',
    SORRY: 'sorry',
    NO_RECOVERY_KEY_MESSAGE:
        'due to the nature of our end-to-end encryption protocol, your data cannot be decrypted without your password or recovery key',
    REQUEST_FEATURE: 'request feature',
    SUPPORT: 'support',
    CONFIRM: 'confirm',
    SKIP: 'skip',
    CANCEL: 'cancel',
    LOGOUT: 'logout',
    LOGOUT_MESSAGE: 'sure you want to logout?',
    CHANGE: 'change',
    CHANGE_EMAIL: 'change email ?',
    OK: 'ok',
    SUCCESS: 'success',
    ERROR: 'error',
    MESSAGE: 'message',
    INSTALL_MOBILE_APP: () => (
        <div>
            install our{' '}
            <a
                href="https://play.google.com/store/apps/details?id=io.ente.photos"
                target="_blank"
                style={{ color: '#2dc262' }}
            >
                android
            </a>{' '}
            or{' '}
            <a
                href="https://apps.apple.com/in/app/ente-photos/id1542026904"
                style={{ color: '#2dc262' }}
                target="_blank"
            >
                ios app{' '}
            </a>
            to automatically backup all your photos
        </div>
    ),
    DOWNLOAD_APP_MESSAGE: () => (
        <>
            <p>sorry, this operation is currently not supported on the web,</p>
            <p> do you want to download the desktop app</p>
        </>
    ),
    DOWNLOAD_APP: 'download desktop app',
    EXPORT: 'export data',

    // ========================
    // Subscription
    // ========================
    SUBSCRIBE: 'subscribe',
    SUBSCRIPTION_PLAN: 'subscription plan',
    USAGE_DETAILS: 'usage',
    MANAGE: 'manage',
    MANAGEMENT_PORTAL: 'manage payment method',
    CHOOSE_PLAN: 'choose your subscription plan',
    MANAGE_PLAN: 'manage your subscription',
    CHOOSE_PLAN_BTN: 'choose plan',

    OFFLINE_MSG: 'you are offline, cached memories are being shown',

    FREE_SUBSCRIPTION_INFO: (expiryTime) => (
        <>
            <p>
                you are on the <strong>free</strong> plan that expires on{' '}
                {dateString(expiryTime)}
            </p>
        </>
    ),
    RENEWAL_ACTIVE_SUBSCRIPTION_INFO: (expiryTime) => (
        <p>your subscription will renew on {dateString(expiryTime)}</p>
    ),

    RENEWAL_CANCELLED_SUBSCRIPTION_INFO: (expiryTime) => (
        <>
            <p>
                your subscription will be cancelled on {dateString(expiryTime)}
            </p>
        </>
    ),

    USAGE_INFO: (usage, quota) => (
        <p>
            you have used {usage} GB out of your {quota} GB quota
        </p>
    ),

    SUBSCRIPTION_PURCHASE_SUCCESS: (expiryTime) => (
        <>
            <p>we've received your payment</p>
            your subscription is valid till{' '}
            <strong>{dateString(expiryTime)}</strong>
        </>
    ),
    SUBSCRIPTION_PURCHASE_CANCELLED:
        'your purchase was canceled, please try again if you want to subscribe',
    SUBSCRIPTION_VERIFICATION_FAILED: `we were not able to verify your purchase, verification can take few hours`,
    SUBSCRIPTION_PURCHASE_FAILED:
        'subscription purchase failed , please try again later',

    UPDATE_PAYMENT_METHOD_MESSAGE:
        'we are sorry, payment failed when we tried to charge your card, please update your payment method and try again',
    UPDATE_PAYMENT_METHOD: 'update payment method',
    MONTHLY: 'monthly',
    YEARLY: 'yearly',
    UPDATE_SUBSCRIPTION_MESSAGE: 'are you sure you want to change your plan?',
    UPDATE_SUBSCRIPTION: 'change plan',

    CONFIRM_CANCEL_SUBSCRIPTION: 'confirm unsubscription',
    CANCEL_SUBSCRIPTION: 'unsubscribe',
    CANCEL_SUBSCRIPTION_MESSAGE: () => (
        <>
            <p>
                all of your data will be deleted from our servers at the end of
                this billing period.
            </p>
            <p>are you sure that you want to unsubscribe?</p>
        </>
    ),
    SUBSCRIPTION_CANCEL_FAILED: 'failed to cancel subscription',
    SUBSCRIPTION_CANCEL_SUCCESS: 'subscription successfully canceled',

    ACTIVATE_SUBSCRIPTION: 'reactivate subscription',
    CONFIRM_ACTIVATE_SUBSCRIPTION: 'confirm subscription activation',
    ACTIVATE_SUBSCRIPTION_MESSAGE: (expiryTime) =>
        `once reactivated, you will be billed on ${dateString(expiryTime)}`,
    SUBSCRIPTION_ACTIVATE_SUCCESS: 'subscription successfully activated',
    SUBSCRIPTION_ACTIVATE_FAILED: 'failed to reactivate subscription renewals',

    SUBSCRIPTION_PURCHASE_SUCCESS_TITLE: 'thank you',
    CANCEL_SUBSCRIPTION_ON_MOBILE: `please cancel your subscription from the mobile app to activate a subscription here`,
    RENAME: 'rename',
    RENAME_COLLECTION: 'rename album',
    CONFIRM_DELETE_COLLECTION: 'confirm album deletion',
    DELETE_COLLECTION: 'delete album',
    DELETE_COLLECTION_FAILED: 'album deletion failed , please try again',
    DELETE_COLLECTION_MESSAGE: () => (
        <>
            <p>are you sure you want to delete this album?</p>
            <p>
                all files that are present only in this album will be
                permanently deleted
            </p>
        </>
    ),
    SHARE: 'share',
    SHARE_COLLECTION: 'share album',
    SHARE_WITH_PEOPLE: 'share with your loved ones',
    SHAREES: 'shared with',
    ZERO_SHAREES: () => (
        <>
            <p>currently shared with no one 😔</p>
            <em style={{ color: '#777' }}>"memories are fonder when shared"</em>
        </>
    ),
    SHARE_WITH_SELF: 'oops, you cannot share with yourself',
    ALREADY_SHARED: (email) =>
        `oops, you're already sharing this with ${email}`,
    SHARING_BAD_REQUEST_ERROR: 'sharing album not allowed',
    SHARING_DISABLED_FOR_FREE_ACCOUNTS: 'sharing is disabled for free accounts',
    CREATE_ALBUM_FAILED: 'failed to create album , please try again',
<<<<<<< HEAD
    SEARCH_HINT: 'search your photos',
=======
    TERMS_AND_CONDITIONS: () => (
        <p>
            I agree to the{' '}
            <a href="https://ente.io/terms" target="_blank">
                terms
            </a>{' '}
            and{' '}
            <a href="https://ente.io/privacy" target="_blank">
                privacy policy
            </a>{' '}
        </p>
    ),
    CONFIRM_PASSWORD_NOT_SAVED: () => (
        <p>
            i understand that if i lose my password , i may lose my data since
            my data is{' '}
            <a href="https://ente.io/encryption" target="_blank">
                end-to-end encrypted
            </a>{' '}
            with ente
        </p>
    ),
>>>>>>> f9c2258e
};

export default englishConstants;<|MERGE_RESOLUTION|>--- conflicted
+++ resolved
@@ -301,9 +301,7 @@
     SHARING_BAD_REQUEST_ERROR: 'sharing album not allowed',
     SHARING_DISABLED_FOR_FREE_ACCOUNTS: 'sharing is disabled for free accounts',
     CREATE_ALBUM_FAILED: 'failed to create album , please try again',
-<<<<<<< HEAD
     SEARCH_HINT: 'search your photos',
-=======
     TERMS_AND_CONDITIONS: () => (
         <p>
             I agree to the{' '}
@@ -326,7 +324,6 @@
             with ente
         </p>
     ),
->>>>>>> f9c2258e
 };
 
 export default englishConstants;