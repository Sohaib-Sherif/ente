import { Box, Typography } from '@mui/material';
import Link from '@mui/material/Link';
import LinkButton from 'components/pages/gallery/LinkButton';
import React from 'react';
import { SuggestionType } from 'types/search';
import { formatNumberWithCommas } from '.';

/**
 * Global English constants.
 */

const dateString = function (date) {
    return new Date(date / 1000).toLocaleDateString('en-US', {
        year: 'numeric',
        month: 'long',
        day: 'numeric',
    });
};

const englishConstants = {
    HERO_SLIDE_1_TITLE: () => (
        <>
            <div>Private backups</div>
            <div> for your memories</div>
        </>
    ),
    HERO_SLIDE_1: 'End-to-end encrypted by default',
    HERO_SLIDE_2_TITLE: () => (
        <>
            <div>Safely stored </div>
            <div>at a fallout shelter</div>
        </>
    ),
    HERO_SLIDE_2: 'Designed to outlive',
    HERO_SLIDE_3_TITLE: () => (
        <>
            <div>Available</div>
            <div> everywhere</div>
        </>
    ),
    HERO_SLIDE_3: 'Android, iOS, Web, Desktop',
    COMPANY_NAME: 'ente',
    LOGIN: 'Login',
    SIGN_UP: 'Signup',
    NEW_USER: 'New to ente',
    EXISTING_USER: 'Existing user',
    NAME: 'Name',
    ENTER_NAME: 'Your name',
    EMAIL: 'Email',
    ENTER_EMAIL: 'Enter email address',
    DATA_DISCLAIMER: "We'll never share your data with anyone else.",
    SUBMIT: 'Submit',
    EMAIL_ERROR: 'Enter a valid email',
    REQUIRED: 'Required',
    VERIFY_EMAIL: 'Verify email',
    EMAIL_SENT: ({ email }) => (
        <span>
            Verification code sent to{' '}
            <Typography
                component={'span'}
                fontSize="inherit"
                color="text.secondary">
                {email}
            </Typography>
        </span>
    ),
    CHECK_INBOX: 'Please check your inbox (and spam) to complete verification',
    ENTER_OTT: 'Verification code',
    RESEND_MAIL: 'Resend code',
    VERIFY: 'Verify',
    UNKNOWN_ERROR: 'Something went wrong, please try again',
    INVALID_CODE: 'Invalid verification code',
    EXPIRED_CODE: 'Your verification code has expired',
    SENDING: 'sending...',
    SENT: 'sent!',
    PASSWORD: 'Password',
    LINK_PASSWORD: 'Enter password to unlock the album',
    ENTER_PASSPHRASE: 'Enter your password',
    RETURN_PASSPHRASE_HINT: 'Password',
    SET_PASSPHRASE: 'Set password',
    VERIFY_PASSPHRASE: 'Sign in',
    INCORRECT_PASSPHRASE: 'Incorrect password',
    ENTER_ENC_PASSPHRASE:
        'Please enter a password that we can use to encrypt your data',
    PASSPHRASE_DISCLAIMER: () => (
        <>
            We don't store your password, so if you forget it,{' '}
            <strong>we will not be able to help you </strong>
            recover your data without a recovery key.
        </>
    ),
    KEY_GENERATION_IN_PROGRESS_MESSAGE: 'Generating encryption keys...',
    PASSPHRASE_HINT: 'Password',
    CONFIRM_PASSPHRASE: 'Confirm password',
    PASSPHRASE_MATCH_ERROR: "Passwords don't match",
    CONSOLE_WARNING_STOP: 'STOP!',
    CONSOLE_WARNING_DESC:
        "This is a browser feature intended for developers. Please don't copy-paste unverified code here.",
    SELECT_COLLECTION: 'Select an album to upload to',
    CREATE_COLLECTION: 'New album',
    ENTER_ALBUM_NAME: 'Album name',
    CLOSE: 'Close',
    NO: 'No',
    NOTHING_HERE: 'Nothing to see here yet 👀',
    UPLOAD: 'Upload',
    FILE_UPLOAD: 'File Upload',
    UPLOAD_STAGE_MESSAGE: {
        0: 'Preparing to upload',
        1: 'Reading google metadata files',
        2: 'Reading file metadata',
        3: (fileCounter) =>
            `${fileCounter.finished} / ${fileCounter.total} files backed up`,
<<<<<<< HEAD
        4: 'Backup complete',
        5: 'Pausing remaining uploads',
=======
        4: 'Cancelling remaining uploads',
        5: 'Backup complete',
>>>>>>> e444177d
    },
    UPLOADING_FILES: 'File upload',
    FILE_NOT_UPLOADED_LIST: 'The following files were not uploaded',
    SUBSCRIPTION_EXPIRED: 'Subscription expired',
    SUBSCRIPTION_EXPIRED_MESSAGE: (onClick) => (
        <>
            Your subscription has expired, please{' '}
            <LinkButton onClick={onClick}> renew </LinkButton>
        </>
    ),
    STORAGE_QUOTA_EXCEEDED: 'Storage limit exceeded',
    INITIAL_LOAD_DELAY_WARNING: 'First load may take some time',
    USER_DOES_NOT_EXIST: 'Sorry, could not find a user with that email',
    UPLOAD_BUTTON_TEXT: 'Upload',
    NO_ACCOUNT: "Don't have an account",
    ACCOUNT_EXISTS: 'Already have an account',
    ALBUM_NAME: 'Album name',
    CREATE: 'Create',
    DOWNLOAD: 'Download',
    TOGGLE_FULLSCREEN: 'Toggle fullscreen',
    ZOOM_IN_OUT: 'Zoom in/out',
    PREVIOUS: 'Previous (arrow left)',
    NEXT: 'Next (arrow right)',
    NO_INTERNET_CONNECTION:
        'Please check your internet connection and try again',
    TITLE: 'ente.io | encrypted photo storage',
    UPLOAD_FIRST_PHOTO_DESCRIPTION: () => (
        <>
            Preserve your first memory with <strong> ente </strong>
        </>
    ),
    UPLOAD_FIRST_PHOTO: 'Preserve',
    UPLOAD_DROPZONE_MESSAGE: 'Drop to backup your files',
    WATCH_FOLDER_DROPZONE_MESSAGE: 'Drop to add watched folder',
    CONFIRM_DELETE: 'Confirm deletion',
    DELETE_MESSAGE: `The selected files will be permanently deleted and can't be restored `,
    TRASH_FILES_TITLE: 'Delete files?',
    DELETE_FILES_TITLE: 'Delete immediately?',
    DELETE_FILES_MESSAGE:
        'Selected files will be permanently deleted from your ente account.',
    DELETE_FILE: 'Delete files',
    DELETE: 'Delete',
    MULTI_FOLDER_UPLOAD: 'Multiple folders detected',
    UPLOAD_STRATEGY_CHOICE: 'Would you like to upload them into',
    UPLOAD_STRATEGY_SINGLE_COLLECTION: 'A single album',
    OR: 'or',
    UPLOAD_STRATEGY_COLLECTION_PER_FOLDER: 'Separate albums',
    SESSION_EXPIRED_MESSAGE:
        'Your session has expired, please login again to continue',
    SESSION_EXPIRED: 'Session expired',
    SYNC_FAILED: 'Failed to sync with server, please refresh this page',
    PASSWORD_GENERATION_FAILED:
        "Your browser was unable to generate a strong key that meets ente's encryption standards, please try using the mobile app or another browser",
    CHANGE_PASSWORD: 'Change password',
    GO_BACK: 'Go back',
    RECOVERY_KEY: 'Recovery key',
    SAVE_LATER: 'Do this later',
    SAVE: 'Save Key',
    RECOVERY_KEY_DESCRIPTION:
        'If you forget your password, the only way you can recover your data is with this key.',
    RECOVER_KEY_GENERATION_FAILED:
        'Recovery code could not be generated, please try again',
    KEY_NOT_STORED_DISCLAIMER:
        "We don't store this key, so please save this in a safe place",
    FORGOT_PASSWORD: 'Forgot password',
    RECOVER_ACCOUNT: 'Recover account',
    RECOVERY_KEY_HINT: 'Recovery key',
    RECOVER: 'Recover',
    NO_RECOVERY_KEY: 'No recovery key?',
    INCORRECT_RECOVERY_KEY: 'Incorrect recovery key',
    SORRY: 'Sorry',
    NO_RECOVERY_KEY_MESSAGE:
        'Due to the nature of our end-to-end encryption protocol, your data cannot be decrypted without your password or recovery key',
    NO_TWO_FACTOR_RECOVERY_KEY_MESSAGE: () => (
        <>
            Please drop an email to{' '}
            <a href="mailto:support@ente.io">support@ente.io</a> from your
            registered email address
        </>
    ),
    CONTACT_SUPPORT: 'Contact support',
    REQUEST_FEATURE: 'Request Feature',
    SUPPORT: 'Support',
    CONFIRM: 'Confirm',
    SKIP_SUBSCRIPTION_PURCHASE: 'Continue with free plan',
    CANCEL: 'Cancel',
    LOGOUT: 'Logout',
    DELETE_ACCOUNT: 'Delete account',
    DELETE_ACCOUNT_MESSAGE: () => (
        <>
            <p>
                Please send an email to{' '}
                <Link href="mailto:account-deletion@ente.io">
                    account-deletion@ente.io
                </Link>{' '}
                from your registered email address.{' '}
            </p>
            <p>Your request will be processed within 72 hours.</p>
        </>
    ),
    LOGOUT_MESSAGE: 'Are you sure you want to logout?',
    CHANGE: 'Change',
    CHANGE_EMAIL: 'Change email',
    OK: 'Ok',
    SUCCESS: 'success',
    ERROR: 'Error',
    MESSAGE: 'Message',
    INSTALL_MOBILE_APP: () => (
        <>
            Install our{' '}
            <a
                href="https://play.google.com/store/apps/details?id=io.ente.photos"
                target="_blank"
                style={{ color: '#51cd7c' }}
                rel="noreferrer">
                Android
            </a>{' '}
            or{' '}
            <a
                href="https://apps.apple.com/in/app/ente-photos/id1542026904"
                style={{ color: '#51cd7c' }}
                target="_blank"
                rel="noreferrer">
                iOS app{' '}
            </a>
            to automatically backup all your photos
        </>
    ),
    DOWNLOAD_APP_MESSAGE:
        'Sorry, this operation is currently only supported on our desktop app',
    DOWNLOAD_APP: 'Download desktop app',
    EXPORT: 'Export Data',

    // ========================
    // Subscription
    // ========================
    SUBSCRIPTION: 'Subscription',
    SUBSCRIBE: 'Subscribe',
    SUBSCRIPTION_PLAN: 'Subscription plan',
    USAGE_DETAILS: 'Usage',
    MANAGE: 'Manage',
    MANAGEMENT_PORTAL: 'Manage payment method',
    MANAGE_FAMILY_PORTAL: 'Manage family',
    LEAVE_FAMILY_PLAN: 'Leave family plan',
    LEAVE: 'Leave',
    LEAVE_FAMILY_CONFIRM: 'Are you sure that you want to leave family plan?',
    CHOOSE_PLAN: 'Choose your plan',
    MANAGE_PLAN: 'Manage your subscription',
    ACTIVE: 'Active',

    OFFLINE_MSG: 'You are offline, cached memories are being shown',

    FREE_SUBSCRIPTION_INFO: (expiryTime) => (
        <>
            You are on the <strong>free</strong> plan that expires on{' '}
            {dateString(expiryTime)}
        </>
    ),

    FAMILY_SUBSCRIPTION_INFO: 'You are on a family plan managed by',

    RENEWAL_ACTIVE_SUBSCRIPTION_STATUS: (expiryTime) => (
        <>Renews on {dateString(expiryTime)}</>
    ),
    RENEWAL_CANCELLED_SUBSCRIPTION_STATUS: (expiryTime) => (
        <>Ends on {dateString(expiryTime)}</>
    ),

    RENEWAL_CANCELLED_SUBSCRIPTION_INFO: (expiryTime) => (
        <>Your subscription will be cancelled on {dateString(expiryTime)}</>
    ),

    STORAGE_QUOTA_EXCEEDED_SUBSCRIPTION_INFO: `You have exceeded your storage quota, please upgrade your plan.`,
    SUBSCRIPTION_PURCHASE_SUCCESS: (expiryTime) => (
        <>
            <p>We've received your payment</p>
            <p>
                your subscription is valid till{' '}
                <strong>{dateString(expiryTime)}</strong>
            </p>
        </>
    ),
    SUBSCRIPTION_PURCHASE_CANCELLED:
        'Your purchase was canceled, please try again if you want to subscribe',
    SUBSCRIPTION_VERIFICATION_FAILED:
        'We were not able to verify your purchase, verification can take few hours',
    SUBSCRIPTION_PURCHASE_FAILED:
        'Subscription purchase failed , please try again',
    SUBSCRIPTION_UPDATE_FAILED:
        'Subscription updated failed , please try again',
    UPDATE_PAYMENT_METHOD_MESSAGE:
        'We are sorry, payment failed when we tried to charge your card, please update your payment method and try again',
    STRIPE_AUTHENTICATION_FAILED:
        'We are unable to authenticate your payment method. please choose a different payment method and try again',
    UPDATE_PAYMENT_METHOD: 'Update payment method',
    MONTHLY: 'Monthly',
    YEARLY: 'Yearly',
    UPDATE_SUBSCRIPTION_MESSAGE: 'Are you sure you want to change your plan?',
    UPDATE_SUBSCRIPTION: 'Change plan',

    CANCEL_SUBSCRIPTION: 'Cancel subscription',
    CANCEL_SUBSCRIPTION_MESSAGE: () => (
        <>
            <p>
                All of your data will be deleted from our servers at the end of
                this billing period.
            </p>
            <p>are you sure that you want to cancel your subscription?</p>
        </>
    ),
    SUBSCRIPTION_CANCEL_FAILED: 'Failed to cancel subscription',
    SUBSCRIPTION_CANCEL_SUCCESS: 'Subscription canceled successfully',

    ACTIVATE_SUBSCRIPTION: 'Reactivate subscription',
    CONFIRM_ACTIVATE_SUBSCRIPTION: 'Activate subscription ',
    ACTIVATE_SUBSCRIPTION_MESSAGE: (expiryTime) =>
        `Once reactivated, you will be billed on ${dateString(expiryTime)}`,
    SUBSCRIPTION_ACTIVATE_SUCCESS: 'Subscription activated successfully ',
    SUBSCRIPTION_ACTIVATE_FAILED: 'Failed to reactivate subscription renewals',

    SUBSCRIPTION_PURCHASE_SUCCESS_TITLE: 'Thank you',
    CANCEL_SUBSCRIPTION_ON_MOBILE:
        'Please cancel your subscription from the mobile app to activate a subscription here',
    PAYPAL_MANAGE_NOT_SUPPORTED_MESSAGE: () => (
        <>
            Please contact us at{' '}
            <a href="mailto:paypal@ente.io">paypal@ente.io</a> to manage your
            subscription
        </>
    ),
    PAYPAL_MANAGE_NOT_SUPPORTED: 'Manage paypal plan',
    RENAME: 'Rename',
    RENAME_COLLECTION: 'Rename album',
    DELETE_COLLECTION_TITLE: 'Delete album?',
    DELETE_COLLECTION: 'Delete album',
    DELETE_COLLECTION_FAILED: 'Album deletion failed, please try again',
    DELETE_COLLECTION_MESSAGE:
        'Files that are unique to this album will be moved to trash, and this album would be deleted.',
    SHARE: 'Share',
    SHARE_COLLECTION: 'Share album',
    SHARE_WITH_PEOPLE: 'Share with your loved ones',
    SHAREES: 'Shared with',
    PUBLIC_URL: 'Public link',
    SHARE_WITH_SELF: 'Oops, you cannot share with yourself',
    ALREADY_SHARED: (email) =>
        `Oops, you're already sharing this with ${email}`,
    SHARING_BAD_REQUEST_ERROR: 'Sharing album not allowed',
    SHARING_DISABLED_FOR_FREE_ACCOUNTS: 'Sharing is disabled for free accounts',
    CONFIRM_DOWNLOAD_COLLECTION: 'Download album',
    DOWNLOAD_COLLECTION_MESSAGE: () => (
        <>
            <p>Are you sure you want to download the complete album?</p>
            <p>All files will be queued for download sequentially</p>
        </>
    ),
    ARCHIVED_ALBUM: 'Archived album',
    DOWNLOAD_COLLECTION_FAILED: 'Album downloading failed, please try again',
    CREATE_ALBUM_FAILED: 'Failed to create album , please try again',

    SEARCH_RESULTS: 'Search results',
    SEARCH_HINT: () => <span>Search for location, dates, albums ...</span>,
    SEARCH_TYPE: (type: SuggestionType) => {
        switch (type) {
            case SuggestionType.COLLECTION:
                return 'Album';
            case SuggestionType.LOCATION:
                return 'Location';
            case SuggestionType.DATE:
                return 'Date';
            case SuggestionType.IMAGE:
            case SuggestionType.VIDEO:
                return 'File';
        }
    },
    PHOTO_COUNT: (count: number) =>
        `${
            count === 1
                ? `1 memory`
                : `${formatNumberWithCommas(count)} memories`
        }`,
    TERMS_AND_CONDITIONS: () => (
        <Typography variant="body2">
            I agree to the{' '}
            <Link href="https://ente.io/terms" target="_blank" rel="noreferrer">
                terms
            </Link>{' '}
            and{' '}
            <Link
                href="https://ente.io/privacy"
                target="_blank"
                rel="noreferrer">
                privacy policy
            </Link>{' '}
        </Typography>
    ),
    CONFIRM_PASSWORD_NOT_SAVED: () => (
        <p>
            I understand that if I lose my password , I may lose my data since
            my data is{' '}
            <a
                href="https://ente.io/architecture"
                target="_blank"
                rel="noreferrer">
                end-to-end encrypted
            </a>{' '}
            with ente
        </p>
    ),
    NOT_FILE_OWNER: 'You cannot delete files in a shared album',
    ADD_TO_COLLECTION: 'Add to album',
    SELECTED: 'Selected',
    VIDEO_PLAYBACK_FAILED: 'Video format not supported',
    VIDEO_PLAYBACK_FAILED_DOWNLOAD_INSTEAD:
        'This video cannot be played on your browser',
    METADATA: 'Metadata',
    INFO: 'Info',
    FILE_ID: 'File id',
    FILE_NAME: 'File name',
    CREATION_TIME: 'Creation time',
    UPDATED_ON: 'Updated on',
    LOCATION: 'Location',
    SHOW_MAP: 'show on map',
    EXIF: 'Exif',
    DEVICE: 'Device',
    IMAGE_SIZE: 'Image size',
    FLASH: 'Flash',
    FOCAL_LENGTH: 'Focal length',
    APERTURE: 'Aperture',
    ISO: 'ISO',
    SHOW_ALL: 'show all',
    LOGIN_TO_UPLOAD_FILES: (count: number) =>
        count === 1
            ? `1 file received. login to upload`
            : `${count} files received. login to upload`,
    FILES_TO_BE_UPLOADED: (count: number) =>
        count === 1
            ? `1 file received. uploading in a jiffy`
            : `${count} files received. uploading in a jiffy`,
    TWO_FACTOR: 'Two-factor',
    TWO_FACTOR_AUTHENTICATION: 'Two-factor authentication',
    TWO_FACTOR_QR_INSTRUCTION:
        'Scan the QR code below with your favorite authenticator app',
    ENTER_CODE_MANUALLY: 'Enter the code manually',
    TWO_FACTOR_MANUAL_CODE_INSTRUCTION:
        'Please enter this code in your favorite authenticator app',
    SCAN_QR_CODE: 'Scan QR code instead',
    CONTINUE: 'Continue',
    BACK: 'Back',
    ENABLE_TWO_FACTOR: 'Enable two-factor',
    ENABLE: 'Enable',
    LOST_DEVICE: 'Lost two-factor device',
    INCORRECT_CODE: 'Incorrect code',
    RECOVER_TWO_FACTOR: 'Recover two-factor',
    TWO_FACTOR_INFO:
        'Add an additional layer of security by requiring more than your email and password to log in to your account',
    DISABLE_TWO_FACTOR_LABEL: 'Disable two-factor authentication',
    UPDATE_TWO_FACTOR_LABEL: 'Update your authenticator device',
    DISABLE: 'Disable',
    RECONFIGURE: 'Reconfigure',
    UPDATE_TWO_FACTOR: 'Update two-factor',
    UPDATE_TWO_FACTOR_MESSAGE:
        'Continuing forward will void any previously configured authenticators',
    UPDATE: 'Update',
    DISABLE_TWO_FACTOR: 'Disable two-factor',
    DISABLE_TWO_FACTOR_MESSAGE:
        'Are you sure you want to disable your two-factor authentication',
    TWO_FACTOR_SETUP_FAILED: 'Failed to setup two factor, please try again',
    TWO_FACTOR_SETUP_SUCCESS:
        'Two factor authentication successfully configured',
    TWO_FACTOR_DISABLE_SUCCESS: 'Two factor authentication disabled',
    TWO_FACTOR_DISABLE_FAILED: 'Failed to disable two factor, please try again',
    EXPORT_DATA: 'Export data',
    SELECT_FOLDER: 'Select folder',
    DESTINATION: 'Destination',
    EXPORT_SIZE: 'Export size',
    START: 'Start',
    EXPORT_IN_PROGRESS: 'Export in progress...',
    PAUSE: 'Pause',
    RESUME: 'Resume',
    MINIMIZE: 'Minimize',
    LAST_EXPORT_TIME: 'Last export time',
    SUCCESSFULLY_EXPORTED_FILES: 'Successful exports',
    FAILED_EXPORTED_FILES: 'Failed exports',
    EXPORT_AGAIN: 'Resync',
    RETRY_EXPORT_: 'Retry failed exports',
    LOCAL_STORAGE_NOT_ACCESSIBLE: 'Local storage not accessible',
    LOCAL_STORAGE_NOT_ACCESSIBLE_MESSAGE:
        'Your browser or an addon is blocking ente from saving data into local storage. please try loading this page after switching your browsing mode.',
    RETRY: 'Retry',
    SEND_OTT: 'Send OTP',
    EMAIl_ALREADY_OWNED: 'Email already taken',
    EMAIL_UDPATE_SUCCESSFUL: 'Your email has been udpated successfully',
    UPLOAD_FAILED: 'Upload failed',
    ETAGS_BLOCKED: (url: string) => (
        <>
            <Box mb={1}>
                We were unable to upload the following files because of your
                browser configuration.
            </Box>
            <Box>
                Please disable any addons that might be preventing ente from
                using <code>eTags</code> to upload large files, or use our{' '}
                <a
                    href={url}
                    style={{ color: '#51cd7c', textDecoration: 'underline' }}
                    target="_blank"
                    rel="noreferrer">
                    desktop app
                </a>{' '}
                for a more reliable import experience.
            </Box>
        </>
    ),

    LIVE_PHOTOS_DETECTED:
        'The photo and video files from your Live Photos have been merged into a single ELP file',

    RETRY_FAILED: 'Retry failed uploads',
    FAILED_UPLOADS: 'Failed uploads ',
    SKIPPED_FILES: 'Ignored uploads',
    THUMBNAIL_GENERATION_FAILED_UPLOADS: 'Thumbnail generation failed',
    UNSUPPORTED_FILES: 'Unsupported files',
    SUCCESSFUL_UPLOADS: 'Successful uploads',
    SKIPPED_INFO:
        'Skipped these as there are files with matching names in the same album',
    UNSUPPORTED_INFO: 'ente does not support these file formats yet',
    BLOCKED_UPLOADS: 'Blocked uploads',
    INPROGRESS_UPLOADS: 'Uploads in progress',
    TOO_LARGE_UPLOADS: 'Large files',
    LARGER_THAN_AVAILABLE_STORAGE_UPLOADS: 'Insufficient storage',
    LARGER_THAN_AVAILABLE_STORAGE_INFO:
        'These files were not uploaded as they exceed the maximum size limit for your storage plan',
    TOO_LARGE_INFO:
        'These files were not uploaded as they exceed our maximum file size limit',
    THUMBNAIL_GENERATION_FAILED_INFO:
        'These files were uploaded, but unfortunately we could not generate the thumbnails for them.',
    UPLOAD_TO_COLLECTION: 'Upload to album',
    ARCHIVE: 'Hide',
    ARCHIVE_SECTION_NAME: 'Hidden',
    ALL_SECTION_NAME: 'All',
    MOVE_TO_COLLECTION: 'Move to album',
    UNARCHIVE: 'Unhide',
    MOVE: 'Move',
    ADD: 'Add',
    SORT: 'Sort',
    REMOVE: 'Remove',
    CONFIRM_REMOVE: 'Confirm removal',
    TRASH: 'Trash',
    MOVE_TO_TRASH: 'Move to trash',
    TRASH_FILES_MESSAGE:
        'Selected files will be removed from all albums and moved to trash.',
    DELETE_PERMANENTLY: 'Delete permanently',
    RESTORE: 'Restore',
    CONFIRM_RESTORE: 'Confirm restoration',
    RESTORE_MESSAGE: 'Restore selected files ?',
    RESTORE_TO_COLLECTION: 'Restore to album',
    EMPTY_TRASH: 'Empty trash',
    EMPTY_TRASH_TITLE: 'Empty trash?',
    EMPTY_TRASH_MESSAGE:
        'These files will be permanently deleted from your ente account.',

    CONFIRM_REMOVE_MESSAGE: () => (
        <>
            <p>Are you sure you want to remove these files from the album?</p>
            <p>
                All files that are unique to this album will be moved to trash
            </p>
        </>
    ),

    SORT_BY_CREATION_TIME_ASCENDING: 'Oldest',
    SORT_BY_CREATION_TIME_DESCENDING: 'Newest',
    SORT_BY_UPDATION_TIME_DESCENDING: 'Last updated',
    SORT_BY_NAME: 'Name',
    COMPRESS_THUMBNAILS: 'Compress thumbnails',
    THUMBNAIL_REPLACED: 'Thumbnails compressed',
    FIX_THUMBNAIL: 'Compress',
    FIX_THUMBNAIL_LATER: 'Compress later',
    REPLACE_THUMBNAIL_NOT_STARTED: () => (
        <>
            Some of your videos thumbnails can be compressed to save space.
            would you like ente to compress them?
        </>
    ),
    REPLACE_THUMBNAIL_COMPLETED: () => (
        <>Successfully compressed all thumbnails</>
    ),
    REPLACE_THUMBNAIL_NOOP: () => (
        <>You have no thumbnails that can be compressed further</>
    ),
    REPLACE_THUMBNAIL_COMPLETED_WITH_ERROR: () => (
        <>Could not compress some of your thumbnails, please retry</>
    ),
    FIX_CREATION_TIME: 'Fix time',
    FIX_CREATION_TIME_IN_PROGRESS: 'Fixing time',
    CREATION_TIME_UPDATED: `File time updated`,

    UPDATE_CREATION_TIME_NOT_STARTED: () => (
        <>Select the option you want to use</>
    ),
    UPDATE_CREATION_TIME_COMPLETED: () => <>Successfully updated all files</>,

    UPDATE_CREATION_TIME_COMPLETED_WITH_ERROR: () => (
        <>File time updation failed for some files, please retry</>
    ),
    FILE_NAME_CHARACTER_LIMIT: '100 characters max',

    DATE_TIME_ORIGINAL: 'EXIF:DateTimeOriginal',
    DATE_TIME_DIGITIZED: 'EXIF:DateTimeDigitized',
    CUSTOM_TIME: 'Custom time',
    REOPEN_PLAN_SELECTOR_MODAL: 'Re-open plans',
    OPEN_PLAN_SELECTOR_MODAL_FAILED: 'Failed to open plans',
    COMMENT: 'Comment',
    ABUSE_REPORT_DESCRIPTION:
        'Submitting this report will notify the album owner.',
    OTHER_REASON_REQUIRES_COMMENTS:
        'Reason = other, require  a mandatory comment ',
    REPORT_SUBMIT_SUCCESS_CONTENT: 'Your report has been submitted',
    REPORT_SUBMIT_SUCCESS_TITLE: 'Report sent',
    REPORT_SUBMIT_FAILED: 'Failed to sent report, try again',
    INSTALL: 'Install',
    ALBUM_URL: 'Album url',
    PUBLIC_SHARING: 'Public link',
    NOT_FOUND: '404 - not found',
    LINK_EXPIRED: 'This link has either expired or been disabled!',
    MANAGE_LINK: 'Manage link',
    LINK_TOO_MANY_REQUESTS: 'This album is too popular for us to handle!',
    DISABLE_PUBLIC_SHARING: "'Disable public sharing",
    DISABLE_PUBLIC_SHARING_MESSAGE:
        'Are you sure you want to disable public sharing?',
    FILE_DOWNLOAD: 'Allow downloads',
    LINK_PASSWORD_LOCK: 'Password lock',
    LINK_DEVICE_LIMIT: 'Device limit',
    LINK_EXPIRY: 'Link expiry',
    LINK_EXPIRY_NEVER: 'Never',
    DISABLE_FILE_DOWNLOAD: 'Disable download',
    DISABLE_FILE_DOWNLOAD_MESSAGE: () => (
        <>
            <p>
                Are you sure that you want to disable the download button for
                files?{' '}
            </p>{' '}
            <p>
                Viewers can still take screenshots or save a copy of your photos
                using external tools'{' '}
            </p>
        </>
    ),
    ABUSE_REPORT: 'Abuse report',
    ABUSE_REPORT_BUTTON_TEXT: 'Report abuse?',
    MALICIOUS_CONTENT: 'Contains malicious content',
    COPYRIGHT:
        'Infringes on the copyright of someone I am authorized to represent',
    ENTER_EMAIL_ADDRESS: 'Email*',
    SELECT_REASON: 'Select a reason*',
    ENTER_FULL_NAME: 'Full name*',
    ENTER_DIGITAL_SIGNATURE:
        'Typing your full name in this box will act as your digital signature*',
    ENTER_ON_BEHALF_OF: 'I am reporting on behalf of*',
    ENTER_ADDRESS: 'Address*',
    ENTER_JOB_TITLE: 'Job title*',
    ENTER_CITY: 'City*',
    ENTER_PHONE: 'Phone number*',

    ENTER_STATE: 'State*',
    ENTER_POSTAL_CODE: 'Zip/postal code*',
    ENTER_COUNTRY: 'Country*',
    JUDICIAL_DESCRIPTION: () => (
        <>
            By checking the following boxes, I state{' '}
            <strong>UNDER PENALTY OF PERJURY </strong>of law that:
        </>
    ),
    TERM_1: 'I hereby state that I have a good faith belief that the sharing of copyrighted material at the location above is not authorized by the copyright owner, its agent, or the law (e.g., as a fair use). ',
    TERM_2: 'I hereby state that the information in this Notice is accurate and, under penalty of perjury, that I am the owner, or authorized to act on behalf of, the owner, of the copyright or of an exclusive right under the copyright that is allegedly infringed. ',
    TERM_3: 'I acknowledge that any person who knowingly materially misrepresents that material or activity is infringing may be subject to liability for damages. ',
    PRESERVED_BY: 'preserved by',
    ENTE_IO: 'ente.io',
    LIVE: 'LIVE',
    DISABLE_PASSWORD: 'Disable password lock',
    DISABLE_PASSWORD_MESSAGE:
        'Are you sure that you want to disable the password lock?',
    PASSWORD_LOCK: 'Password lock',
    LOCK: 'Lock',
    DOWNLOAD_UPLOAD_LOGS: 'Debug logs',
    CHOOSE_UPLOAD_TYPE: 'Upload',
    UPLOAD_FILES: 'File',
    UPLOAD_DIRS: 'Folder',
    UPLOAD_GOOGLE_TAKEOUT: 'Google takeout',
    CANCEL_UPLOADS: 'Cancel uploads',
    DEDUPLICATE_FILES: 'Deduplicate files',
    NO_DUPLICATES_FOUND: "You've no duplicate files that can be cleared",
    CLUB_BY_CAPTURE_TIME: 'Club by capture time',
    FILES: 'Files',
    EACH: 'Each',
    DEDUPLICATION_LOGIC_MESSAGE: (captureTime: boolean) => (
        <>
            The following files were clubbed based on their sizes
            {captureTime && ' and capture time'}, please review and delete items
            you believe are duplicates{' '}
        </>
    ),
    STOP_ALL_UPLOADS_MESSAGE:
        'Are you sure that you want to stop all the uploads in progress?',
    STOP_UPLOADS_HEADER: 'Stop uploads?',
    YES_STOP_UPLOADS: 'Yes, stop uploads',
    ALBUMS: 'Albums',
    NEW: 'New',
    VIEW_ALL_ALBUMS: 'View all Albums',
    ALL_ALBUMS: 'All Albums',
    ENDS: 'Ends',
    ENTER_TWO_FACTOR_OTP: 'Enter the 6-digit code from your authenticator app.',
    CREATE_ACCOUNT: 'Create account',
    COPIED: 'Copied',
    CANVAS_BLOCKED_TITLE: 'Unable to generate thumbnail',
    CANVAS_BLOCKED_MESSAGE: () => (
        <>
            <p>
                It looks like your browser has disabled access to canvas, which
                is necessary to generate thumbnails for your photos
            </p>
            <p>
                Please enable access to your browser's canvas, or check out our
                desktop app
            </p>
        </>
    ),
    WATCH_FOLDERS: 'Watch Folders',
    UPGRADE_NOW: 'Upgrade now',
    RENEW_NOW: 'Renew now',
    STORAGE: 'Storage',
    USED: 'used',
    YOU: 'You',
    FAMILY: 'Family',
    FREE: 'free',
    OF: 'of',
    WATCHED_FOLDERS: 'Watched Folders',
    NO_FOLDERS_ADDED: 'No folders added yet!',
    FOLDERS_AUTOMATICALLY_MONITORED:
        'The folders you add here will monitored to automatically',
    UPLOAD_NEW_FILES_TO_ENTE: 'Upload new files to ente',
    REMOVE_DELETED_FILES_FROM_ENTE: 'Remove deleted files from ente',
    ADD_FOLDER: 'Add folder',
    STOP_WATCHING: 'Stop watching',
    STOP_WATCHING_FOLDER: 'Stop watching folder?',
    STOP_WATCHING_DIALOG_MESSAGE:
        'Your existing files will not be deleted, but ente will stop automatically updating the linked ente album on changes in this folder.',
    YES_STOP: 'Yes, stop',
    MONTH_SHORT: 'mo',
    YEAR: 'year',
    FAMILY_PLAN: 'Family plan',
    DOWNLOAD_LOGS: 'Download logs',
    DOWNLOAD_LOGS_MESSAGE: () => (
        <>
            <p>
                This will download debug logs, which you can email to us to help
                debug your issue.
            </p>
            <p>
                Please note that file names will be included to help track
                issues with specific files.
            </p>
        </>
    ),
    CHANGE_FOLDER: 'Change Folder',
    TWO_MONTHS_FREE: 'Get 2 months free on yearly plans',
    GB: 'GB',
    POPULAR: 'Popular',
    FREE_PLAN_OPTION_LABEL: 'Continue with free trial',
    FREE_PLAN_DESCRIPTION: '1 GB for 1 year',
    CURRENT_USAGE: (usage) => (
        <>
            Current usage is <strong>{usage}</strong>
        </>
    ),
    WEAK_DEVICE:
        "The web browser you're using is not powerful enough to encrypt your photos. Please try to log in to ente on your computer, or download the ente mobile/desktop app.",
    DRAG_AND_DROP_HINT: 'Or drag and drop into the ente window',
};

export default englishConstants;<|MERGE_RESOLUTION|>--- conflicted
+++ resolved
@@ -110,13 +110,8 @@
         2: 'Reading file metadata',
         3: (fileCounter) =>
             `${fileCounter.finished} / ${fileCounter.total} files backed up`,
-<<<<<<< HEAD
-        4: 'Backup complete',
-        5: 'Pausing remaining uploads',
-=======
         4: 'Cancelling remaining uploads',
         5: 'Backup complete',
->>>>>>> e444177d
     },
     UPLOADING_FILES: 'File upload',
     FILE_NOT_UPLOADED_LIST: 'The following files were not uploaded',
