import React, { createContext, useEffect, useRef, useState } from 'react';
import styled, { createGlobalStyle } from 'styled-components';
import Navbar from 'components/Navbar';
import constants from 'utils/strings/constants';
import { useRouter } from 'next/router';
import Container from 'components/Container';
import 'bootstrap/dist/css/bootstrap.min.css';
import 'photoswipe/dist/photoswipe.css';
import EnteSpinner from 'components/EnteSpinner';
import { logError } from '../utils/sentry';
// import { Workbox } from 'workbox-window';
import { getEndpoint } from 'utils/common/apiUtil';
import { getData, LS_KEYS } from 'utils/storage/localStorage';
import HTTPService from 'services/HTTPService';
import FlashMessageBar from 'components/FlashMessageBar';
import Head from 'next/head';
import { getAlbumSiteHost } from 'constants/pages';
import GoToEnte from 'components/pages/sharedAlbum/GoToEnte';
<<<<<<< HEAD
import LoadingBar from 'react-top-loading-bar';
import MessageDialog, {
    MessageAttributes,
    SetDialogMessage,
} from 'components/MessageDialog';
=======
import { logUploadInfo } from 'utils/upload';
>>>>>>> c3a4895f

const GlobalStyles = createGlobalStyle`
/* ubuntu-regular - latin */
@font-face {
  font-family: 'Ubuntu';
  font-style: normal;
  font-weight: 400;
  src: local(''),
       url('/fonts/ubuntu-v15-latin-regular.woff2') format('woff2'), /* Chrome 26+, Opera 23+, Firefox 39+ */
       url('/fonts/ubuntu-v15-latin-regular.woff') format('woff'); /* Chrome 6+, Firefox 3.6+, IE 9+, Safari 5.1+ */
}

/* ubuntu-700 - latin */
@font-face {
  font-family: 'Ubuntu';
  font-style: normal;
  font-weight: 700;
  src: local(''),
       url('/fonts/ubuntu-v15-latin-700.woff2') format('woff2'), /* Chrome 26+, Opera 23+, Firefox 39+ */
       url('/fonts/ubuntu-v15-latin-700.woff') format('woff'); /* Chrome 6+, Firefox 3.6+, IE 9+, Safari 5.1+ */
}
    html, body {
        padding: 0;
        margin: 0;
        font-family: Arial, Helvetica, sans-serif;
        height: 100%;
        flex: 1;
        display: flex;
        flex-direction: column;
        background-color: #191919;
        color: #aaa;
        font-family:Ubuntu, Arial, sans-serif !important;
    }
    :is(h1, h2, h3, h4, h5, h6) {
        color: #d7d7d7;
      }

    #__next {
        flex: 1;
        display: flex;
        flex-direction: column;
    }

    .material-icons {
        vertical-align: middle;
        margin: 8px;
    }
    
    .pswp__item video {
        width: 100%;
        height: 100%;
    }

    .pswp-item-container {
        width: 100%;
        height: 100%;
        display: flex;
        align-items: center;
        justify-content: center;
        object-fit: contain;
    }

    .pswp-item-container > * {
        position: absolute;
        transition: opacity 1s ease;
        max-width: 100%;
        max-height: 100%;
    }
    
    .pswp-item-container > img{
        opacity: 1;
    }

    .pswp-item-container > video{
        opacity: 0;
    }


    .pswp-item-container > div.download-banner {      
        width:100%;
        height: 16vh;
        padding:2vh 0;
        background-color: #151414;
        color:#ddd;
        display: flex;
        flex-direction:column;
        align-items: center;
        justify-content: space-around;
        opacity: 0.8;
        font-size:20px;
    }

    .download-banner > a{
        width: 130px;
    }

    :root {
        --primary: #e26f99,
    };

    svg {
        fill: currentColor;
    }

    .pswp__img {
        object-fit: contain;
    }
    .pswp__caption{
        font-size:20px;
        height:10%;
        padding-left:5%;
        color:#eee;
    }

    .modal {
        z-index: 2000;
    }
    .modal-dialog-centered {
        min-height: -webkit-calc(80% - 3.5rem);
        min-height: -moz-calc(80% - 3.5rem);
        min-height: calc(80% - 3.5rem);
    }
    .modal .modal-header, .modal .modal-footer , .toast-header{
        border-color: #444 !important;
    }
    .modal .modal-header .close, .toast-header .close {
        color: #aaa;
        text-shadow: none;
    }
    .modal-backdrop {
        z-index:2000;
        opacity:0.8 !important;
    }

    .toast-header{
        border-radius:0px !important;
    }
    .modal .card , .table , .toast {
        background-color: #202020;
        border: none;
    }
    .modal .card > div {
        border-radius: 30px;
        overflow: hidden;
        margin: 0 0 5px 0;
    }
    .modal-content ,.toast-header{
        border-radius:15px;
        background-color:#202020 !important;
    }
    .modal-dialog{
        margin:5vh auto;
        width:90%;
    }
    .modal-body{
        max-height:74vh;
        overflow-y:auto;
    }
    .modal-xl{
        max-width:90% !important;
    }
    .modal-lg {
        max-width: 720px !important;
      }
    .plan-selector-modal-content {
        width:auto;
        margin:auto;
    }
    .pswp-custom {
        opacity: 0.75;
        transition: opacity .2s;
        display: inline-block;
        float: right;
        cursor: pointer;
        border: none;
        height: 44px;
        width: 44px;
    }
    .pswp-custom:hover {
        opacity: 1;
    }
    .download-btn{
        background: url('/download_icon.png') no-repeat;
        background-size: 20px 20px;
        background-position: center;
    }
    .info-btn{
        background: url('/info_icon.png') no-repeat;
        background-size: 20px 20px;
        background-position: center;
    }
    .share-btn{
        background: url('/share_icon.png') no-repeat;
        background-size: 20px 20px;
        background-position: center;
    }
    .btn.focus , .btn:focus{
        box-shadow: none;
    }
    .btn-success {
        background: #51cd7c;
        color: #fff;
        border-color: #51cd7c;
    }
    .btn-success:hover .btn-success:focus .btn-success:active {
        background-color: #29a354;
        border-color: #51cd7c;
        color: #242424;
    }
    .btn-success:disabled {
        background-color: #69b383;
    }
    .btn-outline-success {
        background: #51cd7c;
        color: #fff;
        border-color: #51cd7c;
    }
    .btn-outline-success:hover:enabled {
        background: #4db76c;
        color: #fff;
    }
    .btn-outline-danger, .btn-outline-secondary, .btn-outline-primary{
        border-width: 2px;
    }

    #go-to-ente{
        background:none;
        border-color: #3dbb69;
        color:#51cd7c;
    }
    #go-to-ente:hover, #go-to-ente:focus, #go-to-ente:active {
        color:#fff;
        background-color: #44774d;
    }
    
    a {
        color: #fff;
    }
    a:hover {
        color: #51cd7c;
    }
    .btn-link {
        color: #fff;
    }
    .btn-link:hover {
        color: #51cd7c;
    }
    .btn-link-danger {
        color: #dc3545;
    }
    .btn-link-danger:hover {
        color: #ff495a;
    }
    .card {
        background-color: #242424;
        color: #d1d1d1;
        border-radius: 12px;
    }
    .jumbotron{
        background-color: #191919;
        color: #d1d1d1;
        text-align: center;
        margin-top: 50px;
    }
    .alert-primary {
        background-color: rgb(235, 255, 243);
        color: #000000;
    }
    .alert-success {
        background-color: #c4ffd6;
    }
    .bm-burger-button {
        position: fixed;
        width: 24px;
        height: 16px;
        top:27px;
        left: 32px;
        z-index:100 !important;
    }
    .bm-burger-bars {
        background: #bdbdbd;
    }
    .bm-menu-wrap {
        top:0px;
      }
    .bm-menu {
        background: #131313;
        font-size: 1.15em;
        color:#d1d1d1;
        display: flex;
    }
    .bm-cross {
        background: #d1d1d1;
    }
    .bm-cross-button {
        top: 20px !important;
    }
    .bm-item-list {
        display: flex !important;
        flex-direction: column;
        max-height: 100%;
        flex: 1;
    }
    .bm-item {
        padding: 20px;
    }
    .bm-overlay {
        top: 0;
        background: rgba(0, 0, 0, 0.8) !important;
    }
    .bg-upload-progress-bar {
        background-color: #51cd7c;
    }
    .custom-switch.custom-switch-md{
        z-index:0;
    }
    .custom-switch.custom-switch-md .custom-control-label {
        padding-left: 2rem;
        padding-bottom: 1.5rem;
    }
    
    .custom-switch.custom-switch-md .custom-control-label::before {
        height: 1.5rem;
        background-color: #303030;
        border: none;
        width: calc(2.5rem + 0.75rem);
        border-radius: 3rem;
    }
    .custom-switch.custom-switch-md:active .custom-control-label::before {
        background-color: #303030;
    }
    
    .custom-switch.custom-switch-md .custom-control-label::after {
        top:2px;
        background:#c4c4c4;
        width: calc(2.0rem - 4px);
        height: calc(2.0rem - 4px);
        border-radius: calc(2rem - (2.0rem / 2));
        left: -38px;
    }
    
    .custom-switch.custom-switch-md .custom-control-input:checked ~ .custom-control-label::after {
        transform: translateX(calc(2.0rem - 0.25rem));
        background:#c4c4c4;
    }

    .custom-control-input:checked ~ .custom-control-label::before {
        background-color: #29a354;
    }

    .bold-text{
        color: #ECECEC;
        line-height: 24px;
        font-size: 24px;
    }
    .dropdown-item:active{
        color: #16181b;
        text-decoration: none;
        background-color: #e9ecef;
    }
    hr{
        border-top: 1rem solid #444 !important;
    }
    .list-group-item:hover{
        background-color:#343434 !important;
    }
    .list-group-item:active , list-group-item:focus{
        background-color:#000 !important;
    }
    #button-tooltip > .arrow::before{
        border-bottom-color:#282828 !important;
    }
    #button-tooltip > .arrow::after{
        border-bottom-color:#282828 !important;
        border-top-color:#282828 !important;

    }
    .arrow::before{
        border-bottom-color:#282828 !important;
        border-top-color:#282828 !important;
    }
    .arrow::after{
        border-bottom-color:#282828 !important;
        border-top-color:#282828 !important;
    }
    .carousel-inner {
        padding-bottom: 50px !important;
    }
    .carousel-indicators li {
        width: 10px;
        height: 10px;
        border-radius: 50%;
        margin-right: 12px;
    }
    .carousel-indicators .active {
        background-color: #51cd7c;
    }
    div.otp-input input {
        width: 36px !important;
        height: 36px;
        margin: 0 10px;
    }

    div.otp-input input::placeholder {
        opacity:0;
    }

    div.otp-input input:not(:placeholder-shown) , div.otp-input input:focus{
        border: 2px solid #51cd7c;
        border-radius:1px; 
        -webkit-transition: 0.5s;
        transition: 0.5s;
         outline: none;
    }
    .flash-message{
        padding:16px;
        display:flex;
        align-items:center;
    }
    @-webkit-keyframes rotation 
    {
        from {
            -webkit-transform: rotate(0deg);
        }
        to {
            -webkit-transform: rotate(359deg);
        }
    }
    #button-tooltip{
        color: #ddd;
        border-radius: 5px;
        font-size: 12px;
        padding:0px
    }
    .tooltip-inner{
        background-color: #282828;
        margin:6px 0;
    }
    .react-datepicker__input-container > input {
        width:100%;
    }
    .react-datepicker__navigation{
        top:14px;
    }
    .react-datepicker, .react-datepicker__header,.react-datepicker__time-container .react-datepicker__time,.react-datepicker-time__header{
        background-color: #202020;
        color:#fff;
        border-color: #444;
    }
    .react-datepicker__current-month,.react-datepicker__day-name, .react-datepicker__day, .react-datepicker__time-name{
         color:#fff;
     }
    .react-datepicker__day--disabled{
        color:#5b5656;
    }
    .react-datepicker__time-container .react-datepicker__time .react-datepicker__time-box ul.react-datepicker__time-list li.react-datepicker__time-list-item:hover{
        background-color:#686868
    }
    .react-datepicker__time-container .react-datepicker__time .react-datepicker__time-box ul.react-datepicker__time-list li.react-datepicker__time-list-item--disabled :hover{
        background-color: #202020;
    }

    .react-datepicker__time-container .react-datepicker__time .react-datepicker__time-box ul.react-datepicker__time-list li.react-datepicker__time-list-item--disabled{
        color:#5b5656;
    }
    .react-datepicker{
        padding-bottom:10px;
    }
    .react-datepicker__day:hover {
        background-color:#686868
    }
    .react-datepicker__day--disabled:hover {
        background-color: #202020;
    }
    .ente-form-group{
        margin:0;
    }
    .form-check-input:hover, .form-check-label :hover{
        cursor:pointer;
    }
    .manageLinkHeader:hover{
        color:#bbb;
    }
`;

export const LogoImage = styled.img`
    max-height: 28px;
    margin-right: 5px;
`;

const FlexContainer = styled.div<{ shouldJustifyLeft?: boolean }>`
    flex: 1;
    text-align: center;
    @media (max-width: 760px) {
        text-align: ${(props) => (props.shouldJustifyLeft ? 'left' : 'center')};
    }
`;

export const MessageContainer = styled.div`
    background-color: #111;
    padding: 0;
    font-size: 14px;
    text-align: center;
    line-height: 32px;
`;

export interface BannerMessage {
    message: string;
    variant: string;
}

type AppContextType = {
    showNavBar: (show: boolean) => void;
    sharedFiles: File[];
    resetSharedFiles: () => void;
    setDisappearingFlashMessage: (message: FlashMessage) => void;
    redirectURL: string;
    setRedirectURL: (url: string) => void;
    startLoading: () => void;
    finishLoading: () => void;
    closeMessageDialog: () => void;
    setDialogMessage: SetDialogMessage;
};

export enum FLASH_MESSAGE_TYPE {
    DANGER = 'danger',
    INFO = 'info',
    SUCCESS = 'success',
    WARNING = 'warning',
}
export interface FlashMessage {
    message: string;
    type: FLASH_MESSAGE_TYPE;
}
export const AppContext = createContext<AppContextType>(null);

const redirectMap = {
    roadmap: (token: string) =>
        `${getEndpoint()}/users/roadmap?token=${encodeURIComponent(token)}`,
};

export default function App({ Component, err }) {
    const router = useRouter();
    const [loading, setLoading] = useState(false);
    const [offline, setOffline] = useState(
        typeof window !== 'undefined' && !window.navigator.onLine
    );
    const [showNavbar, setShowNavBar] = useState(false);
    const [sharedFiles, setSharedFiles] = useState<File[]>(null);
    const [redirectName, setRedirectName] = useState<string>(null);
    const [flashMessage, setFlashMessage] = useState<FlashMessage>(null);
    const [redirectURL, setRedirectURL] = useState(null);
    const [isAlbumsDomain, setIsAlbumsDomain] = useState(false);
    const isLoadingBarRunning = useRef(false);
    const loadingBar = useRef(null);
    const [dialogMessage, setDialogMessage] = useState<MessageAttributes>();
    const [messageDialogView, setMessageDialogView] = useState(false);

    useEffect(() => {
        if (
            !('serviceWorker' in navigator) ||
            process.env.NODE_ENV !== 'production'
        ) {
            console.warn('Progressive Web App support is disabled');
            return;
        }
        // const wb = new Workbox('sw.js', { scope: '/' });
        // wb.register();

        if ('serviceWorker' in navigator) {
            navigator.serviceWorker.onmessage = (event) => {
                if (event.data.action === 'upload-files') {
                    const files = event.data.files;
                    setSharedFiles(files);
                }
            };
            navigator.serviceWorker
                .getRegistrations()
                .then(function (registrations) {
                    for (const registration of registrations) {
                        registration.unregister();
                    }
                });
        }

        HTTPService.getInterceptors().response.use(
            (resp) => resp,
            (error) => {
                logError(error, 'Network Error');
                return Promise.reject(error);
            }
        );
    }, []);

    const setUserOnline = () => setOffline(false);
    const setUserOffline = () => setOffline(true);
    const resetSharedFiles = () => setSharedFiles(null);

    useEffect(() => {
        if (process.env.NODE_ENV === 'production') {
            console.log(
                `%c${constants.CONSOLE_WARNING_STOP}`,
                'color: red; font-size: 52px;'
            );
            console.log(
                `%c${constants.CONSOLE_WARNING_DESC}`,
                'font-size: 20px;'
            );
        }
        const query = new URLSearchParams(window.location.search);
        const redirect = query.get('redirect');
        if (redirect && redirectMap[redirect]) {
            const user = getData(LS_KEYS.USER);
            if (user?.token) {
                window.location.href = redirectMap[redirect](user.token);
            } else {
                setRedirectName(redirect);
            }
        }

        router.events.on('routeChangeStart', (url: string) => {
            if (window.location.pathname !== url.split('?')[0]) {
                setLoading(true);
            }

            if (redirectName) {
                const user = getData(LS_KEYS.USER);
                if (user?.token) {
                    window.location.href = redirectMap[redirectName](
                        user.token
                    );
                }
            }
        });

        router.events.on('routeChangeComplete', () => {
            setLoading(false);
        });

        window.addEventListener('online', setUserOnline);
        window.addEventListener('offline', setUserOffline);

        return () => {
            window.removeEventListener('online', setUserOnline);
            window.removeEventListener('offline', setUserOffline);
        };
    }, [redirectName]);

    useEffect(() => {
        logUploadInfo(`app started`);
        logUploadInfo(
            `latest commit id :${process.env.NEXT_PUBLIC_LATEST_COMMIT_HASH}`
        );
        const currentURL = new URL(window.location.href);
        if (currentURL.host === getAlbumSiteHost()) {
            setIsAlbumsDomain(true);
        }
    }, []);

    useEffect(() => setMessageDialogView(true), [dialogMessage]);

    const showNavBar = (show: boolean) => setShowNavBar(show);
    const setDisappearingFlashMessage = (flashMessages: FlashMessage) => {
        setFlashMessage(flashMessages);
        setTimeout(() => setFlashMessage(null), 5000);
    };

    const startLoading = () => {
        !isLoadingBarRunning.current && loadingBar.current?.continuousStart();
        isLoadingBarRunning.current = true;
    };
    const finishLoading = () => {
        isLoadingBarRunning.current && loadingBar.current?.complete();
        isLoadingBarRunning.current = false;
    };

    const closeMessageDialog = () => setMessageDialogView(false);

    return (
        <>
            <Head>
                <title>{constants.TITLE}</title>
            </Head>
            <GlobalStyles />
            {showNavbar && (
                <Navbar>
                    <FlexContainer shouldJustifyLeft={isAlbumsDomain}>
                        <LogoImage
                            style={{ height: '24px', padding: '3px' }}
                            alt="logo"
                            src="/icon.svg"
                        />
                    </FlexContainer>
                    {isAlbumsDomain && <GoToEnte />}
                </Navbar>
            )}
            <MessageContainer>
                {offline && constants.OFFLINE_MSG}
            </MessageContainer>
            {sharedFiles &&
                (router.pathname === '/gallery' ? (
                    <MessageContainer>
                        {constants.FILES_TO_BE_UPLOADED(sharedFiles.length)}
                    </MessageContainer>
                ) : (
                    <MessageContainer>
                        {constants.LOGIN_TO_UPLOAD_FILES(sharedFiles.length)}
                    </MessageContainer>
                ))}
            {flashMessage && (
                <FlashMessageBar
                    flashMessage={flashMessage}
                    onClose={() => setFlashMessage(null)}
                />
            )}
            <LoadingBar color="#51cd7c" ref={loadingBar} />

            <MessageDialog
                size="lg"
                show={messageDialogView}
                onHide={closeMessageDialog}
                attributes={dialogMessage}
            />

            <AppContext.Provider
                value={{
                    showNavBar,
                    sharedFiles,
                    resetSharedFiles,
                    setDisappearingFlashMessage,
                    redirectURL,
                    setRedirectURL,
                    startLoading,
                    finishLoading,
                    closeMessageDialog,
                    setDialogMessage,
                }}>
                {loading ? (
                    <Container>
                        <EnteSpinner>
                            <span className="sr-only">Loading...</span>
                        </EnteSpinner>
                    </Container>
                ) : (
                    <Component err={err} setLoading={setLoading} />
                )}
            </AppContext.Provider>
        </>
    );
}<|MERGE_RESOLUTION|>--- conflicted
+++ resolved
@@ -16,15 +16,12 @@
 import Head from 'next/head';
 import { getAlbumSiteHost } from 'constants/pages';
 import GoToEnte from 'components/pages/sharedAlbum/GoToEnte';
-<<<<<<< HEAD
 import LoadingBar from 'react-top-loading-bar';
 import MessageDialog, {
     MessageAttributes,
     SetDialogMessage,
 } from 'components/MessageDialog';
-=======
 import { logUploadInfo } from 'utils/upload';
->>>>>>> c3a4895f
 
 const GlobalStyles = createGlobalStyle`
 /* ubuntu-regular - latin */
