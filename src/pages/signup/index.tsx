--- conflicted
+++ resolved
@@ -171,10 +171,7 @@
                                         label={constants.TERMS_AND_CONDITIONS()}
                                     />
                                 </Form.Group>
-<<<<<<< HEAD
-=======
                                 <br />
->>>>>>> 695cdf58
                                 <SubmitButton
                                     buttonText={constants.SUBMIT}
                                     loading={loading}
