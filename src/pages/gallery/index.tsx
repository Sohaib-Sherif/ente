--- conflicted
+++ resolved
@@ -299,15 +299,11 @@
     if (!data || loading || data.length == 0) {
         return (
             <div className="text-center">
-<<<<<<< HEAD
                 {data?.length == 0 && (
                     <Alert variant="primary">
                         {constants.INITIAL_LOAD_DELAY_WARNING}
                     </Alert>
                 )}
-                <Spinner animation="border" variant="primary" />
-=======
->>>>>>> b0937d1a
             </div>
         );
     }
@@ -439,7 +435,7 @@
                                 <List
                                     itemSize={(index) =>
                                         timeStampList[index].itemType ===
-                                            ITEM_TYPE.TIME
+                                        ITEM_TYPE.TIME
                                             ? DATE_CONTAINER_HEIGHT
                                             : IMAGE_CONTAINER_HEIGHT
                                     }
@@ -456,14 +452,14 @@
                                                     columns={
                                                         timeStampList[index]
                                                             .itemType ===
-                                                            ITEM_TYPE.TIME
+                                                        ITEM_TYPE.TIME
                                                             ? 1
                                                             : columns
                                                     }
                                                 >
                                                     {timeStampList[index]
                                                         .itemType ===
-                                                        ITEM_TYPE.TIME ? (
+                                                    ITEM_TYPE.TIME ? (
                                                         <DateContainer>
                                                             {
                                                                 timeStampList[
@@ -482,7 +478,7 @@
                                                                         index
                                                                     ]
                                                                         .itemStartIndex +
-                                                                    idx
+                                                                        idx
                                                                 );
                                                             }
                                                         )
