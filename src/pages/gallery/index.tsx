import React, { useEffect, useState } from 'react';
import { useRouter } from 'next/router';
import Spinner from 'react-bootstrap/Spinner';
import { getKey, SESSION_KEYS } from 'utils/storage/sessionStorage';
import {
    file,
    getFile,
    getPreview,
    fetchData,
    localFiles,
} from 'services/fileService';
import { getData, LS_KEYS } from 'utils/storage/localStorage';
import PreviewCard from './components/PreviewCard';
import { getActualKey, getToken } from 'utils/common/key';
import styled from 'styled-components';
import PhotoSwipe from 'components/PhotoSwipe/PhotoSwipe';
import { Options } from 'photoswipe';
import AutoSizer from 'react-virtualized-auto-sizer';
import { VariableSizeList as List } from 'react-window';
import LoadingBar from 'react-top-loading-bar';
import Collections from './components/Collections';
import Upload from './components/Upload';
import {
    collection,
    fetchUpdatedCollections,
    collectionLatestFile,
    getCollectionLatestFile,
    getFavItemIds,
    getLocalCollections,
} from 'services/collectionService';
import constants from 'utils/strings/constants';
import { ErrorAlert } from './components/ErrorAlert';

const DATE_CONTAINER_HEIGHT = 45;
const IMAGE_CONTAINER_HEIGHT = 200;
const NO_OF_PAGES = 2;

enum ITEM_TYPE {
    TIME = 'TIME',
    TILE = 'TILE',
}
export enum FILE_TYPE {
    IMAGE,
    VIDEO,
    OTHERS,
}

interface TimeStampListItem {
    itemType: ITEM_TYPE;
    items?: file[];
    itemStartIndex?: number;
    date?: string;
}

const Container = styled.div`
    display: block;
    flex: 1;
    width: 100%;
    flex-wrap: wrap;
    margin: 0 auto;

    .pswp-thumbnail {
        display: inline-block;
        cursor: pointer;
    }
`;

const ListItem = styled.div`
    display: flex;
    justify-content: center;
`;

const DeadCenter = styled.div`
    flex: 1;
    display: flex;
    justify-content: center;
    align-items: center;
    color: #fff;
    text-align: center;
    flex-direction: column;
`;

const ListContainer = styled.div<{ columns: number }>`
    display: grid;
    grid-template-columns: repeat(${(props) => props.columns}, 1fr);
    grid-column-gap: 8px;
    padding: 0 8px;
    max-width: 100%;
    color: #fff;

    @media (min-width: 1000px) {
        width: 1000px;
    }

    @media (min-width: 450px) and (max-width: 1000px) {
        width: 600px;
    }

    @media (max-width: 450px) {
        width: 100%;
    }
`;

const DateContainer = styled.div`
    padding-top: 15px;
`;

export default function Gallery(props) {
    const router = useRouter();
    const [loading, setLoading] = useState(false);
    const [collections, setCollections] = useState<collection[]>([]);
    const [collectionLatestFile, setCollectionLatestFile] = useState<
        collectionLatestFile[]
    >([]);
    const [data, setData] = useState<file[]>();
    const [favItemIds, setFavItemIds] = useState<Set<number>>();
    const [open, setOpen] = useState(false);
    const [options, setOptions] = useState<Options>({
        history: false,
        maxSpreadZoom: 5,
    });
    const fetching: { [k: number]: boolean } = {};
<<<<<<< HEAD
    const [errorCode, setErrorCode] = useState<number>(null);

=======
    const [sinceTime, setSinceTime] = useState(0);

    const [progress, setProgress] = useState(0);
>>>>>>> 85b96b1e

    useEffect(() => {
        const key = getKey(SESSION_KEYS.ENCRYPTION_KEY);
        if (!key) {
            router.push('/');
        }
        const main = async () => {
            setLoading(true);
            const data = await localFiles();
            const collections = await getLocalCollections();
            setData(data);
            setCollections(collections);
            setLoading(false);
            setProgress(80);
            await syncWithRemote();
            setProgress(100);
        };
        main();
        props.setUploadButtonView(true);
    }, []);

    const syncWithRemote = async () => {
        const token = getToken();
        const encryptionKey = await getActualKey();
        const updatedCollections = await fetchUpdatedCollections(
            token,
            encryptionKey
        );
        const data = await fetchData(token, updatedCollections);
        const collections = await getLocalCollections();
        const collectionLatestFile = await getCollectionLatestFile(
            collections,
            data
        );
        const favItemIds = await getFavItemIds(data);
        if (updatedCollections.length > 0) {
            setCollections(collections);
            setData(data);
        }
        setCollectionLatestFile(collectionLatestFile);
        setFavItemIds(favItemIds);
        setSinceTime(new Date().getTime());
        props.setUploadButtonView(true);
    };

    const updateUrl = (index: number) => (url: string) => {
        data[index] = {
            ...data[index],
            msrc: url,
            w: window.innerWidth,
            h: window.innerHeight,
        };
        if (
            data[index].metadata.fileType === FILE_TYPE.VIDEO &&
            !data[index].html
        ) {
            data[index].html = `
                <div class="video-loading">
                    <img src="${url}" />
                    <div class="spinner-border text-light" role="status">
                        <span class="sr-only">Loading...</span>
                    </div>
                </div>
            `;
            delete data[index].src;
        }
        if (
            data[index].metadata.fileType === FILE_TYPE.IMAGE &&
            !data[index].src
        ) {
            data[index].src = url;
        }
        setData(data);
    };

    const updateSrcUrl = (index: number, url: string) => {
        data[index] = {
            ...data[index],
            src: url,
            w: window.innerWidth,
            h: window.innerHeight,
        };
        if (data[index].metadata.fileType === FILE_TYPE.VIDEO) {
            data[index].html = `
                <video controls>
                    <source src="${url}" />
                    Your browser does not support the video tag.
                </video>
            `;
            delete data[index].src;
        }
        setData(data);
    };

    const handleClose = () => {
        setOpen(false);
        // syncWithRemote();
    };

    const onThumbnailClick = (index: number) => () => {
        setOptions({
            ...options,
            index,
        });
        setOpen(true);
    };

    const getThumbnail = (file: file[], index: number) => {
        return (
            <PreviewCard
                key={`tile-${file[index].id}`}
                data={file[index]}
                updateUrl={updateUrl(file[index].dataIndex)}
                onClick={onThumbnailClick(index)}
            />
        );
    };

    const getSlideData = async (instance: any, index: number, item: file) => {
        const token = getData(LS_KEYS.USER).token;
        if (!item.msrc) {
            const url = await getPreview(token, item);
            updateUrl(item.dataIndex)(url);
            item.msrc = url;
            if (!item.src) {
                item.src = url;
            }
            item.w = window.innerWidth;
            item.h = window.innerHeight;
            try {
                instance.invalidateCurrItems();
                instance.updateSize(true);
            } catch (e) {
                // ignore
            }
        }
        if (
            (!item.src || item.src === item.msrc) &&
            !fetching[item.dataIndex]
        ) {
            fetching[item.dataIndex] = true;
            const url = await getFile(token, item);
            updateSrcUrl(item.dataIndex, url);
            if (item.metadata.fileType === FILE_TYPE.VIDEO) {
                item.html = `
                    <video width="320" height="240" controls>
                        <source src="${url}" />
                        Your browser does not support the video tag.
                    </video>
                `;
                delete item.src;
                item.w = window.innerWidth;
            } else {
                item.src = url;
            }
            item.h = window.innerHeight;
            try {
                instance.invalidateCurrItems();
                instance.updateSize(true);
            } catch (e) {
                // ignore
            }
        }
    };

    if (!data || loading) {
        return (
            <div className="text-center">
                <Spinner animation="border" variant="primary" />
            </div>
        );
    }

    const selectCollection = (id?: string) => {
        const href = `/gallery?collection=${id || ''}`;
        router.push(href, undefined, { shallow: true });
    };

    let idSet = new Set();
    const filteredData = data
        .map((item, index) => ({
            ...item,
            dataIndex: index,
        }))
        .filter((item) => {
            if (!idSet.has(item.id)) {
                if (
                    !router.query.collection ||
                    router.query.collection === item.collectionID.toString()
                ) {
                    idSet.add(item.id);
                    return true;
                }
                return false;
            }
            return false;
        });

    const isSameDay = (first, second) => {
        return (
            first.getFullYear() === second.getFullYear() &&
            first.getMonth() === second.getMonth() &&
            first.getDate() === second.getDate()
        );
    };

    return (
        <>
<<<<<<< HEAD
            <ErrorAlert errorCode={errorCode} />
=======
            <LoadingBar
                color="#007bff"
                progress={progress}
                onLoaderFinished={() => setProgress(0)}
            />
>>>>>>> 85b96b1e
            <Collections
                collections={collections}
                selected={router.query.collection?.toString()}
                selectCollection={selectCollection}
            />
            <Upload
                uploadModalView={props.uploadModalView}
                closeUploadModal={props.closeUploadModal}
                showUploadModal={props.showUploadModal}
                collectionLatestFile={collectionLatestFile}
<<<<<<< HEAD
                refetchData={() => setReload(Math.random())}
                setErrorCode={setErrorCode}

=======
                refetchData={syncWithRemote}
>>>>>>> 85b96b1e
            />
            {filteredData.length ? (
                <Container>
                    <AutoSizer>
                        {({ height, width }) => {
                            let columns;
                            if (width >= 1000) {
                                columns = 5;
                            } else if (width < 1000 && width >= 450) {
                                columns = 3;
                            } else if (width < 450 && width >= 300) {
                                columns = 2;
                            } else {
                                columns = 1;
                            }

                            const timeStampList: TimeStampListItem[] = [];
                            let listItemIndex = 0;
                            let currentDate = -1;
                            filteredData.forEach((item, index) => {
                                if (
                                    !isSameDay(
                                        new Date(
                                            item.metadata.creationTime / 1000
                                        ),
                                        new Date(currentDate)
                                    )
                                ) {
                                    currentDate =
                                        item.metadata.creationTime / 1000;
                                    const dateTimeFormat = new Intl.DateTimeFormat(
                                        'en-IN',
                                        {
                                            weekday: 'short',
                                            year: 'numeric',
                                            month: 'long',
                                            day: 'numeric',
                                        }
                                    );
                                    timeStampList.push({
                                        itemType: ITEM_TYPE.TIME,
                                        date: dateTimeFormat.format(
                                            currentDate
                                        ),
                                    });
                                    timeStampList.push({
                                        itemType: ITEM_TYPE.TILE,
                                        items: [item],
                                        itemStartIndex: index,
                                    });
                                    listItemIndex = 1;
                                } else {
                                    if (listItemIndex < columns) {
                                        timeStampList[
                                            timeStampList.length - 1
                                        ].items.push(item);
                                        listItemIndex++;
                                    } else {
                                        listItemIndex = 1;
                                        timeStampList.push({
                                            itemType: ITEM_TYPE.TILE,
                                            items: [item],
                                            itemStartIndex: index,
                                        });
                                    }
                                }
                            });
                            const extraRowsToRender = Math.ceil(
                                (NO_OF_PAGES * height) / IMAGE_CONTAINER_HEIGHT
                            );
                            return (
                                <List
                                    itemSize={(index) =>
                                        timeStampList[index].itemType ===
                                        ITEM_TYPE.TIME
                                            ? DATE_CONTAINER_HEIGHT
                                            : IMAGE_CONTAINER_HEIGHT
                                    }
                                    height={height}
                                    width={width}
                                    itemCount={timeStampList.length}
                                    key={`${router.query.collection}-${columns}-${sinceTime}`}
                                    overscanCount={extraRowsToRender}
                                >
                                    {({ index, style }) => {
                                        return (
                                            <ListItem style={style}>
                                                <ListContainer
                                                    columns={
                                                        timeStampList[index]
                                                            .itemType ===
                                                        ITEM_TYPE.TIME
                                                            ? 1
                                                            : columns
                                                    }
                                                >
                                                    {timeStampList[index]
                                                        .itemType ===
                                                    ITEM_TYPE.TIME ? (
                                                        <DateContainer>
                                                            {
                                                                timeStampList[
                                                                    index
                                                                ].date
                                                            }
                                                        </DateContainer>
                                                    ) : (
                                                        timeStampList[
                                                            index
                                                        ].items.map(
                                                            (item, idx) => {
                                                                return getThumbnail(
                                                                    filteredData,
                                                                    timeStampList[
                                                                        index
                                                                    ]
                                                                        .itemStartIndex +
                                                                        idx
                                                                );
                                                            }
                                                        )
                                                    )}
                                                </ListContainer>
                                            </ListItem>
                                        );
                                    }}
                                </List>
                            );
                        }}
                    </AutoSizer>
                    <PhotoSwipe
                        isOpen={open}
                        items={filteredData}
                        options={options}
                        onClose={handleClose}
                        gettingData={getSlideData}
                        favItemIds={favItemIds}
                        setFavItemIds={setFavItemIds}
                    />
                </Container>
            ) : (
                <DeadCenter>
                    <div>{constants.NOTHING_HERE}</div>
                </DeadCenter>
            )}
        </>
    );
}<|MERGE_RESOLUTION|>--- conflicted
+++ resolved
@@ -120,14 +120,11 @@
         maxSpreadZoom: 5,
     });
     const fetching: { [k: number]: boolean } = {};
-<<<<<<< HEAD
     const [errorCode, setErrorCode] = useState<number>(null);
 
-=======
     const [sinceTime, setSinceTime] = useState(0);
 
     const [progress, setProgress] = useState(0);
->>>>>>> 85b96b1e
 
     useEffect(() => {
         const key = getKey(SESSION_KEYS.ENCRYPTION_KEY);
@@ -336,15 +333,12 @@
 
     return (
         <>
-<<<<<<< HEAD
             <ErrorAlert errorCode={errorCode} />
-=======
             <LoadingBar
                 color="#007bff"
                 progress={progress}
                 onLoaderFinished={() => setProgress(0)}
             />
->>>>>>> 85b96b1e
             <Collections
                 collections={collections}
                 selected={router.query.collection?.toString()}
@@ -355,13 +349,8 @@
                 closeUploadModal={props.closeUploadModal}
                 showUploadModal={props.showUploadModal}
                 collectionLatestFile={collectionLatestFile}
-<<<<<<< HEAD
-                refetchData={() => setReload(Math.random())}
+                refetchData={syncWithRemote}
                 setErrorCode={setErrorCode}
-
-=======
-                refetchData={syncWithRemote}
->>>>>>> 85b96b1e
             />
             {filteredData.length ? (
                 <Container>
