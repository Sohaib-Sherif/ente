import React, { useEffect, useRef, useState } from 'react';
import { useRouter } from 'next/router';
import { getKey, SESSION_KEYS } from 'utils/storage/sessionStorage';
import { file, syncData, localFiles, deleteFiles } from 'services/fileService';
import PreviewCard from './components/PreviewCard';
import styled from 'styled-components';
import PhotoSwipe from 'components/PhotoSwipe/PhotoSwipe';
import AutoSizer from 'react-virtualized-auto-sizer';
import { VariableSizeList as List } from 'react-window';
import LoadingBar from 'react-top-loading-bar';
import Collections from './components/Collections';
import Upload from './components/Upload';
import DownloadManager from 'services/downloadManager';
import {
    collection,
    syncCollections,
    CollectionAndItsLatestFile,
    getCollectionAndItsLatestFile,
    getFavItemIds,
    getLocalCollections,
    getCollectionUpdationTime,
    getNonEmptyCollections,
} from 'services/collectionService';
import constants from 'utils/strings/constants';
import { Alert, Button, Jumbotron } from 'react-bootstrap';
<<<<<<< HEAD
import billingService from 'services/billingService';
import PlanSelector from './components/PlanSelector';
import { isSubscribed } from 'utils/billingUtil';
import MessageDialog from './components/MessageDialog';

=======
import Delete from 'components/Delete';
import ConfirmDialog, { CONFIRM_ACTION } from 'components/ConfirmDialog';
import FullScreenDropZone from 'components/FullScreenDropZone';
import Sidebar from 'components/Sidebar';
import UploadButton from './components/UploadButton';
import { checkConnectivity } from 'utils/common';
import { isFirstLogin, setIsFirstLogin } from 'utils/storage';
import { logoutUser } from 'services/userService';
import { MessageDialog } from 'components/MessageDailog';
>>>>>>> 4f5f0fe3
const DATE_CONTAINER_HEIGHT = 45;
const IMAGE_CONTAINER_HEIGHT = 200;
const NO_OF_PAGES = 2;
const A_DAY = 24 * 60 * 60 * 1000;
enum ITEM_TYPE {
    TIME = 'TIME',
    TILE = 'TILE',
}
export enum FILE_TYPE {
    IMAGE,
    VIDEO,
    OTHERS,
}

interface TimeStampListItem {
    itemType: ITEM_TYPE;
    items?: file[];
    itemStartIndex?: number;
    date?: string;
}

const Container = styled.div`
    display: block;
    flex: 1;
    width: 100%;
    flex-wrap: wrap;
    margin: 0 auto;

    .pswp-thumbnail {
        display: inline-block;
        cursor: pointer;
    }
`;

const ListItem = styled.div`
    display: flex;
    justify-content: center;
`;

const DeadCenter = styled.div`
    flex: 1;
    display: flex;
    justify-content: center;
    align-items: center;
    color: #fff;
    text-align: center;
    flex-direction: column;
`;

const ListContainer = styled.div<{ columns: number }>`
    display: grid;
    grid-template-columns: repeat(${(props) => props.columns}, 1fr);
    grid-column-gap: 8px;
    padding: 0 8px;
    max-width: 100%;
    color: #fff;

    @media (min-width: 1000px) {
        width: 1000px;
    }

    @media (min-width: 450px) and (max-width: 1000px) {
        width: 600px;
    }

    @media (max-width: 450px) {
        width: 100%;
    }
`;

const DateContainer = styled.div`
    padding-top: 15px;
`;

interface Props {
    getRootProps;
    getInputProps;
    openFileUploader;
    acceptedFiles;
    collectionSelectorView;
    closeCollectionSelector;
    showCollectionSelector;
    setNavbarIconView;
    err;
    planModalView;
    setPlanModalView;
    bannerMessage;
    setBannerMessage;
}

const DeleteBtn = styled.button`
    border: none;
    background-color: #ff6666;
    position: fixed;
    z-index: 1;
    bottom: 20px;
    right: 20px;
    width: 60px;
    height: 60px;
    border-radius: 50%;
    color: #fff;
`;

export type selectedState = {
    [k: number]: boolean;
    count: number;
};

export default function Gallery(props: Props) {
    const router = useRouter();
    const [collections, setCollections] = useState<collection[]>([]);
    const [
        collectionAndItsLatestFile,
        setCollectionAndItsLatestFile,
    ] = useState<CollectionAndItsLatestFile[]>([]);
    const [data, setData] = useState<file[]>();
    const [favItemIds, setFavItemIds] = useState<Set<number>>();
    const [open, setOpen] = useState(false);
    const [currentIndex, setCurrentIndex] = useState<number>(0);
    const fetching: { [k: number]: boolean } = {};
<<<<<<< HEAD
    const [sinceTime, setSinceTime] = useState(0);
    const [isFirstLoad, setIsFirstLoad] = useState(false);
=======
    const [bannerMessage, setBannerMessage] = useState<string>(null);
    const [sinceTime, setSinceTime] = useState(0);
    const [isFirstLoad, setIsFirstLoad] = useState(false);
    const [selected, setSelected] = useState<selectedState>({ count: 0 });
    const [confirmAction, setConfirmAction] = useState<CONFIRM_ACTION>(null);
    const [requestFailed, setRequestFailed] = useState(false);
>>>>>>> 4f5f0fe3
    const loadingBar = useRef(null);
    useEffect(() => {
        const key = getKey(SESSION_KEYS.ENCRYPTION_KEY);
        if (!key) {
            router.push('/');
            return;
        }
        const main = async () => {
            setIsFirstLoad(isFirstLogin());
            setIsFirstLogin(false);
            const data = await localFiles();
            const collections = await getLocalCollections();
            const nonEmptyCollections = getNonEmptyCollections(
                collections,
                data
            );
            const collectionAndItsLatestFile = await getCollectionAndItsLatestFile(
                nonEmptyCollections,
                data
            );
            setData(data);
            setCollections(nonEmptyCollections);
            setCollectionAndItsLatestFile(collectionAndItsLatestFile);
            const favItemIds = await getFavItemIds(data);
            setFavItemIds(favItemIds);
            await syncWithRemote();
            setIsFirstLoad(false);
        };
        main();
        props.setNavbarIconView(true);
    }, []);

    const syncWithRemote = async () => {
<<<<<<< HEAD
        loadingBar.current?.continuousStart();
        const collections = await syncCollections();
        const { data, isUpdated } = await syncData(collections);
        const nonEmptyCollections = getNonEmptyCollections(collections, data);
        const collectionAndItsLatestFile = await getCollectionAndItsLatestFile(
            nonEmptyCollections,
            data
        );
        const favItemIds = await getFavItemIds(data);
        await billingService.updatePlans();
        await billingService.syncSubscription();

        setCollections(nonEmptyCollections);
        if (isUpdated) {
            setData(data);
=======
        try {
            checkConnectivity();
            loadingBar.current?.continuousStart();
            const collections = await syncCollections();
            const { data, isUpdated } = await syncData(collections);
            const nonEmptyCollections = getNonEmptyCollections(
                collections,
                data
            );
            const collectionAndItsLatestFile = await getCollectionAndItsLatestFile(
                nonEmptyCollections,
                data
            );
            const favItemIds = await getFavItemIds(data);
            setCollections(nonEmptyCollections);
            if (isUpdated) {
                setData(data);
            }
            setCollectionAndItsLatestFile(collectionAndItsLatestFile);
            setFavItemIds(favItemIds);
            setSinceTime(new Date().getTime());
        } catch (e) {
            setBannerMessage(e.message);
            if (e.message === constants.SESSION_EXPIRED_MESSAGE) {
                setConfirmAction(CONFIRM_ACTION.SESSION_EXPIRED);
            }
        } finally {
            loadingBar.current?.complete();
>>>>>>> 4f5f0fe3
        }
    };

    const updateUrl = (index: number) => (url: string) => {
        data[index] = {
            ...data[index],
            msrc: url,
            w: window.innerWidth,
            h: window.innerHeight,
        };
        if (
            data[index].metadata.fileType === FILE_TYPE.VIDEO &&
            !data[index].html
        ) {
            data[index].html = `
                <div class="video-loading">
                    <img src="${url}" />
                    <div class="spinner-border text-light" role="status">
                        <span class="sr-only">Loading...</span>
                    </div>
                </div>
            `;
            delete data[index].src;
        }
        if (
            data[index].metadata.fileType === FILE_TYPE.IMAGE &&
            !data[index].src
        ) {
            data[index].src = url;
        }
        setData(data);
    };

    const updateSrcUrl = (index: number, url: string) => {
        data[index] = {
            ...data[index],
            src: url,
            w: window.innerWidth,
            h: window.innerHeight,
        };
        if (data[index].metadata.fileType === FILE_TYPE.VIDEO) {
            data[index].html = `
                <video controls>
                    <source src="${url}" />
                    Your browser does not support the video tag.
                </video>
            `;
            delete data[index].src;
        }
        setData(data);
    };

    const handleClose = (needUpdate) => {
        setOpen(false);
        needUpdate && syncWithRemote();
    };

    const onThumbnailClick = (index: number) => () => {
        setCurrentIndex(index);
        setOpen(true);
    };

    const handleSelect = (id: number) => (checked: boolean) => {
        setSelected({
            ...selected,
            [id]: checked,
            count: checked ? selected.count + 1 : selected.count - 1,
        });
    };

    const getThumbnail = (file: file[], index: number) => {
        return (
            <PreviewCard
                key={`tile-${file[index].id}`}
                data={file[index]}
                updateUrl={updateUrl(file[index].dataIndex)}
                onClick={onThumbnailClick(index)}
                selectable
                onSelect={handleSelect(file[index].id)}
                selected={selected[file[index].id]}
                selectOnClick={selected.count > 0}
            />
        );
    };

    const getSlideData = async (instance: any, index: number, item: file) => {
        if (!item.msrc) {
            const url = await DownloadManager.getPreview(item);
            updateUrl(item.dataIndex)(url);
            item.msrc = url;
            if (!item.src) {
                item.src = url;
            }
            item.w = window.innerWidth;
            item.h = window.innerHeight;
            try {
                instance.invalidateCurrItems();
                instance.updateSize(true);
            } catch (e) {
                // ignore
            }
        }
        if (!fetching[item.dataIndex]) {
            fetching[item.dataIndex] = true;
            const url = await DownloadManager.getFile(item);
            updateSrcUrl(item.dataIndex, url);
            if (item.metadata.fileType === FILE_TYPE.VIDEO) {
                item.html = `
                    <video width="320" height="240" controls>
                        <source src="${url}" />
                        Your browser does not support the video tag.
                    </video>
                `;
                delete item.src;
                item.w = window.innerWidth;
            } else {
                item.src = url;
            }
            item.h = window.innerHeight;
            try {
                instance.invalidateCurrItems();
                instance.updateSize(true);
            } catch (e) {
                // ignore
            }
        }
    };

    if (!data) {
        return <div />;
    }

    const selectCollection = (id?: number) => {
        const href = `/gallery?collection=${id || ''}`;
        router.push(href, undefined, { shallow: true });
    };

    let idSet = new Set();
    const filteredData = data
        .map((item, index) => ({
            ...item,
            dataIndex: index,
        }))
        .filter((item) => {
            if (!idSet.has(item.id)) {
                if (
                    !router.query.collection ||
                    router.query.collection === item.collectionID.toString()
                ) {
                    idSet.add(item.id);
                    return true;
                }
                return false;
            }
            return false;
        });

    const isSameDay = (first, second) => {
        return (
            first.getFullYear() === second.getFullYear() &&
            first.getMonth() === second.getMonth() &&
            first.getDate() === second.getDate()
        );
    };
    const confirmCallbacks = new Map<CONFIRM_ACTION, Function>([
        [
            CONFIRM_ACTION.DELETE,
            async function () {
                await deleteFiles(selected);
                syncWithRemote();
                setConfirmAction(null);
                setSelected({ count: 0 });
            },
        ],
        [CONFIRM_ACTION.SESSION_EXPIRED, logoutUser],
        [CONFIRM_ACTION.LOGOUT, logoutUser],
        [
            CONFIRM_ACTION.DOWNLOAD_APP,
            function () {
                var win = window.open(constants.APP_DOWNLOAD_URL, '_blank');
                win.focus();
                setConfirmAction(null);
            },
        ],
    ]);

    return (
        <FullScreenDropZone
            getRootProps={props.getRootProps}
            getInputProps={props.getInputProps}
            showCollectionSelector={props.showCollectionSelector}
        >
            <LoadingBar color="#2dc262" ref={loadingBar} />
            {isFirstLoad && (
                <div className="text-center">
                    <Alert variant="success">
                        {constants.INITIAL_LOAD_DELAY_WARNING}
                    </Alert>
                </div>
            )}
<<<<<<< HEAD
            <MessageDialog
                bannerMessage={props.bannerMessage}
                onHide={() => props.setBannerMessage(null)}
            />
            {!isSubscribed() && (
                <Button
                    id="checkout"
                    variant="success"
                    size="lg"
                    block
                    onClick={() => props.setPlanModalView(true)}
                >
                    {constants.SUBSCRIBE}
                </Button>
            )}
            <PlanSelector
                modalView={props.planModalView}
                closeModal={() => props.setPlanModalView(false)}
                setBannerMessage={props.setBannerMessage}
=======
            <AlertBanner
                bannerMessage={bannerMessage}
                setBannerMessage={setBannerMessage}
            />
            <ConfirmDialog
                show={confirmAction !== null}
                onHide={() => setConfirmAction(null)}
                callback={confirmCallbacks.get(confirmAction)}
                action={confirmAction}
            />
            <MessageDialog
                show={requestFailed}
                onHide={() => setRequestFailed(false)}
                attributes={{
                    title: constants.UNKNOWN_ERROR,
                    ok: true,
                }}
>>>>>>> 4f5f0fe3
            />
            <Collections
                collections={collections}
                selected={Number(router.query.collection)}
                selectCollection={selectCollection}
            />
            <Upload
                collectionSelectorView={props.collectionSelectorView}
                closeCollectionSelector={props.closeCollectionSelector}
                collectionAndItsLatestFile={collectionAndItsLatestFile}
                refetchData={syncWithRemote}
<<<<<<< HEAD
                setBannerMessage={props.setBannerMessage}
=======
                setBannerMessage={setBannerMessage}
>>>>>>> 4f5f0fe3
                acceptedFiles={props.acceptedFiles}
            />
            <Sidebar
                files={data}
                collections={collections}
                setConfirmAction={setConfirmAction}
                somethingWentWrong={() => setRequestFailed(true)}
            />
            <UploadButton openFileUploader={props.openFileUploader} />
            {!isFirstLoad && data.length == 0 ? (
<<<<<<< HEAD
                <Jumbotron>
                    <Image alt="vault" src="/vault.png" />
                    <Button variant="success" onClick={props.openFileUploader}>
=======
                <div
                    style={{
                        height: '60%',
                        display: 'grid',
                        placeItems: 'center',
                    }}
                >
                    <Button
                        variant="outline-success"
                        onClick={props.openFileUploader}
                        style={{
                            paddingLeft: '32px',
                            paddingRight: '32px',
                            paddingTop: '12px',
                            paddingBottom: '12px',
                        }}
                    >
>>>>>>> 4f5f0fe3
                        {constants.UPLOAD_FIRST_PHOTO}
                    </Button>
                </div>
            ) : filteredData.length ? (
                <Container>
                    <AutoSizer>
                        {({ height, width }) => {
                            let columns;
                            if (width >= 1000) {
                                columns = 5;
                            } else if (width < 1000 && width >= 450) {
                                columns = 3;
                            } else if (width < 450 && width >= 300) {
                                columns = 2;
                            } else {
                                columns = 1;
                            }

                            const timeStampList: TimeStampListItem[] = [];
                            let listItemIndex = 0;
                            let currentDate = -1;
                            filteredData.forEach((item, index) => {
                                if (
                                    !isSameDay(
                                        new Date(
                                            item.metadata.creationTime / 1000
                                        ),
                                        new Date(currentDate)
                                    )
                                ) {
                                    currentDate =
                                        item.metadata.creationTime / 1000;
                                    const dateTimeFormat = new Intl.DateTimeFormat(
                                        'en-IN',
                                        {
                                            weekday: 'short',
                                            year: 'numeric',
                                            month: 'long',
                                            day: 'numeric',
                                        }
                                    );
                                    timeStampList.push({
                                        itemType: ITEM_TYPE.TIME,
                                        date: isSameDay(
                                            new Date(currentDate),
                                            new Date()
                                        )
                                            ? 'Today'
                                            : isSameDay(
                                                  new Date(currentDate),
                                                  new Date(Date.now() - A_DAY)
                                              )
                                            ? 'Yesterday'
                                            : dateTimeFormat.format(
                                                  currentDate
                                              ),
                                    });
                                    timeStampList.push({
                                        itemType: ITEM_TYPE.TILE,
                                        items: [item],
                                        itemStartIndex: index,
                                    });
                                    listItemIndex = 1;
                                } else {
                                    if (listItemIndex < columns) {
                                        timeStampList[
                                            timeStampList.length - 1
                                        ].items.push(item);
                                        listItemIndex++;
                                    } else {
                                        listItemIndex = 1;
                                        timeStampList.push({
                                            itemType: ITEM_TYPE.TILE,
                                            items: [item],
                                            itemStartIndex: index,
                                        });
                                    }
                                }
                            });
                            const extraRowsToRender = Math.ceil(
                                (NO_OF_PAGES * height) / IMAGE_CONTAINER_HEIGHT
                            );
                            return (
                                <List
                                    itemSize={(index) =>
                                        timeStampList[index].itemType ===
                                        ITEM_TYPE.TIME
                                            ? DATE_CONTAINER_HEIGHT
                                            : IMAGE_CONTAINER_HEIGHT
                                    }
                                    height={height}
                                    width={width}
                                    itemCount={timeStampList.length}
                                    key={`${router.query.collection}-${columns}-${sinceTime}`}
                                    overscanCount={extraRowsToRender}
                                >
                                    {({ index, style }) => {
                                        return (
                                            <ListItem style={style}>
                                                <ListContainer
                                                    columns={
                                                        timeStampList[index]
                                                            .itemType ===
                                                        ITEM_TYPE.TIME
                                                            ? 1
                                                            : columns
                                                    }
                                                >
                                                    {timeStampList[index]
                                                        .itemType ===
                                                    ITEM_TYPE.TIME ? (
                                                        <DateContainer>
                                                            {
                                                                timeStampList[
                                                                    index
                                                                ].date
                                                            }
                                                        </DateContainer>
                                                    ) : (
                                                        timeStampList[
                                                            index
                                                        ].items.map(
                                                            (item, idx) => {
                                                                return getThumbnail(
                                                                    filteredData,
                                                                    timeStampList[
                                                                        index
                                                                    ]
                                                                        .itemStartIndex +
                                                                        idx
                                                                );
                                                            }
                                                        )
                                                    )}
                                                </ListContainer>
                                            </ListItem>
                                        );
                                    }}
                                </List>
                            );
                        }}
                    </AutoSizer>
                    <PhotoSwipe
                        isOpen={open}
                        items={filteredData}
                        currentIndex={currentIndex}
                        onClose={handleClose}
                        gettingData={getSlideData}
                        favItemIds={favItemIds}
                        loadingBar={loadingBar}
                    />
                </Container>
            ) : (
                <DeadCenter>
                    <div>{constants.NOTHING_HERE}</div>
                </DeadCenter>
            )}
            {data.length < 30 && (
                <Alert
                    variant="success"
                    style={{
                        position: 'fixed',
                        bottom: '1%',
                        width: '100%',
                        textAlign: 'center',
                        marginBottom: '0px',
                    }}
                >
                    {constants.INSTALL_MOBILE_APP()}
                </Alert>
            )}
            {selected.count && (
                <DeleteBtn
                    onClick={() => setConfirmAction(CONFIRM_ACTION.DELETE)}
                >
                    <Delete />
                </DeleteBtn>
            )}
        </FullScreenDropZone>
    );
}<|MERGE_RESOLUTION|>--- conflicted
+++ resolved
@@ -23,13 +23,10 @@
 } from 'services/collectionService';
 import constants from 'utils/strings/constants';
 import { Alert, Button, Jumbotron } from 'react-bootstrap';
-<<<<<<< HEAD
 import billingService from 'services/billingService';
 import PlanSelector from './components/PlanSelector';
 import { isSubscribed } from 'utils/billingUtil';
-import MessageDialog from './components/MessageDialog';
-
-=======
+
 import Delete from 'components/Delete';
 import ConfirmDialog, { CONFIRM_ACTION } from 'components/ConfirmDialog';
 import FullScreenDropZone from 'components/FullScreenDropZone';
@@ -38,8 +35,8 @@
 import { checkConnectivity } from 'utils/common';
 import { isFirstLogin, setIsFirstLogin } from 'utils/storage';
 import { logoutUser } from 'services/userService';
-import { MessageDialog } from 'components/MessageDailog';
->>>>>>> 4f5f0fe3
+import { MessageAttributes, MessageDialog } from 'components/MessageDialog';
+import AlertBanner from './components/AlertBanner';
 const DATE_CONTAINER_HEIGHT = 45;
 const IMAGE_CONTAINER_HEIGHT = 200;
 const NO_OF_PAGES = 2;
@@ -122,12 +119,7 @@
     collectionSelectorView;
     closeCollectionSelector;
     showCollectionSelector;
-    setNavbarIconView;
     err;
-    planModalView;
-    setPlanModalView;
-    bannerMessage;
-    setBannerMessage;
 }
 
 const DeleteBtn = styled.button`
@@ -160,17 +152,14 @@
     const [open, setOpen] = useState(false);
     const [currentIndex, setCurrentIndex] = useState<number>(0);
     const fetching: { [k: number]: boolean } = {};
-<<<<<<< HEAD
-    const [sinceTime, setSinceTime] = useState(0);
-    const [isFirstLoad, setIsFirstLoad] = useState(false);
-=======
     const [bannerMessage, setBannerMessage] = useState<string>(null);
     const [sinceTime, setSinceTime] = useState(0);
     const [isFirstLoad, setIsFirstLoad] = useState(false);
     const [selected, setSelected] = useState<selectedState>({ count: 0 });
     const [confirmAction, setConfirmAction] = useState<CONFIRM_ACTION>(null);
-    const [requestFailed, setRequestFailed] = useState(false);
->>>>>>> 4f5f0fe3
+    const [dialogMessage, setDialogMessage] = useState<MessageAttributes>();
+    const [planModalView, setPlanModalView] = useState(false);
+
     const loadingBar = useRef(null);
     useEffect(() => {
         const key = getKey(SESSION_KEYS.ENCRYPTION_KEY);
@@ -200,32 +189,16 @@
             setIsFirstLoad(false);
         };
         main();
-        props.setNavbarIconView(true);
     }, []);
 
     const syncWithRemote = async () => {
-<<<<<<< HEAD
-        loadingBar.current?.continuousStart();
-        const collections = await syncCollections();
-        const { data, isUpdated } = await syncData(collections);
-        const nonEmptyCollections = getNonEmptyCollections(collections, data);
-        const collectionAndItsLatestFile = await getCollectionAndItsLatestFile(
-            nonEmptyCollections,
-            data
-        );
-        const favItemIds = await getFavItemIds(data);
-        await billingService.updatePlans();
-        await billingService.syncSubscription();
-
-        setCollections(nonEmptyCollections);
-        if (isUpdated) {
-            setData(data);
-=======
         try {
             checkConnectivity();
             loadingBar.current?.continuousStart();
             const collections = await syncCollections();
             const { data, isUpdated } = await syncData(collections);
+            await billingService.updatePlans();
+            await billingService.syncSubscription();
             const nonEmptyCollections = getNonEmptyCollections(
                 collections,
                 data
@@ -249,7 +222,6 @@
             }
         } finally {
             loadingBar.current?.complete();
->>>>>>> 4f5f0fe3
         }
     };
 
@@ -434,6 +406,24 @@
                 setConfirmAction(null);
             },
         ],
+        [
+            CONFIRM_ACTION.CANCEL_SUBSCRIPTION,
+            async function () {
+                try {
+                    await billingService.cancelSubscription();
+                    setDialogMessage({
+                        title: constants.SUBSCRIPTION_CANCEL_SUCCESS,
+                        close: { variant: 'success' },
+                    });
+                } catch (e) {
+                    setDialogMessage({
+                        title: constants.SUBSCRIPTION_CANCEL_FAILED,
+                        close: { variant: 'danger' },
+                    });
+                }
+                setConfirmAction(null);
+            },
+        ],
     ]);
 
     return (
@@ -450,31 +440,23 @@
                     </Alert>
                 </div>
             )}
-<<<<<<< HEAD
-            <MessageDialog
-                bannerMessage={props.bannerMessage}
-                onHide={() => props.setBannerMessage(null)}
-            />
             {!isSubscribed() && (
                 <Button
                     id="checkout"
                     variant="success"
                     size="lg"
                     block
-                    onClick={() => props.setPlanModalView(true)}
+                    onClick={() => setPlanModalView(true)}
                 >
                     {constants.SUBSCRIBE}
                 </Button>
             )}
             <PlanSelector
-                modalView={props.planModalView}
-                closeModal={() => props.setPlanModalView(false)}
-                setBannerMessage={props.setBannerMessage}
-=======
-            <AlertBanner
-                bannerMessage={bannerMessage}
-                setBannerMessage={setBannerMessage}
+                modalView={planModalView}
+                closeModal={() => setPlanModalView(false)}
+                setDialogMessage={setDialogMessage}
             />
+            <AlertBanner bannerMessage={bannerMessage} />
             <ConfirmDialog
                 show={confirmAction !== null}
                 onHide={() => setConfirmAction(null)}
@@ -482,13 +464,9 @@
                 action={confirmAction}
             />
             <MessageDialog
-                show={requestFailed}
-                onHide={() => setRequestFailed(false)}
-                attributes={{
-                    title: constants.UNKNOWN_ERROR,
-                    ok: true,
-                }}
->>>>>>> 4f5f0fe3
+                show={dialogMessage != null}
+                onHide={() => setDialogMessage(null)}
+                attributes={dialogMessage}
             />
             <Collections
                 collections={collections}
@@ -500,26 +478,24 @@
                 closeCollectionSelector={props.closeCollectionSelector}
                 collectionAndItsLatestFile={collectionAndItsLatestFile}
                 refetchData={syncWithRemote}
-<<<<<<< HEAD
-                setBannerMessage={props.setBannerMessage}
-=======
                 setBannerMessage={setBannerMessage}
->>>>>>> 4f5f0fe3
                 acceptedFiles={props.acceptedFiles}
             />
             <Sidebar
                 files={data}
                 collections={collections}
                 setConfirmAction={setConfirmAction}
-                somethingWentWrong={() => setRequestFailed(true)}
+                somethingWentWrong={() =>
+                    setDialogMessage({
+                        title: constants.UNKNOWN_ERROR,
+                        close: { variant: 'danger' },
+                    })
+                }
+                setPlanModalView={setPlanModalView}
+                setBannerMessage={setBannerMessage}
             />
             <UploadButton openFileUploader={props.openFileUploader} />
             {!isFirstLoad && data.length == 0 ? (
-<<<<<<< HEAD
-                <Jumbotron>
-                    <Image alt="vault" src="/vault.png" />
-                    <Button variant="success" onClick={props.openFileUploader}>
-=======
                 <div
                     style={{
                         height: '60%',
@@ -537,7 +513,6 @@
                             paddingBottom: '12px',
                         }}
                     >
->>>>>>> 4f5f0fe3
                         {constants.UPLOAD_FIRST_PHOTO}
                     </Button>
                 </div>
