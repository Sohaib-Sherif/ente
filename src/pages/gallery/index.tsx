import React, {
    createContext,
    useContext,
    useEffect,
    useRef,
    useState,
} from 'react';
import { useRouter } from 'next/router';
import { clearKeys, getKey, SESSION_KEYS } from 'utils/storage/sessionStorage';
import {
    File,
    getLocalFiles,
    syncFiles,
    updateMagicMetadata,
    VISIBILITY_STATE,
    trashFiles,
    deleteFromTrash,
} from 'services/fileService';
import styled from 'styled-components';
import LoadingBar from 'react-top-loading-bar';
import {
    Collection,
    syncCollections,
    CollectionAndItsLatestFile,
    getCollectionsAndTheirLatestFile,
    getFavItemIds,
    getLocalCollections,
    getNonEmptyCollections,
    createCollection,
    CollectionType,
} from 'services/collectionService';
import constants from 'utils/strings/constants';
import billingService from 'services/billingService';
import { checkSubscriptionPurchase } from 'utils/billingUtil';

import FullScreenDropZone from 'components/FullScreenDropZone';
import Sidebar from 'components/Sidebar';
import { checkConnectivity } from 'utils/common';
import {
    isFirstLogin,
    justSignedUp,
    setIsFirstLogin,
    setJustSignedUp,
} from 'utils/storage';
import { isTokenValid, logoutUser } from 'services/userService';
import MessageDialog, { MessageAttributes } from 'components/MessageDialog';
import { useDropzone } from 'react-dropzone';
import EnteSpinner from 'components/EnteSpinner';
import { LoadingOverlay } from 'components/LoadingOverlay';
import PhotoFrame from 'components/PhotoFrame';
import {
    changeFilesVisibility,
    getSelectedFiles,
    sortFilesIntoCollections,
} from 'utils/file';
import SearchBar, { DateValue } from 'components/SearchBar';
import { Bbox } from 'services/searchService';
import SelectedFileOptions from 'components/pages/gallery/SelectedFileOptions';
import CollectionSelector, {
    CollectionSelectorAttributes,
} from 'components/pages/gallery/CollectionSelector';
import CollectionNamer, {
    CollectionNamerAttributes,
} from 'components/pages/gallery/CollectionNamer';
import AlertBanner from 'components/pages/gallery/AlertBanner';
import UploadButton from 'components/pages/gallery/UploadButton';
import PlanSelector from 'components/pages/gallery/PlanSelector';
import Upload from 'components/pages/gallery/Upload';
import Collections, {
    ALL_SECTION,
    ARCHIVE_SECTION,
    TRASH_SECTION,
} from 'components/pages/gallery/Collections';
import { AppContext } from 'pages/_app';
import { CustomError, ServerErrorCodes } from 'utils/common/errorUtil';
import { PAGES } from 'types';
import {
    COLLECTION_OPS_TYPE,
    isSharedCollection,
    handleCollectionOps,
    getSelectedCollection,
    isFavoriteCollection,
} from 'utils/collection';
import { logError } from 'utils/sentry';
import {
    clearLocalTrash,
    emptyTrash,
    getLocalTrash,
    getTrashedFiles,
    syncTrash,
    Trash,
} from 'services/trashService';
import DeleteBtn from 'components/DeleteBtn';

export const DeadCenter = styled.div`
    flex: 1;
    display: flex;
    justify-content: center;
    align-items: center;
    text-align: center;
    flex-direction: column;
`;
const AlertContainer = styled.div`
    background-color: #111;
    padding: 5px 0;
    font-size: 14px;
    text-align: center;
`;

export type SelectedState = {
    [k: number]: boolean;
    count: number;
    collectionID: number;
};
export type SetFiles = React.Dispatch<React.SetStateAction<File[]>>;
export type SetCollections = React.Dispatch<React.SetStateAction<Collection[]>>;
export type SetLoading = React.Dispatch<React.SetStateAction<Boolean>>;
export type setSearchStats = React.Dispatch<React.SetStateAction<SearchStats>>;

export type Search = {
    date?: DateValue;
    location?: Bbox;
    fileIndex?: number;
};
export interface SearchStats {
    resultCount: number;
    timeTaken: number;
}

type GalleryContextType = {
    thumbs: Map<number, string>;
    files: Map<number, string>;
    showPlanSelectorModal: () => void;
    setActiveCollection: (collection: number) => void;
};

const defaultGalleryContext: GalleryContextType = {
    thumbs: new Map(),
    files: new Map(),
    showPlanSelectorModal: () => null,
    setActiveCollection: () => null,
};

export const GalleryContext = createContext<GalleryContextType>(
    defaultGalleryContext
);

export default function Gallery() {
    const router = useRouter();
    const [collections, setCollections] = useState<Collection[]>([]);
    const [collectionsAndTheirLatestFile, setCollectionsAndTheirLatestFile] =
        useState<CollectionAndItsLatestFile[]>([]);
    const [files, setFiles] = useState<File[]>(null);
    const [favItemIds, setFavItemIds] = useState<Set<number>>();
    const [bannerMessage, setBannerMessage] = useState<JSX.Element | string>(
        null
    );
    const [isFirstLoad, setIsFirstLoad] = useState(false);
    const [isFirstFetch, setIsFirstFetch] = useState(false);
    const [selected, setSelected] = useState<SelectedState>({
        count: 0,
        collectionID: 0,
    });
    const [dialogMessage, setDialogMessage] = useState<MessageAttributes>();
    const [dialogView, setDialogView] = useState(false);
    const [planModalView, setPlanModalView] = useState(false);
    const [loading, setLoading] = useState(false);
    const [collectionSelectorAttributes, setCollectionSelectorAttributes] =
        useState<CollectionSelectorAttributes>(null);
    const [collectionSelectorView, setCollectionSelectorView] = useState(false);
    const [collectionNamerAttributes, setCollectionNamerAttributes] =
        useState<CollectionNamerAttributes>(null);
    const [collectionNamerView, setCollectionNamerView] = useState(false);
    const [search, setSearch] = useState<Search>({
        date: null,
        location: null,
        fileIndex: null,
    });
    const [uploadInProgress, setUploadInProgress] = useState(false);
    const {
        getRootProps,
        getInputProps,
        open: openFileUploader,
        acceptedFiles,
        fileRejections,
    } = useDropzone({
        noClick: true,
        noKeyboard: true,
        disabled: uploadInProgress,
    });

    const loadingBar = useRef(null);
    const [isInSearchMode, setIsInSearchMode] = useState(false);
    const [searchStats, setSearchStats] = useState(null);
    const syncInProgress = useRef(true);
    const resync = useRef(false);
    const [deleted, setDeleted] = useState<number[]>([]);
    const appContext = useContext(AppContext);
    const [collectionFilesCount, setCollectionFilesCount] =
        useState<Map<number, number>>();
    const [activeCollection, setActiveCollection] = useState<number>(undefined);

<<<<<<< HEAD
    const [isSharedCollectionActive, setIsSharedCollectionActive] =
        useState(false);

    const [isFavCollectionActive, setIsFavCollectionActive] = useState(false);
    const [trash, setTrash] = useState<Trash>([]);

=======
>>>>>>> 62f83ac2
    useEffect(() => {
        const key = getKey(SESSION_KEYS.ENCRYPTION_KEY);
        if (!key) {
            router.push(PAGES.ROOT);
            return;
        }
        const main = async () => {
            setActiveCollection(ALL_SECTION);
            setIsFirstLoad(isFirstLogin());
            setIsFirstFetch(true);
            if (justSignedUp()) {
                setPlanModalView(true);
            }
            setIsFirstLogin(false);
            const files = await getLocalFiles();
            const collections = await getLocalCollections();
            const trash = await getLocalTrash();
            const trashedFile = getTrashedFiles(trash);
            setFiles([...files, ...trashedFile]);
            setCollections(collections);
            setTrash(trash);
            await setDerivativeState(collections, files);
            await checkSubscriptionPurchase(
                setDialogMessage,
                router,
                setLoading
            );
            await syncWithRemote(true);
            setIsFirstLoad(false);
            setJustSignedUp(false);
            setIsFirstFetch(false);
        };
        main();
        appContext.showNavBar(true);
    }, []);

    useEffect(() => setDialogView(true), [dialogMessage]);

    useEffect(() => {
        if (collectionSelectorAttributes) {
            setCollectionSelectorView(true);
        }
    }, [collectionSelectorAttributes]);

    useEffect(() => setCollectionNamerView(true), [collectionNamerAttributes]);

    useEffect(() => {
        if (typeof activeCollection === 'undefined') {
            return;
        }
        let collectionURL = '';
        if (activeCollection !== ALL_SECTION) {
            collectionURL += '?collection=';
            if (activeCollection === ARCHIVE_SECTION) {
                collectionURL += constants.ARCHIVE;
            } else if (activeCollection === TRASH_SECTION) {
                collectionURL += constants.TRASH;
            } else {
                collectionURL += activeCollection;
            }
        }
        const href = `/gallery${collectionURL}`;
        router.push(href, undefined, { shallow: true });
    }, [activeCollection]);

    const syncWithRemote = async (force = false, silent = false) => {
        if (syncInProgress.current && !force) {
            resync.current = true;
            return;
        }
        syncInProgress.current = true;
        try {
            checkConnectivity();
            if (!(await isTokenValid())) {
                throw new Error(ServerErrorCodes.SESSION_EXPIRED);
            }
            !silent && loadingBar.current?.continuousStart();
            await billingService.syncSubscription();
            const collections = await syncCollections();
            setCollections(collections);
            const files = await syncFiles(collections, setFiles);
            await setDerivativeState(collections, files);
            const trash = await syncTrash(collections, setFiles, files);
            setTrash(trash);
        } catch (e) {
            switch (e.message) {
                case ServerErrorCodes.SESSION_EXPIRED:
                    setBannerMessage(constants.SESSION_EXPIRED_MESSAGE);
                    setDialogMessage({
                        title: constants.SESSION_EXPIRED,
                        content: constants.SESSION_EXPIRED_MESSAGE,
                        staticBackdrop: true,
                        nonClosable: true,
                        proceed: {
                            text: constants.LOGIN,
                            action: logoutUser,
                            variant: 'success',
                        },
                    });
                    break;
                case CustomError.KEY_MISSING:
                    clearKeys();
                    router.push(PAGES.CREDENTIALS);
                    break;
            }
        } finally {
            !silent && loadingBar.current?.complete();
        }
        syncInProgress.current = false;
        if (resync.current) {
            resync.current = false;
            syncWithRemote();
        }
    };

    const setDerivativeState = async (
        collections: Collection[],
        files: File[]
    ) => {
        const nonEmptyCollections = getNonEmptyCollections(collections, files);
        const collectionsAndTheirLatestFile = getCollectionsAndTheirLatestFile(
            nonEmptyCollections,
            files
        );
        const collectionWiseFiles = sortFilesIntoCollections(files);
        const collectionFilesCount = new Map<number, number>();
        for (const [id, files] of collectionWiseFiles) {
            collectionFilesCount.set(id, files.length);
        }
        setCollections(nonEmptyCollections);
        setCollectionsAndTheirLatestFile(collectionsAndTheirLatestFile);
        setCollectionFilesCount(collectionFilesCount);
        const favItemIds = await getFavItemIds(files);
        setFavItemIds(favItemIds);
    };

    const clearSelection = function () {
        setSelected({ count: 0, collectionID: 0 });
    };

    if (!files) {
        return <div />;
    }
    const collectionOpsHelper =
        (ops: COLLECTION_OPS_TYPE) => async (collection: Collection) => {
            loadingBar.current?.continuousStart();
            try {
                await handleCollectionOps(
                    ops,
                    setCollectionSelectorView,
                    selected,
                    files,
                    setActiveCollection,
                    collection
                );
                clearSelection();
            } catch (e) {
                logError(e, 'collection ops failed', { ops });
                setDialogMessage({
                    title: constants.ERROR,
                    staticBackdrop: true,
                    close: { variant: 'danger' },
                    content: constants.UNKNOWN_ERROR,
                });
            } finally {
                await syncWithRemote(false, true);
                loadingBar.current.complete();
            }
        };

    const changeFilesVisibilityHelper = async (
        visibility: VISIBILITY_STATE
    ) => {
        loadingBar.current?.continuousStart();
        try {
            const updatedFiles = await changeFilesVisibility(
                files,
                selected,
                visibility
            );
            await updateMagicMetadata(updatedFiles);
            clearSelection();
        } catch (e) {
            logError(e, 'change file visibility failed');
            switch (e.status?.toString()) {
                case ServerErrorCodes.FORBIDDEN:
                    setDialogMessage({
                        title: constants.ERROR,
                        staticBackdrop: true,
                        close: { variant: 'danger' },
                        content: constants.NOT_FILE_OWNER,
                    });
                    return;
            }
            setDialogMessage({
                title: constants.ERROR,
                staticBackdrop: true,
                close: { variant: 'danger' },
                content: constants.UNKNOWN_ERROR,
            });
        } finally {
            await syncWithRemote(false, true);
            loadingBar.current.complete();
        }
    };

    const showCreateCollectionModal = (ops: COLLECTION_OPS_TYPE) => {
        const callback = async (collectionName: string) => {
            try {
                const collection = await createCollection(
                    collectionName,
                    CollectionType.album,
                    collections
                );

                await collectionOpsHelper(ops)(collection);
            } catch (e) {
                logError(e, 'create and collection ops failed');
                setDialogMessage({
                    title: constants.ERROR,
                    staticBackdrop: true,
                    close: { variant: 'danger' },
                    content: constants.UNKNOWN_ERROR,
                });
            }
        };
        return () =>
            setCollectionNamerAttributes({
                title: constants.CREATE_COLLECTION,
                buttonText: constants.CREATE,
                autoFilledName: '',
                callback,
            });
    };

    const deleteFileHelper = async (permanent?: boolean) => {
        loadingBar.current?.continuousStart();
        try {
            const selectedFiles = getSelectedFiles(selected, files);
            if (permanent) {
                await deleteFromTrash(selectedFiles.map((file) => file.id));
                setDeleted([
                    ...deleted,
                    ...selectedFiles.map((file) => file.id),
                ]);
            } else {
                await trashFiles(selectedFiles);
            }
            clearSelection();
        } catch (e) {
            switch (e.status?.toString()) {
                case ServerErrorCodes.FORBIDDEN:
                    setDialogMessage({
                        title: constants.ERROR,
                        staticBackdrop: true,
                        close: { variant: 'danger' },
                        content: constants.NOT_FILE_OWNER,
                    });
            }
            setDialogMessage({
                title: constants.ERROR,
                staticBackdrop: true,
                close: { variant: 'danger' },
                content: constants.UNKNOWN_ERROR,
            });
        } finally {
            await syncWithRemote(false, true);
            loadingBar.current.complete();
        }
    };

    const updateSearch = (newSearch: Search) => {
        setActiveCollection(ALL_SECTION);
        setSearch(newSearch);
        setSearchStats(null);
    };

    const closeCollectionSelector = (closeBtnClick?: boolean) => {
        if (closeBtnClick === true) {
            appContext.resetSharedFiles();
        }
        setCollectionSelectorView(false);
    };

    const emptyTrashHandler = () =>
        setDialogMessage({
            title: constants.CONFIRM_EMPTY_TRASH,
            content: constants.EMPTY_TRASH_MESSAGE,
            staticBackdrop: true,
            proceed: {
                action: emptyTrashHelper,
                text: constants.EMPTY_TRASH,
                variant: 'danger',
            },
            close: { text: constants.CANCEL },
        });
    const emptyTrashHelper = async () => {
        loadingBar.current?.continuousStart();
        try {
            await emptyTrash();
            if (selected.collectionID === TRASH_SECTION) {
                clearSelection();
            }
            await clearLocalTrash();
        } catch (e) {
            setDialogMessage({
                title: constants.ERROR,
                staticBackdrop: true,
                close: { variant: 'danger' },
                content: constants.UNKNOWN_ERROR,
            });
        } finally {
            await syncWithRemote(false, true);
            loadingBar.current.complete();
        }
    };

    return (
        <GalleryContext.Provider
            value={{
                ...defaultGalleryContext,
                showPlanSelectorModal: () => setPlanModalView(true),
                setActiveCollection,
            }}>
            <FullScreenDropZone
                getRootProps={getRootProps}
                getInputProps={getInputProps}>
                {loading && (
                    <LoadingOverlay>
                        <EnteSpinner />
                    </LoadingOverlay>
                )}
                <LoadingBar color="#51cd7c" ref={loadingBar} />
                {isFirstLoad && (
                    <AlertContainer>
                        {constants.INITIAL_LOAD_DELAY_WARNING}
                    </AlertContainer>
                )}
                <PlanSelector
                    modalView={planModalView}
                    closeModal={() => setPlanModalView(false)}
                    setDialogMessage={setDialogMessage}
                    setLoading={setLoading}
                />
                <AlertBanner bannerMessage={bannerMessage} />
                <MessageDialog
                    size="lg"
                    show={dialogView}
                    onHide={() => setDialogView(false)}
                    attributes={dialogMessage}
                />
                <SearchBar
                    isOpen={isInSearchMode}
                    setOpen={setIsInSearchMode}
                    loadingBar={loadingBar}
                    isFirstFetch={isFirstFetch}
                    collections={collections}
                    files={files}
                    setActiveCollection={setActiveCollection}
                    setSearch={updateSearch}
                    searchStats={searchStats}
                />
                <Collections
                    collections={collections}
                    collectionAndTheirLatestFile={collectionsAndTheirLatestFile}
                    isInSearchMode={isInSearchMode}
                    activeCollection={activeCollection}
                    setActiveCollection={setActiveCollection}
                    syncWithRemote={syncWithRemote}
                    setDialogMessage={setDialogMessage}
                    setCollectionNamerAttributes={setCollectionNamerAttributes}
                    startLoadingBar={loadingBar.current?.continuousStart}
                    collectionFilesCount={collectionFilesCount}
                />
                <CollectionNamer
                    show={collectionNamerView}
                    onHide={setCollectionNamerView.bind(null, false)}
                    attributes={collectionNamerAttributes}
                />
                <CollectionSelector
                    show={collectionSelectorView}
                    onHide={closeCollectionSelector}
                    collectionsAndTheirLatestFile={
                        collectionsAndTheirLatestFile
                    }
                    attributes={collectionSelectorAttributes}
                />
                <Upload
                    syncWithRemote={syncWithRemote}
                    setBannerMessage={setBannerMessage}
                    acceptedFiles={acceptedFiles}
                    showCollectionSelector={setCollectionSelectorView.bind(
                        null,
                        true
                    )}
                    setCollectionSelectorAttributes={
                        setCollectionSelectorAttributes
                    }
                    closeCollectionSelector={setCollectionSelectorView.bind(
                        null,
                        false
                    )}
                    setLoading={setLoading}
                    setCollectionNamerAttributes={setCollectionNamerAttributes}
                    setDialogMessage={setDialogMessage}
                    setUploadInProgress={setUploadInProgress}
                    fileRejections={fileRejections}
                    setFiles={setFiles}
                    isFirstUpload={collectionsAndTheirLatestFile?.length === 0}
                />
                <Sidebar
                    collections={collections}
                    setDialogMessage={setDialogMessage}
                    setLoading={setLoading}
                />
                <UploadButton
                    isFirstFetch={isFirstFetch}
                    openFileUploader={openFileUploader}
                />
                <PhotoFrame
                    files={files}
                    setFiles={setFiles}
                    syncWithRemote={syncWithRemote}
                    favItemIds={favItemIds}
                    setSelected={setSelected}
                    selected={selected}
                    isFirstLoad={isFirstLoad}
                    openFileUploader={openFileUploader}
                    loadingBar={loadingBar}
                    isInSearchMode={isInSearchMode}
                    search={search}
                    setSearchStats={setSearchStats}
                    deleted={deleted}
                    setDialogMessage={setDialogMessage}
                    activeCollection={activeCollection}
                    isSharedCollection={isSharedCollection(
                        activeCollection,
                        collections
                    )}
                />
                {selected.count > 0 &&
                    selected.collectionID === activeCollection && (
                        <SelectedFileOptions
                            addToCollectionHelper={collectionOpsHelper(
                                COLLECTION_OPS_TYPE.ADD
                            )}
                            archiveFilesHelper={() =>
                                changeFilesVisibilityHelper(
                                    VISIBILITY_STATE.ARCHIVED
                                )
                            }
                            unArchiveFilesHelper={() =>
                                changeFilesVisibilityHelper(
                                    VISIBILITY_STATE.VISIBLE
                                )
                            }
                            moveToCollectionHelper={collectionOpsHelper(
                                COLLECTION_OPS_TYPE.MOVE
                            )}
                            restoreToCollectionHelper={collectionOpsHelper(
                                COLLECTION_OPS_TYPE.RESTORE
                            )}
                            showCreateCollectionModal={
                                showCreateCollectionModal
                            }
                            setDialogMessage={setDialogMessage}
                            setCollectionSelectorAttributes={
                                setCollectionSelectorAttributes
                            }
                            deleteFileHelper={deleteFileHelper}
                            removeFromCollectionHelper={() =>
                                collectionOpsHelper(COLLECTION_OPS_TYPE.REMOVE)(
                                    getSelectedCollection(
                                        activeCollection,
                                        collections
                                    )
                                )
                            }
                            count={selected.count}
                            clearSelection={clearSelection}
                            activeCollection={activeCollection}
                            isFavoriteCollection={isFavoriteCollection(
                                activeCollection,
                                collections
                            )}
                        />
                    )}
                {activeCollection === TRASH_SECTION && trash?.length > 0 && (
                    <DeleteBtn onClick={emptyTrashHandler} />
                )}
            </FullScreenDropZone>
        </GalleryContext.Provider>
    );
}<|MERGE_RESOLUTION|>--- conflicted
+++ resolved
@@ -199,16 +199,8 @@
     const [collectionFilesCount, setCollectionFilesCount] =
         useState<Map<number, number>>();
     const [activeCollection, setActiveCollection] = useState<number>(undefined);
-
-<<<<<<< HEAD
-    const [isSharedCollectionActive, setIsSharedCollectionActive] =
-        useState(false);
-
-    const [isFavCollectionActive, setIsFavCollectionActive] = useState(false);
     const [trash, setTrash] = useState<Trash>([]);
 
-=======
->>>>>>> 62f83ac2
     useEffect(() => {
         const key = getKey(SESSION_KEYS.ENCRYPTION_KEY);
         if (!key) {
