import React, {
    createContext,
    useContext,
    useEffect,
    useRef,
    useState,
} from 'react';
import { useRouter } from 'next/router';
import { clearKeys, getKey, SESSION_KEYS } from 'utils/storage/sessionStorage';
import {
    getLocalFiles,
    syncFiles,
    updateFileMagicMetadata,
    trashFiles,
    deleteFromTrash,
} from 'services/fileService';
import { styled, Typography } from '@mui/material';
import {
    syncCollections,
    getFavItemIds,
    getLocalCollections,
    createCollection,
    getCollectionSummaries,
} from 'services/collectionService';
import constants from 'utils/strings/constants';
import { checkSubscriptionPurchase } from 'utils/billing';

import FullScreenDropZone from 'components/FullScreenDropZone';
import Sidebar from 'components/Sidebar';
import { checkConnectivity, preloadImage } from 'utils/common';
import {
    isFirstLogin,
    justSignedUp,
    setIsFirstLogin,
    setJustSignedUp,
} from 'utils/storage';
import { isTokenValid, logoutUser } from 'services/userService';
import { useDropzone } from 'react-dropzone';
import EnteSpinner from 'components/EnteSpinner';
import { LoadingOverlay } from 'components/LoadingOverlay';
import PhotoFrame from 'components/PhotoFrame';
import {
    changeFilesVisibility,
    downloadFiles,
    getNonTrashedUniqueUserFiles,
    getSelectedFiles,
    mergeMetadata,
    sortFiles,
} from 'utils/file';
import SelectedFileOptions from 'components/pages/gallery/SelectedFileOptions';
import CollectionSelector, {
    CollectionSelectorAttributes,
} from 'components/Collections/CollectionSelector';

import CollectionNamer, {
    CollectionNamerAttributes,
} from 'components/Collections/CollectionNamer';
import PlanSelector from 'components/pages/gallery/PlanSelector';
import Uploader from 'components/Upload/Uploader';
import {
    ALL_SECTION,
    ARCHIVE_SECTION,
    CollectionType,
    TRASH_SECTION,
} from 'constants/collection';
import { AppContext } from 'pages/_app';
import { CustomError, ServerErrorCodes } from 'utils/error';
import { PAGES } from 'constants/pages';
import {
    COLLECTION_OPS_TYPE,
    isSharedCollection,
    handleCollectionOps,
    getSelectedCollection,
    isFavoriteCollection,
    getArchivedCollections,
    hasNonEmptyCollections,
} from 'utils/collection';
import { logError } from 'utils/sentry';
import {
    getLocalTrash,
    getTrashedFiles,
    syncTrash,
} from 'services/trashService';

import FixCreationTime, {
    FixCreationTimeAttributes,
} from 'components/FixCreationTime';
import { Collection, CollectionSummaries } from 'types/collection';
import { EnteFile } from 'types/file';
import { GalleryContextType, SelectedState } from 'types/gallery';
import { VISIBILITY_STATE } from 'types/magicMetadata';
import Notification from 'components/Notification';
import Collections from 'components/Collections';
import { GalleryNavbar } from 'components/pages/gallery/Navbar';
import { Search, SearchResultSummary, UpdateSearch } from 'types/search';
import SearchResultInfo from 'components/Search/SearchResultInfo';
import { NotificationAttributes } from 'types/Notification';
import { ITEM_TYPE, TimeStampListItem } from 'components/PhotoList';
import UploadInputs from 'components/UploadSelectorInputs';
import useFileInput from 'hooks/useFileInput';
import { User } from 'types/user';
import { getData, LS_KEYS } from 'utils/storage/localStorage';
import { CenteredFlex } from 'components/Container';

export const DeadCenter = styled('div')`
    flex: 1;
    display: flex;
    justify-content: center;
    align-items: center;
    text-align: center;
    flex-direction: column;
`;

const defaultGalleryContext: GalleryContextType = {
    thumbs: new Map(),
    files: new Map(),
    showPlanSelectorModal: () => null,
    setActiveCollection: () => null,
    syncWithRemote: () => null,
    setNotificationAttributes: () => null,
    setBlockingLoad: () => null,
    photoListHeader: null,
};

export const GalleryContext = createContext<GalleryContextType>(
    defaultGalleryContext
);

export default function Gallery() {
    const router = useRouter();
    const [user, setUser] = useState(null);
    const [collections, setCollections] = useState<Collection[]>(null);

    const [files, setFiles] = useState<EnteFile[]>(null);
    const [favItemIds, setFavItemIds] = useState<Set<number>>();

    const [isFirstLoad, setIsFirstLoad] = useState(false);
    const [isFirstFetch, setIsFirstFetch] = useState(false);
    const [selected, setSelected] = useState<SelectedState>({
        count: 0,
        collectionID: 0,
    });
    const [planModalView, setPlanModalView] = useState(false);
    const [blockingLoad, setBlockingLoad] = useState(false);
    const [collectionSelectorAttributes, setCollectionSelectorAttributes] =
        useState<CollectionSelectorAttributes>(null);
    const [collectionSelectorView, setCollectionSelectorView] = useState(false);
    const [collectionNamerAttributes, setCollectionNamerAttributes] =
        useState<CollectionNamerAttributes>(null);
    const [collectionNamerView, setCollectionNamerView] = useState(false);
    const [search, setSearch] = useState<Search>(null);
    const [uploadInProgress, setUploadInProgress] = useState(false);

    const {
        getRootProps: getDragAndDropRootProps,
        getInputProps: getDragAndDropInputProps,
        acceptedFiles: dragAndDropFiles,
    } = useDropzone({
        noClick: true,
        noKeyboard: true,
        disabled: uploadInProgress,
    });
    const {
        selectedFiles: fileSelectorFiles,
        open: openFileSelector,
        getInputProps: getFileSelectorInputProps,
    } = useFileInput({
        directory: false,
    });
    const {
        selectedFiles: folderSelectorFiles,
        open: openFolderSelector,
        getInputProps: getFolderSelectorInputProps,
    } = useFileInput({
        directory: true,
    });

    const [isInSearchMode, setIsInSearchMode] = useState(false);
    const [searchResultSummary, setSetSearchResultSummary] =
        useState<SearchResultSummary>(null);
    const syncInProgress = useRef(true);
    const resync = useRef(false);
    const [deleted, setDeleted] = useState<number[]>([]);
    const { startLoading, finishLoading, setDialogMessage, ...appContext } =
        useContext(AppContext);
    const [collectionSummaries, setCollectionSummaries] =
        useState<CollectionSummaries>();
    const [activeCollection, setActiveCollection] = useState<number>(undefined);
    const [fixCreationTimeView, setFixCreationTimeView] = useState(false);
    const [fixCreationTimeAttributes, setFixCreationTimeAttributes] =
        useState<FixCreationTimeAttributes>(null);

    const [notificationView, setNotificationView] = useState(false);

    const closeNotification = () => setNotificationView(false);

    const [notificationAttributes, setNotificationAttributes] =
        useState<NotificationAttributes>(null);

    const [archivedCollections, setArchivedCollections] =
        useState<Set<number>>();

    const showPlanSelectorModal = () => setPlanModalView(true);

    const [uploadTypeSelectorView, setUploadTypeSelectorView] = useState(false);

    const [sidebarView, setSidebarView] = useState(false);

    const closeSidebar = () => setSidebarView(false);
    const openSidebar = () => setSidebarView(true);
    const [photoListHeader, setPhotoListHeader] =
        useState<TimeStampListItem>(null);

    const showSessionExpiredMessage = () =>
        setDialogMessage({
            title: constants.SESSION_EXPIRED,
            content: constants.SESSION_EXPIRED_MESSAGE,

            nonClosable: true,
            proceed: {
                text: constants.LOGIN,
                action: logoutUser,
                variant: 'accent',
            },
        });

    useEffect(() => {
        appContext.showNavBar(true);
        const key = getKey(SESSION_KEYS.ENCRYPTION_KEY);
        if (!key) {
            appContext.setRedirectURL(router.asPath);
            router.push(PAGES.ROOT);
            return;
        }
        const main = async () => {
            setActiveCollection(ALL_SECTION);
            setIsFirstLoad(isFirstLogin());
            setIsFirstFetch(true);
            if (justSignedUp()) {
                setPlanModalView(true);
            }
            setIsFirstLogin(false);
            const user = getData(LS_KEYS.USER);
            const files = mergeMetadata(await getLocalFiles());
            const collections = await getLocalCollections();
            const trash = await getLocalTrash();
            files.push(...getTrashedFiles(trash));
            setUser(user);
            setFiles(sortFiles(files));
            setCollections(collections);
            await syncWithRemote(true);
            setIsFirstLoad(false);
            setJustSignedUp(false);
            setIsFirstFetch(false);
            preloadImage('/images/subscription-card-background');
        };
        main();
    }, []);

    useEffect(() => {
        if (!user || !files || !collections) {
            return;
        }
        setDerivativeState(user, collections, files);
    }, [collections, files]);

    useEffect(
        () => collectionSelectorAttributes && setCollectionSelectorView(true),
        [collectionSelectorAttributes]
    );

    useEffect(
        () => collectionNamerAttributes && setCollectionNamerView(true),
        [collectionNamerAttributes]
    );
    useEffect(
        () => fixCreationTimeAttributes && setFixCreationTimeView(true),
        [fixCreationTimeAttributes]
    );

    useEffect(
        () => notificationAttributes && setNotificationView(true),
        [notificationAttributes]
    );

    useEffect(() => {
<<<<<<< HEAD
        if (!appContext.watchFolderView) {
            if (dragAndDropFiles?.length > 0) {
                setWebFiles(dragAndDropFiles);
            } else if (folderSelectorFiles?.length > 0) {
                setWebFiles(folderSelectorFiles);
            } else if (fileSelectorFiles?.length > 0) {
                setWebFiles(fileSelectorFiles);
            }
        }
    }, [dragAndDropFiles, fileSelectorFiles, folderSelectorFiles]);

    useEffect(() => {
=======
>>>>>>> 96cffbe7
        if (typeof activeCollection === 'undefined') {
            return;
        }
        let collectionURL = '';
        if (activeCollection !== ALL_SECTION) {
            collectionURL += '?collection=';
            if (activeCollection === ARCHIVE_SECTION) {
                collectionURL += constants.ARCHIVE;
            } else if (activeCollection === TRASH_SECTION) {
                collectionURL += constants.TRASH;
            } else {
                collectionURL += activeCollection;
            }
        }
        const href = `/gallery${collectionURL}`;
        router.push(href, undefined, { shallow: true });
    }, [activeCollection]);

    useEffect(() => {
        const key = getKey(SESSION_KEYS.ENCRYPTION_KEY);
        if (router.isReady && key) {
            checkSubscriptionPurchase(
                setDialogMessage,
                router,
                setBlockingLoad
            );
        }
    }, [router.isReady]);

    useEffect(() => {
        if (isInSearchMode && searchResultSummary) {
            setPhotoListHeader({
                height: 104,
                item: (
                    <SearchResultInfo
                        searchResultSummary={searchResultSummary}
                    />
                ),
                itemType: ITEM_TYPE.OTHER,
            });
        }
    }, [isInSearchMode, searchResultSummary]);

    const syncWithRemote = async (force = false, silent = false) => {
        if (syncInProgress.current && !force) {
            resync.current = true;
            return;
        }
        syncInProgress.current = true;
        try {
            checkConnectivity();
            if (!(await isTokenValid())) {
                throw new Error(ServerErrorCodes.SESSION_EXPIRED);
            }
            !silent && startLoading();
            const collections = await syncCollections();
            setCollections(collections);
            const files = await syncFiles(collections, setFiles);
            const trash = await syncTrash(collections, setFiles, files);
            files.push(...getTrashedFiles(trash));
        } catch (e) {
            logError(e, 'syncWithRemote failed');
            switch (e.message) {
                case ServerErrorCodes.SESSION_EXPIRED:
                    showSessionExpiredMessage();
                    break;
                case CustomError.KEY_MISSING:
                    clearKeys();
                    router.push(PAGES.CREDENTIALS);
                    break;
            }
        } finally {
            !silent && finishLoading();
        }
        syncInProgress.current = false;
        if (resync.current) {
            resync.current = false;
            syncWithRemote();
        }
    };

    const setDerivativeState = async (
        user: User,
        collections: Collection[],
        files: EnteFile[]
    ) => {
        const favItemIds = await getFavItemIds(files);
        setFavItemIds(favItemIds);
        const archivedCollections = getArchivedCollections(collections);
        setArchivedCollections(archivedCollections);

        const collectionSummaries = getCollectionSummaries(
            user,
            collections,
            files,
            archivedCollections
        );
        setCollectionSummaries(collectionSummaries);
    };

    const clearSelection = function () {
        setSelected({ count: 0, collectionID: 0 });
    };

    if (!files || !collectionSummaries) {
        return <div />;
    }
    const collectionOpsHelper =
        (ops: COLLECTION_OPS_TYPE) => async (collection: Collection) => {
            startLoading();
            try {
                setCollectionSelectorView(false);
                const selectedFiles = getSelectedFiles(selected, files);
                await handleCollectionOps(
                    ops,
                    collection,
                    selectedFiles,
                    selected.collectionID
                );
                clearSelection();
                await syncWithRemote(false, true);
                setActiveCollection(collection.id);
            } catch (e) {
                logError(e, 'collection ops failed', { ops });
                setDialogMessage({
                    title: constants.ERROR,

                    close: { variant: 'danger' },
                    content: constants.UNKNOWN_ERROR,
                });
            } finally {
                finishLoading();
            }
        };

    const changeFilesVisibilityHelper = async (
        visibility: VISIBILITY_STATE
    ) => {
        startLoading();
        try {
            const updatedFiles = await changeFilesVisibility(
                files,
                selected,
                visibility
            );
            await updateFileMagicMetadata(updatedFiles);
            clearSelection();
        } catch (e) {
            logError(e, 'change file visibility failed');
            switch (e.status?.toString()) {
                case ServerErrorCodes.FORBIDDEN:
                    setDialogMessage({
                        title: constants.ERROR,

                        close: { variant: 'danger' },
                        content: constants.NOT_FILE_OWNER,
                    });
                    return;
            }
            setDialogMessage({
                title: constants.ERROR,

                close: { variant: 'danger' },
                content: constants.UNKNOWN_ERROR,
            });
        } finally {
            await syncWithRemote(false, true);
            finishLoading();
        }
    };

    const showCreateCollectionModal = (ops: COLLECTION_OPS_TYPE) => {
        const callback = async (collectionName: string) => {
            try {
                startLoading();
                const collection = await createCollection(
                    collectionName,
                    CollectionType.album,
                    collections
                );
                await collectionOpsHelper(ops)(collection);
            } catch (e) {
                logError(e, 'create and collection ops failed', { ops });
                setDialogMessage({
                    title: constants.ERROR,

                    close: { variant: 'danger' },
                    content: constants.UNKNOWN_ERROR,
                });
            } finally {
                finishLoading();
            }
        };
        return () =>
            setCollectionNamerAttributes({
                title: constants.CREATE_COLLECTION,
                buttonText: constants.CREATE,
                autoFilledName: '',
                callback,
            });
    };

    const deleteFileHelper = async (permanent?: boolean) => {
        startLoading();
        try {
            const selectedFiles = getSelectedFiles(selected, files);
            if (permanent) {
                await deleteFromTrash(selectedFiles.map((file) => file.id));
                setDeleted([
                    ...deleted,
                    ...selectedFiles.map((file) => file.id),
                ]);
            } else {
                await trashFiles(selectedFiles);
            }
            clearSelection();
        } catch (e) {
            switch (e.status?.toString()) {
                case ServerErrorCodes.FORBIDDEN:
                    setDialogMessage({
                        title: constants.ERROR,

                        close: { variant: 'danger' },
                        content: constants.NOT_FILE_OWNER,
                    });
            }
            setDialogMessage({
                title: constants.ERROR,

                close: { variant: 'danger' },
                content: constants.UNKNOWN_ERROR,
            });
        } finally {
            await syncWithRemote(false, true);
            finishLoading();
        }
    };

    const updateSearch: UpdateSearch = (newSearch, summary) => {
        if (newSearch?.collection) {
            setActiveCollection(newSearch?.collection);
        } else {
            setActiveCollection(ALL_SECTION);
            setSearch(newSearch);
        }
        if (!newSearch?.collection && !newSearch?.file) {
            setIsInSearchMode(!!newSearch);
            setSetSearchResultSummary(summary);
        } else {
            setIsInSearchMode(false);
        }
    };

    const closeCollectionSelector = (closeBtnClick?: boolean) => {
        if (closeBtnClick === true) {
            appContext.resetSharedFiles();
        }
        setCollectionSelectorView(false);
    };

    const fixTimeHelper = async () => {
        const selectedFiles = getSelectedFiles(selected, files);
        setFixCreationTimeAttributes({ files: selectedFiles });
        clearSelection();
    };

    const downloadHelper = async () => {
        const selectedFiles = getSelectedFiles(selected, files);
        clearSelection();
        startLoading();
        await downloadFiles(selectedFiles);
        finishLoading();
    };

    const resetSearch = () => {
        setSearch(null);
        setSetSearchResultSummary(null);
    };

    const openUploader = () => {
        if (!uploadInProgress) {
            setUploadTypeSelectorView(true);
        }
    };

    return (
        <GalleryContext.Provider
            value={{
                ...defaultGalleryContext,
                showPlanSelectorModal,
                setActiveCollection,
                syncWithRemote,
                setNotificationAttributes,
                setBlockingLoad,
                photoListHeader: photoListHeader,
            }}>
            <FullScreenDropZone
                getDragAndDropRootProps={getDragAndDropRootProps}>
                <UploadInputs
                    getDragAndDropInputProps={getDragAndDropInputProps}
                    getFileSelectorInputProps={getFileSelectorInputProps}
                    getFolderSelectorInputProps={getFolderSelectorInputProps}
                />
                {blockingLoad && (
                    <LoadingOverlay>
                        <EnteSpinner />
                    </LoadingOverlay>
                )}
                {isFirstLoad && (
                    <CenteredFlex>
                        <Typography color="text.secondary" variant="body2">
                            {constants.INITIAL_LOAD_DELAY_WARNING}
                        </Typography>
                    </CenteredFlex>
                )}
                <PlanSelector
                    modalView={planModalView}
                    closeModal={() => setPlanModalView(false)}
                    setLoading={setBlockingLoad}
                />
                <Notification
                    open={notificationView}
                    onClose={closeNotification}
                    attributes={notificationAttributes}
                />
                <CollectionNamer
                    show={collectionNamerView}
                    onHide={setCollectionNamerView.bind(null, false)}
                    attributes={collectionNamerAttributes}
                />
                <CollectionSelector
                    open={collectionSelectorView}
                    onClose={closeCollectionSelector}
                    collectionSummaries={collectionSummaries}
                    attributes={collectionSelectorAttributes}
                    collections={collections}
                />
                <FixCreationTime
                    isOpen={fixCreationTimeView}
                    hide={() => setFixCreationTimeView(false)}
                    show={() => setFixCreationTimeView(true)}
                    attributes={fixCreationTimeAttributes}
                />
                <GalleryNavbar
                    openSidebar={openSidebar}
                    isFirstFetch={isFirstFetch}
                    setIsInSearchMode={setIsInSearchMode}
                    openUploader={openUploader}
                    isInSearchMode={isInSearchMode}
                    collections={collections}
                    files={getNonTrashedUniqueUserFiles(files)}
                    setActiveCollection={setActiveCollection}
                    updateSearch={updateSearch}
                />

                <Collections
                    collections={collections}
                    isInSearchMode={isInSearchMode}
                    activeCollectionID={activeCollection}
                    setActiveCollectionID={setActiveCollection}
                    collectionSummaries={collectionSummaries}
                    setCollectionNamerAttributes={setCollectionNamerAttributes}
                    setPhotoListHeader={setPhotoListHeader}
                />

                <Uploader
                    syncWithRemote={syncWithRemote}
                    showCollectionSelector={setCollectionSelectorView.bind(
                        null,
                        true
                    )}
                    closeUploadTypeSelector={setUploadTypeSelectorView.bind(
                        null,
                        false
                    )}
                    setCollectionSelectorAttributes={
                        setCollectionSelectorAttributes
                    }
                    closeCollectionSelector={setCollectionSelectorView.bind(
                        null,
                        false
                    )}
                    setLoading={setBlockingLoad}
                    setCollectionNamerAttributes={setCollectionNamerAttributes}
                    uploadInProgress={uploadInProgress}
                    setUploadInProgress={setUploadInProgress}
                    setFiles={setFiles}
                    isFirstUpload={hasNonEmptyCollections(collectionSummaries)}
                    fileSelectorFiles={fileSelectorFiles}
                    folderSelectorFiles={folderSelectorFiles}
                    dragAndDropFiles={dragAndDropFiles}
                    uploadTypeSelectorView={uploadTypeSelectorView}
                    setUploadTypeSelectorView={setUploadTypeSelectorView}
                    showUploadFilesDialog={openFileSelector}
                    showUploadDirsDialog={openFolderSelector}
                    showSessionExpiredMessage={showSessionExpiredMessage}
                />
                <Sidebar
                    collectionSummaries={collectionSummaries}
                    sidebarView={sidebarView}
                    closeSidebar={closeSidebar}
                />

                <PhotoFrame
                    files={files}
                    setFiles={setFiles}
                    syncWithRemote={syncWithRemote}
                    favItemIds={favItemIds}
                    archivedCollections={archivedCollections}
                    setSelected={setSelected}
                    selected={selected}
                    isFirstLoad={isFirstLoad}
                    openUploader={openUploader}
                    isInSearchMode={isInSearchMode}
                    search={search}
                    deleted={deleted}
                    activeCollection={activeCollection}
                    isSharedCollection={isSharedCollection(
                        activeCollection,
                        collections
                    )}
                    enableDownload={true}
                    resetSearch={resetSearch}
                />
                {selected.count > 0 &&
                    selected.collectionID === activeCollection && (
                        <SelectedFileOptions
                            addToCollectionHelper={collectionOpsHelper(
                                COLLECTION_OPS_TYPE.ADD
                            )}
                            archiveFilesHelper={() =>
                                changeFilesVisibilityHelper(
                                    VISIBILITY_STATE.ARCHIVED
                                )
                            }
                            unArchiveFilesHelper={() =>
                                changeFilesVisibilityHelper(
                                    VISIBILITY_STATE.VISIBLE
                                )
                            }
                            moveToCollectionHelper={collectionOpsHelper(
                                COLLECTION_OPS_TYPE.MOVE
                            )}
                            restoreToCollectionHelper={collectionOpsHelper(
                                COLLECTION_OPS_TYPE.RESTORE
                            )}
                            showCreateCollectionModal={
                                showCreateCollectionModal
                            }
                            setCollectionSelectorAttributes={
                                setCollectionSelectorAttributes
                            }
                            deleteFileHelper={deleteFileHelper}
                            removeFromCollectionHelper={() =>
                                collectionOpsHelper(COLLECTION_OPS_TYPE.REMOVE)(
                                    getSelectedCollection(
                                        activeCollection,
                                        collections
                                    )
                                )
                            }
                            fixTimeHelper={fixTimeHelper}
                            downloadHelper={downloadHelper}
                            count={selected.count}
                            clearSelection={clearSelection}
                            activeCollection={activeCollection}
                            isFavoriteCollection={isFavoriteCollection(
                                activeCollection,
                                collections
                            )}
                        />
                    )}
            </FullScreenDropZone>
        </GalleryContext.Provider>
    );
}<|MERGE_RESOLUTION|>--- conflicted
+++ resolved
@@ -284,21 +284,6 @@
     );
 
     useEffect(() => {
-<<<<<<< HEAD
-        if (!appContext.watchFolderView) {
-            if (dragAndDropFiles?.length > 0) {
-                setWebFiles(dragAndDropFiles);
-            } else if (folderSelectorFiles?.length > 0) {
-                setWebFiles(folderSelectorFiles);
-            } else if (fileSelectorFiles?.length > 0) {
-                setWebFiles(fileSelectorFiles);
-            }
-        }
-    }, [dragAndDropFiles, fileSelectorFiles, folderSelectorFiles]);
-
-    useEffect(() => {
-=======
->>>>>>> 96cffbe7
         if (typeof activeCollection === 'undefined') {
             return;
         }
@@ -691,7 +676,6 @@
                     folderSelectorFiles={folderSelectorFiles}
                     dragAndDropFiles={dragAndDropFiles}
                     uploadTypeSelectorView={uploadTypeSelectorView}
-                    setUploadTypeSelectorView={setUploadTypeSelectorView}
                     showUploadFilesDialog={openFileSelector}
                     showUploadDirsDialog={openFolderSelector}
                     showSessionExpiredMessage={showSessionExpiredMessage}
