import { GalleryContext } from 'pages/gallery';
import PreviewCard from './pages/gallery/PreviewCard';
import React, { useContext, useEffect, useRef, useState } from 'react';
import { EnteFile } from 'types/file';
import { styled } from '@mui/material';
import DownloadManager from 'services/downloadManager';
import constants from 'utils/strings/constants';
import AutoSizer from 'react-virtualized-auto-sizer';
import PhotoViewer from 'components/PhotoViewer';
import {
    ALL_SECTION,
    ARCHIVE_SECTION,
    TRASH_SECTION,
} from 'constants/collection';
import { isSharedFile } from 'utils/file';
import { isPlaybackPossible } from 'utils/photoFrame';
import { PhotoList } from './PhotoList';
import { SelectedState } from 'types/gallery';
import { FILE_TYPE } from 'constants/file';
import PublicCollectionDownloadManager from 'services/publicCollectionDownloadManager';
import { PublicCollectionGalleryContext } from 'utils/publicCollectionGallery';
import { useRouter } from 'next/router';
import EmptyScreen from './EmptyScreen';
import { AppContext } from 'pages/_app';
import { DeduplicateContext } from 'pages/deduplicate';
import { IsArchived } from 'utils/magicMetadata';
import { isSameDayAnyYear, isInsideBox } from 'utils/search';
import { Search } from 'types/search';
import { logError } from 'utils/sentry';
import { CustomError } from 'utils/error';
import { User } from 'types/user';
import { getData, LS_KEYS } from 'utils/storage/localStorage';
import { useMemo } from 'react';
import { Collection } from 'types/collection';
import { addLogLine } from 'utils/logging';

const Container = styled('div')`
    display: block;
    flex: 1;
    width: 100%;
    flex-wrap: wrap;
    margin: 0 auto;
    overflow: hidden;
    .pswp-thumbnail {
        display: inline-block;
        cursor: pointer;
    }
`;

const PHOTOSWIPE_HASH_SUFFIX = '&opened';

interface Props {
    files: EnteFile[];
    collections?: Collection[];
    syncWithRemote: () => Promise<void>;
    favItemIds?: Set<number>;
    archivedCollections?: Set<number>;
    setSelected: (
        selected: SelectedState | ((selected: SelectedState) => SelectedState)
    ) => void;
    selected: SelectedState;
    isFirstLoad?;
    openUploader?;
    isInSearchMode?: boolean;
    search?: Search;
    deletedFileIds?: Set<number>;
    setDeletedFileIds?: (value: Set<number>) => void;
    activeCollection: number;
    isSharedCollection?: boolean;
    enableDownload?: boolean;
    isDeduplicating?: boolean;
    resetSearch?: () => void;
}

type SourceURL = {
    originalImageURL?: string;
    originalVideoURL?: string;
    convertedImageURL?: string;
    convertedVideoURL?: string;
};

const PhotoFrame = ({
    files,
    collections,
    syncWithRemote,
    favItemIds,
    archivedCollections,
    setSelected,
    selected,
    isFirstLoad,
    openUploader,
    isInSearchMode,
    search,
    resetSearch,
    deletedFileIds,
    setDeletedFileIds,
    activeCollection,
    isSharedCollection,
    enableDownload,
    isDeduplicating,
}: Props) => {
    const [open, setOpen] = useState(false);
    const [currentIndex, setCurrentIndex] = useState<number>(0);
    const [fetching, setFetching] = useState<{ [k: number]: boolean }>({});
    const galleryContext = useContext(GalleryContext);
    const appContext = useContext(AppContext);
    const deduplicateContext = useContext(DeduplicateContext);
    const publicCollectionGalleryContext = useContext(
        PublicCollectionGalleryContext
    );
    const [rangeStart, setRangeStart] = useState(null);
    const [currentHover, setCurrentHover] = useState(null);
    const [isShiftKeyPressed, setIsShiftKeyPressed] = useState(false);
    const router = useRouter();
    const [isSourceLoaded, setIsSourceLoaded] = useState(false);

    const updateInProgress = useRef(false);
    const updateRequired = useRef(false);

<<<<<<< HEAD
        return files
            .map((item, index) => ({
                ...item,
                dataIndex: index,
                w: window.innerWidth,
                h: window.innerHeight,
                title: item.pubMagicMetadata?.data.caption,
            }))
            .filter((item) => {
                if (
                    deletedFileIds?.has(item.id) &&
                    activeCollection !== TRASH_SECTION
                ) {
                    return false;
                }
                if (
                    search?.date &&
                    !isSameDayAnyYear(search.date)(
                        new Date(item.metadata.creationTime / 1000)
                    )
                ) {
                    return false;
                }
                if (
                    search?.location &&
                    !isInsideBox(
                        {
                            latitude: item.metadata.latitude,
                            longitude: item.metadata.longitude,
                        },
                        search.location
                    )
                ) {
                    return false;
                }
                if (
                    search?.person &&
                    search.person.files.indexOf(item.id) === -1
                ) {
                    return false;
                }
                if (
                    search?.thing &&
                    search.thing.files.indexOf(item.id) === -1
                ) {
                    return false;
                }
                if (search?.text && search.text.files.indexOf(item.id) === -1) {
                    return false;
                }
                if (
                    !isDeduplicating &&
                    activeCollection === ALL_SECTION &&
                    (IsArchived(item) ||
                        archivedCollections?.has(item.collectionID))
                ) {
                    return false;
                }
                if (activeCollection === ARCHIVE_SECTION && !IsArchived(item)) {
                    return false;
                }
=======
    const [filteredData, setFilteredData] = useState<EnteFile[]>([]);
>>>>>>> 7ea527a8

    useEffect(() => {
        const main = () => {
            if (updateInProgress.current) {
                updateRequired.current = true;
                return;
            }
            updateInProgress.current = true;
            const idSet = new Set();
            const user: User = getData(LS_KEYS.USER);

            const filteredData = files
                .map((item, index) => ({
                    ...item,
                    dataIndex: index,
                    w: window.innerWidth,
                    h: window.innerHeight,
                    title: item.pubMagicMetadata?.data.caption,
                }))
                .filter((item) => {
                    if (
                        deletedFileIds?.has(item.id) &&
                        activeCollection !== TRASH_SECTION
                    ) {
                        return false;
                    }
                    if (
                        search?.date &&
                        !isSameDayAnyYear(search.date)(
                            new Date(item.metadata.creationTime / 1000)
                        )
                    ) {
                        return false;
                    }
                    if (
                        search?.location &&
                        !isInsideBox(
                            {
                                latitude: item.metadata.latitude,
                                longitude: item.metadata.longitude,
                            },
                            search.location
                        )
                    ) {
                        return false;
                    }
                    if (
                        !isDeduplicating &&
                        activeCollection === ALL_SECTION &&
                        (IsArchived(item) ||
                            archivedCollections?.has(item.collectionID))
                    ) {
                        return false;
                    }
                    if (
                        activeCollection === ARCHIVE_SECTION &&
                        !IsArchived(item)
                    ) {
                        return false;
                    }

                    if (isSharedFile(user, item) && !isSharedCollection) {
                        return false;
                    }
                    if (activeCollection === TRASH_SECTION && !item.isTrashed) {
                        return false;
                    }
                    if (activeCollection !== TRASH_SECTION && item.isTrashed) {
                        return false;
                    }
                    if (!idSet.has(item.id)) {
                        if (
                            activeCollection === ALL_SECTION ||
                            activeCollection === ARCHIVE_SECTION ||
                            activeCollection === TRASH_SECTION ||
                            activeCollection === item.collectionID ||
                            isInSearchMode
                        ) {
                            idSet.add(item.id);
                            return true;
                        }
                        return false;
                    }
                    return false;
                });
            setFilteredData(filteredData);
            updateInProgress.current = false;
            if (updateRequired.current) {
                updateRequired.current = false;
                setTimeout(() => {
                    main();
                }, 0);
            }
        };
        main();
    }, [
        files,
        deletedFileIds,
        search?.date,
        search?.location,
        activeCollection,
    ]);

    const fileToCollectionsMap = useMemo(() => {
        const fileToCollectionsMap = new Map<number, number[]>();
        files.forEach((file) => {
            if (!fileToCollectionsMap.get(file.id)) {
                fileToCollectionsMap.set(file.id, []);
            }
            fileToCollectionsMap.get(file.id).push(file.collectionID);
        });
        return fileToCollectionsMap;
    }, [files]);

    const collectionNameMap = useMemo(() => {
        if (collections) {
            return new Map<number, string>(
                collections.map((collection) => [
                    collection.id,
                    collection.name,
                ])
            );
        } else {
            return new Map();
        }
    }, [collections]);

    useEffect(() => {
        const currentURL = new URL(window.location.href);
        const end = currentURL.hash.lastIndexOf('&');
        const hash = currentURL.hash.slice(1, end !== -1 ? end : undefined);
        if (open) {
            router.push({
                hash: hash + PHOTOSWIPE_HASH_SUFFIX,
            });
        } else {
            router.push({
                hash: hash,
            });
        }
    }, [open]);

    useEffect(() => {
        const handleKeyDown = (e: KeyboardEvent) => {
            if (e.key === 'Shift') {
                setIsShiftKeyPressed(true);
            }
        };
        const handleKeyUp = (e: KeyboardEvent) => {
            if (e.key === 'Shift') {
                setIsShiftKeyPressed(false);
            }
        };
        document.addEventListener('keydown', handleKeyDown, false);
        document.addEventListener('keyup', handleKeyUp, false);
        router.events.on('hashChangeComplete', (url: string) => {
            const start = url.indexOf('#');
            const hash = url.slice(start !== -1 ? start : url.length);
            const shouldPhotoSwipeBeOpened = hash.endsWith(
                PHOTOSWIPE_HASH_SUFFIX
            );
            if (shouldPhotoSwipeBeOpened) {
                setOpen(true);
            } else {
                setOpen(false);
            }
        });
        return () => {
            document.addEventListener('keydown', handleKeyDown, false);
            document.addEventListener('keyup', handleKeyUp, false);
        };
    }, []);

    useEffect(() => {
        if (!isNaN(search?.file)) {
            const filteredDataIdx = filteredData.findIndex((file) => {
                return file.id === search.file;
            });
            if (!isNaN(filteredDataIdx)) {
                onThumbnailClick(filteredDataIdx)();
            }
            resetSearch();
        }
    }, [search, filteredData]);

    const resetFetching = () => {
        setFetching({});
    };

    useEffect(() => {
        if (selected.count === 0) {
            setRangeStart(null);
        }
    }, [selected]);

    const getFileIndexFromID = (files: EnteFile[], id: number) => {
        const index = files.findIndex((file) => file.id === id);
        if (index === -1) {
            throw CustomError.FILE_ID_NOT_FOUND;
        }
        return index;
    };

    const updateURL = (id: number) => (url: string) => {
        const updateFile = (file: EnteFile) => {
            file.msrc = url;
            file.w = window.innerWidth;
            file.h = window.innerHeight;

            if (file.metadata.fileType === FILE_TYPE.VIDEO && !file.html) {
                file.html = `
                <div class="pswp-item-container">
                    <img src="${url}" onContextMenu="return false;"/>
                    <div class="spinner-border text-light" role="status">
                        <span class="sr-only">Loading...</span>
                    </div>
                </div>
            `;
            } else if (
                file.metadata.fileType === FILE_TYPE.LIVE_PHOTO &&
                !file.html
            ) {
                file.html = `
                <div class="pswp-item-container">
                    <img src="${url}" onContextMenu="return false;"/>
                    <div class="spinner-border text-light" role="status">
                        <span class="sr-only">Loading...</span>
                    </div>
                </div>
            `;
            } else if (
                file.metadata.fileType === FILE_TYPE.IMAGE &&
                !file.src
            ) {
                file.src = url;
            }
            return file;
        };
        const index = getFileIndexFromID(files, id);
        return updateFile(files[index]);
    };

    const updateSrcURL = async (id: number, srcURL: SourceURL) => {
        const {
            originalImageURL,
            convertedImageURL,
            originalVideoURL,
            convertedVideoURL,
        } = srcURL;
        const isPlayable =
            convertedVideoURL && (await isPlaybackPossible(convertedVideoURL));
        const updateFile = (file: EnteFile) => {
            file.w = window.innerWidth;
            file.h = window.innerHeight;
            file.isSourceLoaded = true;
            file.originalImageURL = originalImageURL;
            file.originalVideoURL = originalVideoURL;
            if (file.metadata.fileType === FILE_TYPE.VIDEO) {
                if (isPlayable) {
                    file.html = `
            <video controls onContextMenu="return false;">
                <source src="${convertedVideoURL}" />
                Your browser does not support the video tag.
            </video>
        `;
                } else {
                    file.html = `
            <div class="pswp-item-container">
                <img src="${file.msrc}" onContextMenu="return false;"/>
                <div class="download-banner" >
                    ${constants.VIDEO_PLAYBACK_FAILED_DOWNLOAD_INSTEAD}
                    <a class="btn btn-outline-success" href=${convertedVideoURL} download="${file.metadata.title}"">Download</a>
                </div>
            </div>
            `;
                }
            } else if (file.metadata.fileType === FILE_TYPE.LIVE_PHOTO) {
                if (isPlayable) {
                    file.html = `
                <div class = 'pswp-item-container'>
                    <img id = "live-photo-image-${file.id}" src="${convertedImageURL}" onContextMenu="return false;"/>
                    <video id = "live-photo-video-${file.id}" loop muted onContextMenu="return false;">
                        <source src="${convertedVideoURL}" />
                        Your browser does not support the video tag.
                    </video>
                </div>
                `;
                } else {
                    file.html = `
                <div class="pswp-item-container">
                    <img src="${file.msrc}" onContextMenu="return false;"/>
                    <div class="download-banner">
                        ${constants.VIDEO_PLAYBACK_FAILED_DOWNLOAD_INSTEAD}
                        <button class = "btn btn-outline-success" id = "download-btn-${file.id}">Download</button>
                    </div>
                </div>
                `;
                }
            } else {
                file.src = convertedImageURL;
            }
            return file;
        };
        setIsSourceLoaded(true);
        const index = getFileIndexFromID(files, id);
        return updateFile(files[index]);
    };

    const handleClose = (needUpdate) => {
        setOpen(false);
        needUpdate && syncWithRemote();
    };

    const onThumbnailClick = (index: number) => () => {
        setCurrentIndex(index);
        setOpen(true);
    };

    const handleSelect = (id: number, index?: number) => (checked: boolean) => {
        if (selected.collectionID !== activeCollection) {
            setSelected({ count: 0, collectionID: 0 });
        }
        if (typeof index !== 'undefined') {
            if (checked) {
                setRangeStart(index);
            } else {
                setRangeStart(undefined);
            }
        }

        setSelected((selected) => ({
            ...selected,
            [id]: checked,
            count:
                selected[id] === checked
                    ? selected.count
                    : checked
                    ? selected.count + 1
                    : selected.count - 1,
            collectionID: activeCollection,
        }));
    };
    const onHoverOver = (index: number) => () => {
        setCurrentHover(index);
    };

    const handleRangeSelect = (index: number) => () => {
        if (typeof rangeStart !== 'undefined' && rangeStart !== index) {
            const direction =
                (index - rangeStart) / Math.abs(index - rangeStart);
            let checked = true;
            for (
                let i = rangeStart;
                (index - i) * direction >= 0;
                i += direction
            ) {
                checked = checked && !!selected[filteredData[i].id];
            }
            for (
                let i = rangeStart;
                (index - i) * direction > 0;
                i += direction
            ) {
                handleSelect(filteredData[i].id)(!checked);
            }
            handleSelect(filteredData[index].id, index)(!checked);
        }
    };
    const getThumbnail = (
        files: EnteFile[],
        index: number,
        isScrolling: boolean
    ) =>
        files[index] ? (
            <PreviewCard
                key={`tile-${files[index].id}-selected-${
                    selected[files[index].id] ?? false
                }`}
                file={files[index]}
                updateURL={updateURL(files[index].id)}
                onClick={onThumbnailClick(index)}
                selectable={!isSharedCollection}
                onSelect={handleSelect(files[index].id, index)}
                selected={
                    selected.collectionID === activeCollection &&
                    selected[files[index].id]
                }
                selectOnClick={selected.count > 0}
                onHover={onHoverOver(index)}
                onRangeSelect={handleRangeSelect(index)}
                isRangeSelectActive={isShiftKeyPressed && selected.count > 0}
                isInsSelectRange={
                    (index >= rangeStart && index <= currentHover) ||
                    (index >= currentHover && index <= rangeStart)
                }
                activeCollection={activeCollection}
                showPlaceholder={isScrolling}
            />
        ) : (
            <></>
        );

    const getSlideData = async (
        instance: any,
        index: number,
        item: EnteFile
    ) => {
        addLogLine(
            `[${
                item.id
            }] getSlideData called for thumbnail:${!!item.msrc} original:${
                !!item.msrc && item.src !== item.msrc
            } inProgress:${fetching[item.id]}`
        );
        if (!item.msrc) {
            addLogLine(`[${item.id}] doesn't have thumbnail`);
            try {
                let url: string;
                if (galleryContext.thumbs.has(item.id)) {
                    addLogLine(
                        `[${item.id}] gallery context cache hit, using cached thumb`
                    );
                    url = galleryContext.thumbs.get(item.id);
                } else {
                    addLogLine(
                        `[${item.id}] gallery context cache miss, calling downloadManager to get thumb`
                    );
                    if (
                        publicCollectionGalleryContext.accessedThroughSharedURL
                    ) {
                        url =
                            await PublicCollectionDownloadManager.getThumbnail(
                                item,
                                publicCollectionGalleryContext.token,
                                publicCollectionGalleryContext.passwordToken
                            );
                    } else {
                        url = await DownloadManager.getThumbnail(item);
                    }
                    galleryContext.thumbs.set(item.id, url);
                }
                const newFile = updateURL(item.id)(url);
                item.msrc = newFile.msrc;
                item.html = newFile.html;
                item.src = newFile.src;
                item.isSourceLoaded = newFile.isSourceLoaded;
                item.originalImageURL = newFile.originalImageURL;
                item.originalVideoURL = newFile.originalVideoURL;
                item.w = newFile.w;
                item.h = newFile.h;

                addLogLine(
                    `[${item.id}] calling invalidateCurrItems for thumbnail`
                );
                try {
                    instance.invalidateCurrItems();
                    if (instance.isOpen()) {
                        instance.updateSize(true);
                    }
                } catch (e) {
                    logError(
                        e,
                        'updating photoswipe after msrc url update failed'
                    );
                    // ignore
                }
            } catch (e) {
                logError(e, 'getSlideData failed get msrc url failed');
            }
        }
        if (!fetching[item.id]) {
            addLogLine(`[${item.id}] new file download fetch original request`);
            try {
                fetching[item.id] = true;
                let urls: { original: string[]; converted: string[] };
                if (galleryContext.files.has(item.id)) {
                    addLogLine(
                        `[${item.id}] gallery context cache hit, using cached file`
                    );
                    const mergedURL = galleryContext.files.get(item.id);
                    urls = {
                        original: mergedURL.original.split(','),
                        converted: mergedURL.converted.split(','),
                    };
                } else {
                    addLogLine(
                        `[${item.id}] gallery context cache miss, calling downloadManager to get file`
                    );
                    appContext.startLoading();
                    if (
                        publicCollectionGalleryContext.accessedThroughSharedURL
                    ) {
                        urls = await PublicCollectionDownloadManager.getFile(
                            item,
                            publicCollectionGalleryContext.token,
                            publicCollectionGalleryContext.passwordToken,
                            true
                        );
                    } else {
                        urls = await DownloadManager.getFile(item, true);
                    }
                    appContext.finishLoading();
                    const mergedURL = {
                        original: urls.original.join(','),
                        converted: urls.converted.join(','),
                    };
                    galleryContext.files.set(item.id, mergedURL);
                }
                let originalImageURL;
                let originalVideoURL;
                let convertedImageURL;
                let convertedVideoURL;

                if (item.metadata.fileType === FILE_TYPE.LIVE_PHOTO) {
                    [originalImageURL, originalVideoURL] = urls.original;
                    [convertedImageURL, convertedVideoURL] = urls.converted;
                } else if (item.metadata.fileType === FILE_TYPE.VIDEO) {
                    [originalVideoURL] = urls.original;
                    [convertedVideoURL] = urls.converted;
                } else {
                    [originalImageURL] = urls.original;
                    [convertedImageURL] = urls.converted;
                }
                setIsSourceLoaded(false);
                const newFile = await updateSrcURL(item.id, {
                    originalImageURL,
                    originalVideoURL,
                    convertedImageURL,
                    convertedVideoURL,
                });
                item.msrc = newFile.msrc;
                item.html = newFile.html;
                item.src = newFile.src;
                item.isSourceLoaded = newFile.isSourceLoaded;
                item.originalImageURL = newFile.originalImageURL;
                item.originalVideoURL = newFile.originalVideoURL;
                item.w = newFile.w;
                item.h = newFile.h;
                try {
                    addLogLine(
                        `[${item.id}] calling invalidateCurrItems for src`
                    );
                    instance.invalidateCurrItems();
                    if (instance.isOpen()) {
                        instance.updateSize(true);
                    }
                } catch (e) {
                    logError(
                        e,
                        'updating photoswipe after src url update failed'
                    );
                    throw e;
                }
            } catch (e) {
                logError(e, 'getSlideData failed get src url failed');
                fetching[item.id] = false;
                // no-op
            }
        }
    };

    return (
        <>
            {!isFirstLoad && files.length === 0 && !isInSearchMode ? (
                <EmptyScreen openUploader={openUploader} />
            ) : (
                <Container>
                    <AutoSizer>
                        {({ height, width }) => (
                            <PhotoList
                                width={width}
                                height={height}
                                getThumbnail={getThumbnail}
                                filteredData={filteredData}
                                activeCollection={activeCollection}
                                showAppDownloadBanner={
                                    files.length < 30 &&
                                    !isInSearchMode &&
                                    !deduplicateContext.isOnDeduplicatePage
                                }
                                resetFetching={resetFetching}
                            />
                        )}
                    </AutoSizer>
                    <PhotoViewer
                        isOpen={open}
                        items={filteredData}
                        currentIndex={currentIndex}
                        onClose={handleClose}
                        gettingData={getSlideData}
                        favItemIds={favItemIds}
                        deletedFileIds={deletedFileIds}
                        setDeletedFileIds={setDeletedFileIds}
                        isSharedCollection={isSharedCollection}
                        isTrashCollection={activeCollection === TRASH_SECTION}
                        enableDownload={enableDownload}
                        isSourceLoaded={isSourceLoaded}
                        fileToCollectionsMap={fileToCollectionsMap}
                        collectionNameMap={collectionNameMap}
                    />
                </Container>
            )}
        </>
    );
};

export default PhotoFrame;<|MERGE_RESOLUTION|>--- conflicted
+++ resolved
@@ -117,71 +117,7 @@
     const updateInProgress = useRef(false);
     const updateRequired = useRef(false);
 
-<<<<<<< HEAD
-        return files
-            .map((item, index) => ({
-                ...item,
-                dataIndex: index,
-                w: window.innerWidth,
-                h: window.innerHeight,
-                title: item.pubMagicMetadata?.data.caption,
-            }))
-            .filter((item) => {
-                if (
-                    deletedFileIds?.has(item.id) &&
-                    activeCollection !== TRASH_SECTION
-                ) {
-                    return false;
-                }
-                if (
-                    search?.date &&
-                    !isSameDayAnyYear(search.date)(
-                        new Date(item.metadata.creationTime / 1000)
-                    )
-                ) {
-                    return false;
-                }
-                if (
-                    search?.location &&
-                    !isInsideBox(
-                        {
-                            latitude: item.metadata.latitude,
-                            longitude: item.metadata.longitude,
-                        },
-                        search.location
-                    )
-                ) {
-                    return false;
-                }
-                if (
-                    search?.person &&
-                    search.person.files.indexOf(item.id) === -1
-                ) {
-                    return false;
-                }
-                if (
-                    search?.thing &&
-                    search.thing.files.indexOf(item.id) === -1
-                ) {
-                    return false;
-                }
-                if (search?.text && search.text.files.indexOf(item.id) === -1) {
-                    return false;
-                }
-                if (
-                    !isDeduplicating &&
-                    activeCollection === ALL_SECTION &&
-                    (IsArchived(item) ||
-                        archivedCollections?.has(item.collectionID))
-                ) {
-                    return false;
-                }
-                if (activeCollection === ARCHIVE_SECTION && !IsArchived(item)) {
-                    return false;
-                }
-=======
     const [filteredData, setFilteredData] = useState<EnteFile[]>([]);
->>>>>>> 7ea527a8
 
     useEffect(() => {
         const main = () => {
@@ -225,6 +161,24 @@
                             },
                             search.location
                         )
+                    ) {
+                        return false;
+                    }
+                    if (
+                        search?.person &&
+                        search.person.files.indexOf(item.id) === -1
+                    ) {
+                        return false;
+                    }
+                    if (
+                        search?.thing &&
+                        search.thing.files.indexOf(item.id) === -1
+                    ) {
+                        return false;
+                    }
+                    if (
+                        search?.text &&
+                        search.text.files.indexOf(item.id) === -1
                     ) {
                         return false;
                     }
