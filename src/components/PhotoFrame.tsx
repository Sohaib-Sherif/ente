--- conflicted
+++ resolved
@@ -27,12 +27,9 @@
     MIN_COLUMNS,
     SPACE_BTW_DATES,
 } from 'types';
-<<<<<<< HEAD
 import { fileIsArchived } from 'utils/file';
 import { ARCHIVE_SECTION } from './pages/gallery/Collections';
-=======
 import { isSharedFile } from 'utils/file';
->>>>>>> c4165dca
 
 const NO_OF_PAGES = 2;
 const A_DAY = 24 * 60 * 60 * 1000;
@@ -409,7 +406,6 @@
             ) {
                 return false;
             }
-<<<<<<< HEAD
             if (activeCollection === 0 && fileIsArchived(item)) {
                 return false;
             }
@@ -417,11 +413,9 @@
                 return false;
             }
 
-=======
             if (isSharedFile(item) && !isSharedCollection) {
                 return false;
             }
->>>>>>> c4165dca
             if (!idSet.has(item.id)) {
                 if (
                     !activeCollection ||
