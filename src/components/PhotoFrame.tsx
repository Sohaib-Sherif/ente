import router from 'next/router';
import {
    DeadCenter,
    FILE_TYPE,
    GalleryContext,
    Search,
    SetFiles,
    setSearchStats,
} from 'pages/gallery';
import PreviewCard from './pages/gallery/PreviewCard';
import React, { useContext, useEffect, useRef, useState } from 'react';
import { Button } from 'react-bootstrap';
import { File } from 'services/fileService';
import styled from 'styled-components';
import DownloadManager from 'services/downloadManager';
import constants from 'utils/strings/constants';
import AutoSizer from 'react-virtualized-auto-sizer';
import { VariableSizeList as List } from 'react-window';
import PhotoSwipe from 'components/PhotoSwipe/PhotoSwipe';
import { isInsideBox, isSameDay as isSameDayAnyYear } from 'utils/search';
import { SetDialogMessage } from './MessageDialog';
import { CustomError } from 'utils/common/errorUtil';
import {
    GAP_BTW_TILES,
    DATE_CONTAINER_HEIGHT,
    IMAGE_CONTAINER_MAX_HEIGHT,
    IMAGE_CONTAINER_MAX_WIDTH,
    MIN_COLUMNS,
    SPACE_BTW_DATES,
} from 'types';

const NO_OF_PAGES = 2;
const A_DAY = 24 * 60 * 60 * 1000;
const WAIT_FOR_VIDEO_PLAYBACK = 1 * 1000;

interface TimeStampListItem {
    itemType: ITEM_TYPE;
    items?: File[];
    itemStartIndex?: number;
    date?: string;
    dates?: {
        date: string;
        span: number;
    }[];
    groups?: number[];
    banner?: any;
    id?: string;
    height?: number;
}

const Container = styled.div`
    display: block;
    flex: 1;
    width: 100%;
    flex-wrap: wrap;
    margin: 0 auto;

    .pswp-thumbnail {
        display: inline-block;
        cursor: pointer;
    }
`;

const ListItem = styled.div`
    display: flex;
    justify-content: center;
`;

const getTemplateColumns = (columns: number, groups?: number[]): string => {
    if (groups) {
        const sum = groups.reduce((acc, item) => acc + item, 0);
        if (sum < columns) {
            groups[groups.length - 1] += columns - sum;
        }
        return groups
            .map((x) => `repeat(${x}, 1fr)`)
            .join(` ${SPACE_BTW_DATES}px `);
    } else {
        return `repeat(${columns}, 1fr)`;
    }
};

const ListContainer = styled.div<{ columns: number; groups?: number[] }>`
    display: grid;
    grid-template-columns: ${({ columns, groups }) =>
        getTemplateColumns(columns, groups)};
    grid-column-gap: ${GAP_BTW_TILES}px;
    padding: 0 24px;
    width: 100%;
    color: #fff;

    @media (max-width: ${IMAGE_CONTAINER_MAX_WIDTH * 4}px) {
        padding: 0 4px;
    }
`;

const DateContainer = styled.div<{ span: number }>`
    white-space: nowrap;
    overflow: hidden;
    text-overflow: ellipsis;
    grid-column: span ${(props) => props.span};
    display: flex;
    align-items: center;
    height: ${DATE_CONTAINER_HEIGHT}px;
`;

const BannerContainer = styled.div<{ span: number }>`
    color: #979797;
    text-align: center;
    grid-column: span ${(props) => props.span};
    display: flex;
    justify-content: center;
    align-items: flex-end;
`;

const EmptyScreen = styled.div`
    display: flex;
    justify-content: center;
    align-items: center;
    flex-direction: column;
    flex: 1;
    color: #2dc262;

    & > svg {
        filter: drop-shadow(3px 3px 5px rgba(45, 194, 98, 0.5));
    }
`;

enum ITEM_TYPE {
    TIME = 'TIME',
    TILE = 'TILE',
    BANNER = 'BANNER',
}

interface Props {
    files: File[];
    setFiles: SetFiles;
    syncWithRemote: () => Promise<void>;
    favItemIds: Set<number>;
    setSelected;
    selected;
    isFirstLoad;
    openFileUploader;
    loadingBar;
    searchMode: boolean;
    search: Search;
    setSearchStats: setSearchStats;
    deleted?: number[];
    setDialogMessage: SetDialogMessage;
}

const PhotoFrame = ({
    files,
    setFiles,
    syncWithRemote,
    favItemIds,
    setSelected,
    selected,
    isFirstLoad,
    openFileUploader,
    loadingBar,
    searchMode,
    search,
    setSearchStats,
    deleted,
    setDialogMessage,
}: Props) => {
    const [open, setOpen] = useState(false);
    const [currentIndex, setCurrentIndex] = useState<number>(0);
    const [fetching, setFetching] = useState<{ [k: number]: boolean }>({});
    const startTime = Date.now();
    const galleryContext = useContext(GalleryContext);
    const listRef = useRef(null);

    useEffect(() => {
        if (searchMode) {
            setSearchStats({
                resultCount: filteredData.length,
                timeTaken: (Date.now() - startTime) / 1000,
            });
        }
    }, [search]);

    useEffect(() => {
        listRef.current?.resetAfterIndex(0);
        setFetching({});
    }, [files, search, deleted]);

    const updateUrl = (index: number) => (url: string) => {
        files[index] = {
            ...files[index],
            msrc: url,
            src: files[index].src ? files[index].src : url,
            w: window.innerWidth,
            h: window.innerHeight,
        };
        if (
            files[index].metadata.fileType === FILE_TYPE.VIDEO &&
            !files[index].html
        ) {
            files[index].html = `
                <div class="video-loading">
                    <img src="${url}" />
                    <div class="spinner-border text-light" role="status">
                        <span class="sr-only">Loading...</span>
                    </div>
                </div>
            `;
            delete files[index].src;
        }
        if (
            files[index].metadata.fileType === FILE_TYPE.IMAGE &&
            !files[index].src
        ) {
            files[index].src = url;
        }
        setFiles(files);
    };

    const updateSrcUrl = (index: number, url: string) => {
        files[index] = {
            ...files[index],
            src: url,
            w: window.innerWidth,
            h: window.innerHeight,
        };
        if (files[index].metadata.fileType === FILE_TYPE.VIDEO) {
            files[index].html = `
                <video controls>
                    <source src="${url}" />
                    Your browser does not support the video tag.
                </video>
            `;
            delete files[index].src;
        }
        setFiles(files);
    };

    const handleClose = (needUpdate) => {
        setOpen(false);
        needUpdate && syncWithRemote();
    };

    const onThumbnailClick = (index: number) => () => {
        setCurrentIndex(index);
        setOpen(true);
    };

    const handleSelect = (id: number) => (checked: boolean) => {
        setSelected((selected) => ({
            ...selected,
            [id]: checked,
            count: checked ? selected.count + 1 : selected.count - 1,
        }));
    };
    const getThumbnail = (file: File[], index: number) => (
        <PreviewCard
            key={`tile-${file[index].id}`}
            file={file[index]}
            updateUrl={updateUrl(file[index].dataIndex)}
            onClick={onThumbnailClick(index)}
            selectable
            onSelect={handleSelect(file[index].id)}
            selected={selected[file[index].id]}
            selectOnClick={selected.count > 0}
        />
    );

    const getSlideData = async (instance: any, index: number, item: File) => {
        if (!item.msrc) {
            let url: string;
            if (galleryContext.thumbs.has(item.id)) {
                url = galleryContext.thumbs.get(item.id);
            } else {
                url = await DownloadManager.getPreview(item);
                galleryContext.thumbs.set(item.id, url);
            }
            updateUrl(item.dataIndex)(url);
            item.msrc = url;
            if (!item.src) {
                item.src = url;
            }
            item.w = window.innerWidth;
            item.h = window.innerHeight;
            try {
                instance.invalidateCurrItems();
                instance.updateSize(true);
            } catch (e) {
                // ignore
            }
        }
        if (!fetching[item.dataIndex]) {
            fetching[item.dataIndex] = true;
            let url: string;
            if (galleryContext.files.has(item.id)) {
                url = galleryContext.files.get(item.id);
            } else {
                url = await DownloadManager.getFile(item, true);
                galleryContext.files.set(item.id, url);
            }
            updateSrcUrl(item.dataIndex, url);
            if (item.metadata.fileType === FILE_TYPE.VIDEO) {
                try {
                    await new Promise((resolve, reject) => {
                        const video = document.createElement('video');
                        video.addEventListener('timeupdate', function () {
                            clearTimeout(t);
                            resolve(null);
                        });
                        video.preload = 'metadata';
                        video.src = url;
                        video.currentTime = 3;
                        const t = setTimeout(() => {
                            reject(
                                Error(
<<<<<<< HEAD
                                    `${CustomError.VIDEO_PLAYBACK_FAILED} err: wait time exceeded`,
                                ),
=======
                                    `${CustomError.VIDEO_PLAYBACK_FAILED} err: wait time exceeded`
                                )
>>>>>>> ed049bac
                            );
                        }, WAIT_FOR_VIDEO_PLAYBACK);
                    });
                    item.html = `
                        <video width="320" height="240" controls>
                            <source src="${url}" />
                            Your browser does not support the video tag.
                        </video>
                    `;
                    delete item.src;
                } catch (e) {
                    const downloadFile = async () => {
                        const a = document.createElement('a');
                        a.style.display = 'none';
                        a.href = url;
                        a.download = item.metadata.title;
                        document.body.appendChild(a);
                        a.click();
                        a.remove();
                        setOpen(false);
                    };
                    setDialogMessage({
                        title: constants.VIDEO_PLAYBACK_FAILED,
                        content:
                            constants.VIDEO_PLAYBACK_FAILED_DOWNLOAD_INSTEAD,
                        staticBackdrop: true,
                        proceed: {
                            text: constants.DOWNLOAD,
                            action: downloadFile,
                            variant: 'success',
                        },
                        close: {
                            text: constants.CLOSE,
                            action: () => setOpen(false),
                        },
                    });
                    return;
                }
            } else {
                item.src = url;
            }
            item.w = window.innerWidth;
            item.h = window.innerHeight;
            try {
                instance.invalidateCurrItems();
                instance.updateSize(true);
            } catch (e) {
                // ignore
            }
        }
    };

    const idSet = new Set();
    const filteredData = files
        .map((item, index) => ({
            ...item,
            dataIndex: index,
        }))
        .filter((item) => {
            if (deleted.includes(item.id)) {
                return false;
            }
            if (
                search.date &&
                !isSameDayAnyYear(search.date)(
                    new Date(item.metadata.creationTime / 1000)
                )
            ) {
                return false;
            }
            if (
                search.location &&
                !isInsideBox(item.metadata, search.location)
            ) {
                return false;
            }
            if (!idSet.has(item.id)) {
                if (
                    !router.query.collection ||
                    router.query.collection === item.collectionID.toString()
                ) {
                    idSet.add(item.id);
                    return true;
                }
                return false;
            }
            return false;
        });

    const isSameDay = (first, second) =>
        first.getFullYear() === second.getFullYear() &&
        first.getMonth() === second.getMonth() &&
        first.getDate() === second.getDate();

    /**
     * Checks and merge multiple dates into a single row.
     *
     * @param items
     * @param columns
     * @returns
     */
    const mergeTimeStampList = (
        items: TimeStampListItem[],
<<<<<<< HEAD
        columns: number,
=======
        columns: number
>>>>>>> ed049bac
    ): TimeStampListItem[] => {
        const newList: TimeStampListItem[] = [];
        let index = 0;
        let newIndex = 0;
        while (index < items.length) {
            const currItem = items[index];
            // If the current item is of type time, then it is not part of an ongoing date.
            // So, there is a possibility of merge.
            if (currItem.itemType === ITEM_TYPE.TIME) {
                // If new list pointer is not at the end of list then
                // we can add more items to the same list.
                if (newList[newIndex]) {
                    // Check if items can be added to same list
                    if (
                        newList[newIndex + 1].items.length +
                            items[index + 1].items.length <=
                        columns
                    ) {
                        newList[newIndex].dates.push({
                            date: currItem.date,
                            span: items[index + 1].items.length,
                        });
                        newList[newIndex + 1].items = newList[
                            newIndex + 1
                        ].items.concat(items[index + 1].items);
                        index += 2;
                    } else {
                        // Adding items would exceed the number of columns.
                        // So, move new list pointer to the end. Hence, in next iteration,
                        // items will be added to a new list.
                        newIndex += 2;
                    }
                } else {
                    // New list pointer was at the end of list so simply add new items to the list.
                    newList.push({
                        ...currItem,
                        date: null,
                        dates: [
                            {
                                date: currItem.date,
                                span: items[index + 1].items.length,
                            },
                        ],
                    });
                    newList.push(items[index + 1]);
                    index += 2;
                }
            } else {
                // Merge cannot happen. Simply add all items to new list
                // and set new list point to the end of list.
                newList.push(currItem);
                index++;
                newIndex = newList.length;
            }
        }
        for (let i = 0; i < newList.length; i++) {
            const currItem = newList[i];
            const nextItem = newList[i + 1];
            if (currItem.itemType === ITEM_TYPE.TIME) {
                if (currItem.dates.length > 1) {
                    currItem.groups = currItem.dates.map((item) => item.span);
                    nextItem.groups = currItem.groups;
                }
            }
        }
        return newList;
    };

    return (
        <>
            {!isFirstLoad && files.length === 0 && !searchMode ? (
                <EmptyScreen>
                    <img height={150} src="/images/gallery.png" />
                    <Button
                        variant="outline-success"
                        onClick={openFileUploader}
                        style={{
                            marginTop: '32px',
                            paddingLeft: '32px',
                            paddingRight: '32px',
                            paddingTop: '12px',
                            paddingBottom: '12px',
                        }}>
                        {constants.UPLOAD_FIRST_PHOTO}
                    </Button>
                </EmptyScreen>
            ) : filteredData.length ? (
                <Container>
                    <AutoSizer>
                        {({ height, width }) => {
                            let columns = Math.floor(
<<<<<<< HEAD
                                width / IMAGE_CONTAINER_MAX_WIDTH,
=======
                                width / IMAGE_CONTAINER_MAX_WIDTH
>>>>>>> ed049bac
                            );
                            let listItemHeight = IMAGE_CONTAINER_MAX_HEIGHT;
                            let skipMerge = false;
                            if (columns < MIN_COLUMNS) {
                                columns = MIN_COLUMNS;
                                listItemHeight = width / MIN_COLUMNS;
                                skipMerge = true;
                            }

                            let timeStampList: TimeStampListItem[] = [];
                            let listItemIndex = 0;
                            let currentDate = -1;
                            filteredData.forEach((item, index) => {
                                if (
                                    !isSameDay(
                                        new Date(
<<<<<<< HEAD
                                            item.metadata.creationTime / 1000,
                                        ),
                                        new Date(currentDate),
=======
                                            item.metadata.creationTime / 1000
                                        ),
                                        new Date(currentDate)
>>>>>>> ed049bac
                                    )
                                ) {
                                    currentDate =
                                        item.metadata.creationTime / 1000;
                                    const dateTimeFormat =
                                        new Intl.DateTimeFormat('en-IN', {
                                            weekday: 'short',
                                            year: 'numeric',
                                            month: 'short',
                                            day: 'numeric',
                                        });
                                    timeStampList.push({
                                        itemType: ITEM_TYPE.TIME,
                                        date: isSameDay(
                                            new Date(currentDate),
<<<<<<< HEAD
                                            new Date(),
                                        )
                                            ? 'Today'
                                            : isSameDay(
                                                new Date(currentDate),
                                                new Date(Date.now() - A_DAY),
                                            )
                                                ? 'Yesterday'
                                                : dateTimeFormat.format(
                                                    currentDate,
                                                ),
=======
                                            new Date()
                                        )
                                            ? 'Today'
                                            : isSameDay(
                                                  new Date(currentDate),
                                                  new Date(Date.now() - A_DAY)
                                              )
                                            ? 'Yesterday'
                                            : dateTimeFormat.format(
                                                  currentDate
                                              ),
>>>>>>> ed049bac
                                        id: currentDate.toString(),
                                    });
                                    timeStampList.push({
                                        itemType: ITEM_TYPE.TILE,
                                        items: [item],
                                        itemStartIndex: index,
                                    });
                                    listItemIndex = 1;
                                } else if (listItemIndex < columns) {
                                    timeStampList[
                                        timeStampList.length - 1
                                    ].items.push(item);
                                    listItemIndex++;
                                } else {
                                    listItemIndex = 1;
                                    timeStampList.push({
                                        itemType: ITEM_TYPE.TILE,
                                        items: [item],
                                        itemStartIndex: index,
                                    });
                                }
                            });

                            if (!skipMerge) {
                                timeStampList = mergeTimeStampList(
                                    timeStampList,
<<<<<<< HEAD
                                    columns,
=======
                                    columns
>>>>>>> ed049bac
                                );
                            }

                            const getItemSize = (index) => {
                                switch (timeStampList[index].itemType) {
                                    case ITEM_TYPE.TIME:
                                        return DATE_CONTAINER_HEIGHT;
                                    case ITEM_TYPE.TILE:
                                        return listItemHeight;
                                    default:
                                        return timeStampList[index].height;
                                }
                            };

                            const photoFrameHeight = (() => {
                                let sum = 0;
                                for (let i = 0; i < timeStampList.length; i++) {
                                    sum += getItemSize(i);
                                }
                                return sum;
                            })();
                            files.length < 30 &&
                                !searchMode &&
                                timeStampList.push({
                                    itemType: ITEM_TYPE.BANNER,
                                    banner: (
                                        <BannerContainer span={columns}>
                                            <p>
                                                {constants.INSTALL_MOBILE_APP()}
                                            </p>
                                        </BannerContainer>
                                    ),
                                    id: 'install-banner',
                                    height: Math.max(
                                        48,
<<<<<<< HEAD
                                        height - photoFrameHeight,
=======
                                        height - photoFrameHeight
>>>>>>> ed049bac
                                    ),
                                });
                            const extraRowsToRender = Math.ceil(
                                (NO_OF_PAGES * height) /
<<<<<<< HEAD
                                    IMAGE_CONTAINER_MAX_HEIGHT,
=======
                                    IMAGE_CONTAINER_MAX_HEIGHT
>>>>>>> ed049bac
                            );

                            const generateKey = (index) => {
                                switch (timeStampList[index].itemType) {
                                    case ITEM_TYPE.TILE:
                                        return `${
                                            timeStampList[index].items[0].id
                                        }-${
                                            timeStampList[index].items.slice(
<<<<<<< HEAD
                                                -1,
=======
                                                -1
>>>>>>> ed049bac
                                            )[0].id
                                        }`;
                                    default:
                                        return `${timeStampList[index].id}-${index}`;
                                }
                            };

                            const renderListItem = (
<<<<<<< HEAD
                                listItem: TimeStampListItem,
=======
                                listItem: TimeStampListItem
>>>>>>> ed049bac
                            ) => {
                                switch (listItem.itemType) {
                                    case ITEM_TYPE.TIME:
                                        return listItem.dates ? (
                                            listItem.dates.map((item) => (
                                                <>
                                                    <DateContainer
                                                        key={item.date}
                                                        span={item.span}>
                                                        {item.date}
                                                    </DateContainer>
                                                    <div />
                                                </>
                                            ))
                                        ) : (
                                            <DateContainer span={columns}>
                                                {listItem.date}
                                            </DateContainer>
                                        );
                                    case ITEM_TYPE.BANNER:
                                        return listItem.banner;
                                    default: {
                                        const ret = listItem.items.map(
                                            (item, idx) =>
                                                getThumbnail(
                                                    filteredData,
                                                    listItem.itemStartIndex +
<<<<<<< HEAD
                                                        idx,
                                                ),
=======
                                                        idx
                                                )
>>>>>>> ed049bac
                                        );
                                        if (listItem.groups) {
                                            let sum = 0;
                                            for (
                                                let i = 0;
                                                i < listItem.groups.length - 1;
                                                i++
                                            ) {
                                                sum = sum + listItem.groups[i];
                                                ret.splice(sum, 0, <div />);
                                                sum += 1;
                                            }
                                        }
                                        return ret;
                                    }
                                }
                            };

                            return (
                                <List
                                    key={`${columns}-${listItemHeight}-${router.query.collection}`}
                                    ref={listRef}
                                    itemSize={getItemSize}
                                    height={height}
                                    width={width}
                                    itemCount={timeStampList.length}
                                    itemKey={generateKey}
                                    overscanCount={extraRowsToRender}>
                                    {({ index, style }) => (
                                        <ListItem style={style}>
                                            <ListContainer
                                                columns={columns}
                                                groups={
                                                    timeStampList[index].groups
                                                }>
                                                {renderListItem(
<<<<<<< HEAD
                                                    timeStampList[index],
=======
                                                    timeStampList[index]
>>>>>>> ed049bac
                                                )}
                                            </ListContainer>
                                        </ListItem>
                                    )}
                                </List>
                            );
                        }}
                    </AutoSizer>
                    <PhotoSwipe
                        isOpen={open}
                        items={filteredData}
                        currentIndex={currentIndex}
                        onClose={handleClose}
                        gettingData={getSlideData}
                        favItemIds={favItemIds}
                        loadingBar={loadingBar}
                    />
                </Container>
            ) : (
                <DeadCenter>
                    <div>{constants.NOTHING_HERE}</div>
                </DeadCenter>
            )}
        </>
    );
};

export default PhotoFrame;<|MERGE_RESOLUTION|>--- conflicted
+++ resolved
@@ -313,13 +313,8 @@
                         const t = setTimeout(() => {
                             reject(
                                 Error(
-<<<<<<< HEAD
-                                    `${CustomError.VIDEO_PLAYBACK_FAILED} err: wait time exceeded`,
-                                ),
-=======
                                     `${CustomError.VIDEO_PLAYBACK_FAILED} err: wait time exceeded`
                                 )
->>>>>>> ed049bac
                             );
                         }, WAIT_FOR_VIDEO_PLAYBACK);
                     });
@@ -423,11 +418,7 @@
      */
     const mergeTimeStampList = (
         items: TimeStampListItem[],
-<<<<<<< HEAD
-        columns: number,
-=======
         columns: number
->>>>>>> ed049bac
     ): TimeStampListItem[] => {
         const newList: TimeStampListItem[] = [];
         let index = 0;
@@ -519,11 +510,7 @@
                     <AutoSizer>
                         {({ height, width }) => {
                             let columns = Math.floor(
-<<<<<<< HEAD
-                                width / IMAGE_CONTAINER_MAX_WIDTH,
-=======
                                 width / IMAGE_CONTAINER_MAX_WIDTH
->>>>>>> ed049bac
                             );
                             let listItemHeight = IMAGE_CONTAINER_MAX_HEIGHT;
                             let skipMerge = false;
@@ -540,15 +527,9 @@
                                 if (
                                     !isSameDay(
                                         new Date(
-<<<<<<< HEAD
-                                            item.metadata.creationTime / 1000,
-                                        ),
-                                        new Date(currentDate),
-=======
                                             item.metadata.creationTime / 1000
                                         ),
                                         new Date(currentDate)
->>>>>>> ed049bac
                                     )
                                 ) {
                                     currentDate =
@@ -564,19 +545,6 @@
                                         itemType: ITEM_TYPE.TIME,
                                         date: isSameDay(
                                             new Date(currentDate),
-<<<<<<< HEAD
-                                            new Date(),
-                                        )
-                                            ? 'Today'
-                                            : isSameDay(
-                                                new Date(currentDate),
-                                                new Date(Date.now() - A_DAY),
-                                            )
-                                                ? 'Yesterday'
-                                                : dateTimeFormat.format(
-                                                    currentDate,
-                                                ),
-=======
                                             new Date()
                                         )
                                             ? 'Today'
@@ -588,7 +556,6 @@
                                             : dateTimeFormat.format(
                                                   currentDate
                                               ),
->>>>>>> ed049bac
                                         id: currentDate.toString(),
                                     });
                                     timeStampList.push({
@@ -615,11 +582,7 @@
                             if (!skipMerge) {
                                 timeStampList = mergeTimeStampList(
                                     timeStampList,
-<<<<<<< HEAD
-                                    columns,
-=======
                                     columns
->>>>>>> ed049bac
                                 );
                             }
 
@@ -655,20 +618,12 @@
                                     id: 'install-banner',
                                     height: Math.max(
                                         48,
-<<<<<<< HEAD
-                                        height - photoFrameHeight,
-=======
                                         height - photoFrameHeight
->>>>>>> ed049bac
                                     ),
                                 });
                             const extraRowsToRender = Math.ceil(
                                 (NO_OF_PAGES * height) /
-<<<<<<< HEAD
-                                    IMAGE_CONTAINER_MAX_HEIGHT,
-=======
                                     IMAGE_CONTAINER_MAX_HEIGHT
->>>>>>> ed049bac
                             );
 
                             const generateKey = (index) => {
@@ -678,11 +633,7 @@
                                             timeStampList[index].items[0].id
                                         }-${
                                             timeStampList[index].items.slice(
-<<<<<<< HEAD
-                                                -1,
-=======
                                                 -1
->>>>>>> ed049bac
                                             )[0].id
                                         }`;
                                     default:
@@ -691,11 +642,7 @@
                             };
 
                             const renderListItem = (
-<<<<<<< HEAD
-                                listItem: TimeStampListItem,
-=======
                                 listItem: TimeStampListItem
->>>>>>> ed049bac
                             ) => {
                                 switch (listItem.itemType) {
                                     case ITEM_TYPE.TIME:
@@ -723,13 +670,8 @@
                                                 getThumbnail(
                                                     filteredData,
                                                     listItem.itemStartIndex +
-<<<<<<< HEAD
-                                                        idx,
-                                                ),
-=======
                                                         idx
                                                 )
->>>>>>> ed049bac
                                         );
                                         if (listItem.groups) {
                                             let sum = 0;
@@ -766,11 +708,7 @@
                                                     timeStampList[index].groups
                                                 }>
                                                 {renderListItem(
-<<<<<<< HEAD
-                                                    timeStampList[index],
-=======
                                                     timeStampList[index]
->>>>>>> ed049bac
                                                 )}
                                             </ListContainer>
                                         </ListItem>
