--- conflicted
+++ resolved
@@ -40,15 +40,12 @@
 
 import CloseIcon from 'components/icons/CloseIcon';
 import TickIcon from 'components/icons/TickIcon';
-<<<<<<< HEAD
 import { PhotoPeopleList } from 'components/PeopleList';
-=======
 import { FreeFlowText } from 'components/RecoveryKeyModal';
 import { Formik } from 'formik';
 import * as Yup from 'yup';
 import EnteSpinner from 'components/EnteSpinner';
 import EnteDateTimePicker from 'components/EnteDateTimePicker';
->>>>>>> 3b157731
 
 interface Iprops {
     isOpen: boolean;
