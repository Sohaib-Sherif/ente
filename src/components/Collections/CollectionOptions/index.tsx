import { AlbumCollectionOption } from './AlbumCollectionOption';
import React, { useContext } from 'react';
import * as CollectionAPI from 'services/collectionService';
import * as TrashService from 'services/trashService';
import {
    changeCollectionVisibility,
    downloadAllCollectionFiles,
} from 'utils/collection';
import constants from 'utils/strings/constants';
import { SetCollectionNamerAttributes } from '../CollectionNamer';
import { Collection } from 'types/collection';
import { IsArchived } from 'utils/magicMetadata';
import { GalleryContext } from 'pages/gallery';
import { logError } from 'utils/sentry';
import { VISIBILITY_STATE } from 'types/magicMetadata';
import { AppContext } from 'pages/_app';
import OverflowMenu from 'components/OverflowMenu/menu';
import { CollectionSummaryType } from 'constants/collection';
import { TrashCollectionOption } from './TrashCollectionOption';
import { SharedCollectionOption } from './SharedCollectionOption';
import MoreHoriz from '@mui/icons-material/MoreHoriz';

interface CollectionOptionsProps {
    setCollectionNamerAttributes: SetCollectionNamerAttributes;
    activeCollection: Collection;
    collectionSummaryType: CollectionSummaryType;
    showCollectionShareModal: () => void;
    redirectToAll: () => void;
}

export enum CollectionActions {
    SHOW_RENAME_DIALOG,
    RENAME,
    CONFIRM_DOWNLOAD,
    DOWNLOAD,
    ARCHIVE,
    UNARCHIVE,
    CONFIRM_DELETE,
    DELETE,
    SHOW_SHARE_DIALOG,
    CONFIRM_EMPTY_TRASH,
    EMPTY_TRASH,
    CONFIRM_LEAVE_SHARED_ALBUM,
    LEAVE_SHARED_ALBUM,
}

const CollectionOptions = (props: CollectionOptionsProps) => {
    const {
        activeCollection,
        collectionSummaryType,
        redirectToAll,
        setCollectionNamerAttributes,
        showCollectionShareModal,
    } = props;

    const { startLoading, finishLoading, setDialogMessage } =
        useContext(AppContext);
    const { syncWithRemote } = useContext(GalleryContext);

    const handleCollectionAction = (
        action: CollectionActions,
        loader = true
    ) => {
        let callback;
        switch (action) {
            case CollectionActions.SHOW_RENAME_DIALOG:
                callback = showRenameCollectionModal;
                break;
            case CollectionActions.RENAME:
                callback = renameCollection;
                break;
            case CollectionActions.CONFIRM_DOWNLOAD:
                callback = confirmDownloadCollection;
                break;
            case CollectionActions.DOWNLOAD:
                callback = downloadCollection;
                break;
            case CollectionActions.ARCHIVE:
                callback = archiveCollection;
                break;
            case CollectionActions.UNARCHIVE:
                callback = unArchiveCollection;
                break;
            case CollectionActions.CONFIRM_DELETE:
                callback = confirmDeleteCollection;
                break;
            case CollectionActions.DELETE:
                callback = deleteCollection;
                break;
            case CollectionActions.SHOW_SHARE_DIALOG:
                callback = showCollectionShareModal;
                break;
            case CollectionActions.CONFIRM_EMPTY_TRASH:
                callback = confirmEmptyTrash;
                break;
            case CollectionActions.EMPTY_TRASH:
                callback = emptyTrash;
                break;
            case CollectionActions.CONFIRM_LEAVE_SHARED_ALBUM:
                callback = confirmLeaveSharedAlbum;
                break;
            case CollectionActions.LEAVE_SHARED_ALBUM:
                callback = leaveSharedAlbum;
                break;
            default:
                logError(
                    Error('invalid collection action '),
                    'handleCollectionAction failed'
                );
                {
                    action;
                }
        }
        return async (...args) => {
            try {
                loader && startLoading();
                await callback(...args);
            } catch (e) {
                setDialogMessage({
                    title: constants.ERROR,
                    content: constants.UNKNOWN_ERROR,
                    close: { variant: 'danger' },
                });
            } finally {
                syncWithRemote(false, true);
                loader && finishLoading();
            }
        };
    };

    const renameCollection = async (newName: string) => {
        if (activeCollection.name !== newName) {
            await CollectionAPI.renameCollection(activeCollection, newName);
        }
    };

    const deleteCollection = async () => {
        await CollectionAPI.deleteCollection(activeCollection.id);
        redirectToAll();
    };

    const leaveSharedAlbum = async () => {
        await CollectionAPI.leaveSharedAlbum(activeCollection.id);
        redirectToAll();
    };

    const archiveCollection = () => {
        changeCollectionVisibility(activeCollection, VISIBILITY_STATE.ARCHIVED);
    };

    const unArchiveCollection = () => {
        changeCollectionVisibility(activeCollection, VISIBILITY_STATE.VISIBLE);
    };

    const downloadCollection = () => {
        downloadAllCollectionFiles(activeCollection.id);
    };

    const emptyTrash = async () => {
        await TrashService.emptyTrash();
        await TrashService.clearLocalTrash();
        redirectToAll();
    };

    const showRenameCollectionModal = () => {
        setCollectionNamerAttributes({
            title: constants.RENAME_COLLECTION,
            buttonText: constants.RENAME,
            autoFilledName: activeCollection.name,
            callback: handleCollectionAction(CollectionActions.RENAME),
        });
    };

    const confirmDeleteCollection = () => {
        setDialogMessage({
            title: constants.DELETE_COLLECTION_TITLE,
            content: constants.DELETE_COLLECTION_MESSAGE,
            proceed: {
                text: constants.DELETE_COLLECTION,
                action: handleCollectionAction(CollectionActions.DELETE),
                variant: 'danger',
            },
            close: {
                text: constants.CANCEL,
            },
        });
    };

    const confirmDownloadCollection = () => {
        setDialogMessage({
            title: constants.CONFIRM_DOWNLOAD_COLLECTION,
            content: constants.DOWNLOAD_COLLECTION_MESSAGE(),
            proceed: {
                text: constants.DOWNLOAD,
                action: handleCollectionAction(CollectionActions.DOWNLOAD),
                variant: 'accent',
            },
            close: {
                text: constants.CANCEL,
            },
        });
    };

    const confirmEmptyTrash = () =>
        setDialogMessage({
            title: constants.EMPTY_TRASH_TITLE,
            content: constants.EMPTY_TRASH_MESSAGE,

            proceed: {
                action: handleCollectionAction(CollectionActions.EMPTY_TRASH),
                text: constants.EMPTY_TRASH,
                variant: 'danger',
            },
            close: { text: constants.CANCEL },
        });

    const confirmLeaveSharedAlbum = () => {
        setDialogMessage({
            title: constants.LEAVE_SHARED_ALBUM_TITLE,
            content: constants.LEAVE_SHARED_ALBUM_MESSAGE,
            proceed: {
                text: constants.LEAVE_SHARED_ALBUM,
                action: handleCollectionAction(
                    CollectionActions.LEAVE_SHARED_ALBUM
                ),
                variant: 'danger',
            },
            close: {
                text: constants.CANCEL,
            },
        });
    };

    return (
        <OverflowMenu
            ariaControls={'collection-options'}
            triggerButtonIcon={<MoreHoriz />}
            triggerButtonProps={{
                sx: {
                    background: (theme) => theme.palette.fill.dark,
                },
            }}>
            {collectionSummaryType === CollectionSummaryType.trash ? (
                <TrashCollectionOption
                    handleCollectionAction={handleCollectionAction}
                />
<<<<<<< HEAD
            ) : collectionSummaryType === CollectionSummaryType.shared ? (
=======
            ) : collectionSummaryType ===
              CollectionSummaryType.incomingShare ? (
>>>>>>> 53258857
                <SharedCollectionOption
                    handleCollectionAction={handleCollectionAction}
                />
            ) : (
                <AlbumCollectionOption
                    IsArchived={IsArchived(activeCollection)}
                    handleCollectionAction={handleCollectionAction}
                />
            )}
        </OverflowMenu>
    );
};

export default CollectionOptions;<|MERGE_RESOLUTION|>--- conflicted
+++ resolved
@@ -244,12 +244,8 @@
                 <TrashCollectionOption
                     handleCollectionAction={handleCollectionAction}
                 />
-<<<<<<< HEAD
-            ) : collectionSummaryType === CollectionSummaryType.shared ? (
-=======
             ) : collectionSummaryType ===
               CollectionSummaryType.incomingShare ? (
->>>>>>> 53258857
                 <SharedCollectionOption
                     handleCollectionAction={handleCollectionAction}
                 />
