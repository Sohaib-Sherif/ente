--- conflicted
+++ resolved
@@ -21,14 +21,10 @@
 import { SetLoading, SetFiles } from 'types/gallery';
 import { FileUploadResults, UPLOAD_STAGES } from 'constants/upload';
 import { ElectronFile, FileWithCollection } from 'types/upload';
-<<<<<<< HEAD
 import UploadTypeSelector from '../../UploadTypeSelector';
-=======
-import UploadTypeChoiceModal from './UploadTypeChoiceModal';
 import Router from 'next/router';
 import { isCanvasBlocked } from 'utils/upload/isCanvasBlocked';
 import { downloadApp } from 'utils/common';
->>>>>>> 8bbd09a7
 
 const FIRST_ALBUM_NAME = 'My First Album';
 
@@ -41,27 +37,16 @@
     setCollectionSelectorAttributes: SetCollectionSelectorAttributes;
     setCollectionNamerAttributes: SetCollectionNamerAttributes;
     setLoading: SetLoading;
-<<<<<<< HEAD
-    setUploadInProgress: any;
-=======
-    setDialogMessage: SetDialogMessage;
     uploadInProgress: boolean;
     setUploadInProgress: (value: boolean) => void;
->>>>>>> 8bbd09a7
     showCollectionSelector: () => void;
     fileRejections: FileRejection[];
     setFiles: SetFiles;
     isFirstUpload: boolean;
     electronFiles: ElectronFile[];
     setElectronFiles: (files: ElectronFile[]) => void;
-<<<<<<< HEAD
     uploadTypeSelectorView: boolean;
     setUploadTypeSelectorView: (open: boolean) => void;
-=======
-    showUploadTypeChoiceModal: boolean;
-    setShowUploadTypeChoiceModal: (open: boolean) => void;
-    SetDialogMessage: SetDialogMessage;
->>>>>>> 8bbd09a7
 }
 
 enum UPLOAD_STRATEGY {
@@ -144,7 +129,7 @@
                 // no-op
                 // a upload is already in progress
             } else if (isCanvasBlocked()) {
-                props.setDialogMessage({
+                appContext.setDialogMessage({
                     title: constants.CANVAS_BLOCKED_TITLE,
                     staticBackdrop: true,
                     content: constants.CANVAS_BLOCKED_MESSAGE(),
@@ -473,13 +458,8 @@
         }
         if (files?.length > 0) {
             props.setElectronFiles(files);
-            props.setShowUploadTypeChoiceModal(false);
-        }
-<<<<<<< HEAD
-        props.setElectronFiles(files);
-        props.setUploadTypeSelectorView(false);
-=======
->>>>>>> 8bbd09a7
+            props.setUploadTypeSelectorView(false);
+        }
     };
 
     const cancelUploads = async () => {
@@ -517,11 +497,7 @@
                     handleDesktopUploadTypes(DESKTOP_UPLOAD_TYPE.FOLDERS)
                 }
                 uploadGoogleTakeoutZips={() =>
-<<<<<<< HEAD
-                    handleDesktopUploadTypes(DESKTOP_UPLOAD_TYPE.FOLDERS)
-=======
                     handleDesktopUploadTypes(DESKTOP_UPLOAD_TYPE.ZIPS)
->>>>>>> 8bbd09a7
                 }
             />
             <UploadProgress
