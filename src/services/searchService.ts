--- conflicted
+++ resolved
@@ -5,13 +5,8 @@
 import HTTPService from './HTTPService';
 import { Collection } from './collectionService';
 import { File } from './fileService';
-<<<<<<< HEAD
-import { User } from './userService';
-import { getData, LS_KEYS } from 'utils/storage/localStorage';
 import { getAllPeople } from 'utils/machineLearning';
-=======
 import { logError } from 'utils/sentry';
->>>>>>> 3b157731
 
 const ENDPOINT = getEndpoint();
 const DIGITS = new Set(['0', '1', '2', '3', '4', '5', '6', '7', '8', '9']);
