import { EnteFile } from 'types/file';
import { handleUploadError, CustomError } from 'utils/error';
import { logError } from 'utils/sentry';
import {
    findSameFileInCollection,
    findSameFileInOtherCollection,
    shouldDedupeAcrossCollection,
} from 'utils/upload';
import UploadHttpClient from './uploadHttpClient';
import UIService from './uiService';
import UploadService from './uploadService';
import { FILE_TYPE } from 'constants/file';
import { UPLOAD_RESULT, MAX_FILE_SIZE_SUPPORTED } from 'constants/upload';
import { FileWithCollection, BackupedFile, UploadFile } from 'types/upload';
import { addLogLine } from 'utils/logging';
import { convertBytesToHumanReadable } from 'utils/file/size';
import { sleep } from 'utils/common';
import { addToCollection } from 'services/collectionService';

interface UploadResponse {
    fileUploadResult: UPLOAD_RESULT;
    uploadedFile?: EnteFile;
}

export default async function uploader(
    worker: any,
    existingFilesInCollection: EnteFile[],
    existingFiles: EnteFile[],
    fileWithCollection: FileWithCollection
): Promise<UploadResponse> {
    const { collection, localID, ...uploadAsset } = fileWithCollection;
    const fileNameSize = `${UploadService.getAssetName(
        fileWithCollection
    )}_${convertBytesToHumanReadable(UploadService.getAssetSize(uploadAsset))}`;

    addLogLine(`uploader called for  ${fileNameSize}`);
    UIService.setFileProgress(localID, 0);
    await sleep(0);
    const { fileTypeInfo, metadata } =
        UploadService.getFileMetadataAndFileTypeInfo(localID);
    try {
        const fileSize = UploadService.getAssetSize(uploadAsset);
        if (fileSize >= MAX_FILE_SIZE_SUPPORTED) {
            return { fileUploadResult: UPLOAD_RESULT.TOO_LARGE };
        }
        if (fileTypeInfo.fileType === FILE_TYPE.OTHERS) {
            throw Error(CustomError.UNSUPPORTED_FILE_FORMAT);
        }
        if (!metadata) {
            throw Error(CustomError.NO_METADATA);
        }

<<<<<<< HEAD
        const sameFileInSameCollection = findSameFileInCollection(
            existingFilesInCollection,
            metadata
        );
        if (sameFileInSameCollection) {
            logUploadInfo(`skipped upload for  ${fileNameSize}`);
            return {
                fileUploadResult: UPLOAD_RESULT.ALREADY_UPLOADED,
                uploadedFile: sameFileInSameCollection,
            };
=======
        if (fileAlreadyInCollection(existingFilesInCollection, metadata)) {
            addLogLine(`skipped upload for  ${fileNameSize}`);
            return { fileUploadResult: UPLOAD_RESULT.ALREADY_UPLOADED };
>>>>>>> d7e21c0d
        }

        const sameFileInOtherCollection = findSameFileInOtherCollection(
            existingFiles,
            metadata
        );

        if (sameFileInOtherCollection) {
            addLogLine(
                `same file in other collection found for  ${fileNameSize}`
            );
            const resultFile = Object.assign({}, sameFileInOtherCollection);
            resultFile.collectionID = collection.id;
            await addToCollection(collection, [resultFile]);
            return {
                fileUploadResult: UPLOAD_RESULT.ADDED_SYMLINK,
                uploadedFile: resultFile,
            };
        }

        // iOS exports via album doesn't export files without collection and if user exports all photos, album info is not preserved.
        // This change allow users to export by albums, upload to ente. And export all photos -> upload files which are not already uploaded
        // as part of the albums
<<<<<<< HEAD
        if (shouldDedupeAcrossCollection(fileWithCollection.collection.name)) {
            logUploadInfo(`deduped upload for  ${fileNameSize}`);
            const sameFileInOtherCollection = findSameFileInCollection(
                existingFiles,
                metadata
            );
            if (sameFileInOtherCollection) {
                return {
                    fileUploadResult: UPLOAD_RESULT.ALREADY_UPLOADED,
                    uploadedFile: sameFileInOtherCollection,
                };
            }
=======
        if (
            shouldDedupeAcrossCollection(fileWithCollection.collection.name) &&
            fileAlreadyInCollection(existingFiles, metadata)
        ) {
            addLogLine(`deduped upload for  ${fileNameSize}`);
            return { fileUploadResult: UPLOAD_RESULT.ALREADY_UPLOADED };
>>>>>>> d7e21c0d
        }
        addLogLine(`reading asset ${fileNameSize}`);

        const file = await UploadService.readAsset(fileTypeInfo, uploadAsset);

        if (file.hasStaticThumbnail) {
            metadata.hasStaticThumbnail = true;
        }
        const fileWithMetadata = {
            localID,
            filedata: file.filedata,
            thumbnail: file.thumbnail,
            metadata,
        };

        addLogLine(`encryptAsset ${fileNameSize}`);
        const encryptedFile = await UploadService.encryptAsset(
            worker,
            fileWithMetadata,
            collection.key
        );

        addLogLine(`uploadToBucket ${fileNameSize}`);

        const backupedFile: BackupedFile = await UploadService.uploadToBucket(
            encryptedFile.file
        );

        const uploadFile: UploadFile = UploadService.getUploadFile(
            collection,
            backupedFile,
            encryptedFile.fileKey
        );
        addLogLine(`uploadFile ${fileNameSize}`);

        const uploadedFile = await UploadHttpClient.uploadFile(uploadFile);

        UIService.increaseFileUploaded();
        addLogLine(`${fileNameSize} successfully uploaded`);

        return {
            fileUploadResult: metadata.hasStaticThumbnail
                ? UPLOAD_RESULT.UPLOADED_WITH_STATIC_THUMBNAIL
                : UPLOAD_RESULT.UPLOADED,
            uploadedFile: uploadedFile,
        };
    } catch (e) {
        addLogLine(`upload failed for  ${fileNameSize} ,error: ${e.message}`);

        logError(e, 'file upload failed', {
            fileFormat: fileTypeInfo?.exactType,
        });
        const error = handleUploadError(e);
        switch (error.message) {
            case CustomError.ETAG_MISSING:
                return { fileUploadResult: UPLOAD_RESULT.BLOCKED };
            case CustomError.UNSUPPORTED_FILE_FORMAT:
                return { fileUploadResult: UPLOAD_RESULT.UNSUPPORTED };
            case CustomError.FILE_TOO_LARGE:
                return {
                    fileUploadResult:
                        UPLOAD_RESULT.LARGER_THAN_AVAILABLE_STORAGE,
                };
            default:
                return { fileUploadResult: UPLOAD_RESULT.FAILED };
        }
    }
}<|MERGE_RESOLUTION|>--- conflicted
+++ resolved
@@ -50,22 +50,16 @@
             throw Error(CustomError.NO_METADATA);
         }
 
-<<<<<<< HEAD
         const sameFileInSameCollection = findSameFileInCollection(
             existingFilesInCollection,
             metadata
         );
         if (sameFileInSameCollection) {
-            logUploadInfo(`skipped upload for  ${fileNameSize}`);
+            addLogLine(`skipped upload for  ${fileNameSize}`);
             return {
                 fileUploadResult: UPLOAD_RESULT.ALREADY_UPLOADED,
                 uploadedFile: sameFileInSameCollection,
             };
-=======
-        if (fileAlreadyInCollection(existingFilesInCollection, metadata)) {
-            addLogLine(`skipped upload for  ${fileNameSize}`);
-            return { fileUploadResult: UPLOAD_RESULT.ALREADY_UPLOADED };
->>>>>>> d7e21c0d
         }
 
         const sameFileInOtherCollection = findSameFileInOtherCollection(
@@ -89,9 +83,8 @@
         // iOS exports via album doesn't export files without collection and if user exports all photos, album info is not preserved.
         // This change allow users to export by albums, upload to ente. And export all photos -> upload files which are not already uploaded
         // as part of the albums
-<<<<<<< HEAD
         if (shouldDedupeAcrossCollection(fileWithCollection.collection.name)) {
-            logUploadInfo(`deduped upload for  ${fileNameSize}`);
+            addLogLine(`deduped upload for  ${fileNameSize}`);
             const sameFileInOtherCollection = findSameFileInCollection(
                 existingFiles,
                 metadata
@@ -102,14 +95,6 @@
                     uploadedFile: sameFileInOtherCollection,
                 };
             }
-=======
-        if (
-            shouldDedupeAcrossCollection(fileWithCollection.collection.name) &&
-            fileAlreadyInCollection(existingFiles, metadata)
-        ) {
-            addLogLine(`deduped upload for  ${fileNameSize}`);
-            return { fileUploadResult: UPLOAD_RESULT.ALREADY_UPLOADED };
->>>>>>> d7e21c0d
         }
         addLogLine(`reading asset ${fileNameSize}`);
 
