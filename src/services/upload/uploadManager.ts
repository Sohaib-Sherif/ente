import { getLocalFiles, setLocalFiles } from '../fileService';
import { getLocalCollections } from '../collectionService';
import { SetFiles } from 'types/gallery';
import { ComlinkWorker, getDedicatedCryptoWorker } from 'utils/crypto';
import {
    sortFilesIntoCollections,
    sortFiles,
    removeUnnecessaryFileProps,
} from 'utils/file';
import { logError } from 'utils/sentry';
import { getMetadataMapKey, parseMetadataJSON } from './metadataService';
import { segregateFiles } from 'utils/upload';
import uploader from './uploader';
import UIService from './uiService';
import UploadService from './uploadService';
<<<<<<< HEAD
import { CustomError } from 'utils/common/errorUtil';
import { eventBus, Events } from 'services/events';
=======
import { CustomError } from 'utils/error';
import { Collection } from 'types/collection';
import { EnteFile } from 'types/file';
import {
    FileWithCollection,
    MetadataMap,
    ParsedMetadataJSON,
    ProgressUpdater,
} from 'types/upload';
import { UPLOAD_STAGES, FileUploadResults } from 'constants/upload';
>>>>>>> c0c210d5

const MAX_CONCURRENT_UPLOADS = 4;
const FILE_UPLOAD_COMPLETED = 100;

class UploadManager {
    private cryptoWorkers = new Array<ComlinkWorker>(MAX_CONCURRENT_UPLOADS);
    private metadataMap: MetadataMap;
    private filesToBeUploaded: FileWithCollection[];
    private failedFiles: FileWithCollection[];
    private existingFilesCollectionWise: Map<number, EnteFile[]>;
    private existingFiles: EnteFile[];
    private setFiles: SetFiles;
    private collections: Map<number, Collection>;
    public initUploader(progressUpdater: ProgressUpdater, setFiles: SetFiles) {
        UIService.init(progressUpdater);
        this.setFiles = setFiles;
    }

    private async init(newCollections?: Collection[]) {
        this.filesToBeUploaded = [];
        this.failedFiles = [];
        this.metadataMap = new Map<string, ParsedMetadataJSON>();
        this.existingFiles = await getLocalFiles();
        this.existingFilesCollectionWise = sortFilesIntoCollections(
            this.existingFiles
        );
        const collections = await getLocalCollections();
        if (newCollections) {
            collections.push(...newCollections);
        }
        this.collections = new Map(
            collections.map((collection) => [collection.id, collection])
        );
    }

    public async queueFilesForUpload(
        fileWithCollectionToBeUploaded: FileWithCollection[],
        newCreatedCollections?: Collection[]
    ) {
        try {
            await this.init(newCreatedCollections);
            const { metadataFiles, mediaFiles } = segregateFiles(
                fileWithCollectionToBeUploaded
            );
            if (metadataFiles.length) {
                UIService.setUploadStage(
                    UPLOAD_STAGES.READING_GOOGLE_METADATA_FILES
                );
                await this.seedMetadataMap(metadataFiles);
            }
            if (mediaFiles.length) {
                UIService.setUploadStage(UPLOAD_STAGES.START);
                await this.uploadMediaFiles(mediaFiles);
            }
            UIService.setUploadStage(UPLOAD_STAGES.FINISH);
            UIService.setPercentComplete(FILE_UPLOAD_COMPLETED);
        } catch (e) {
            logError(e, 'uploading failed with error');
            throw e;
        } finally {
            for (let i = 0; i < MAX_CONCURRENT_UPLOADS; i++) {
                this.cryptoWorkers[i]?.worker.terminate();
            }
        }
    }

    private async seedMetadataMap(metadataFiles: FileWithCollection[]) {
        try {
            UIService.reset(metadataFiles.length);
            const reader = new FileReader();
            for (const fileWithCollection of metadataFiles) {
                const parsedMetadataJSONWithTitle = await parseMetadataJSON(
                    reader,
                    fileWithCollection.file
                );
                if (parsedMetadataJSONWithTitle) {
                    const { title, parsedMetadataJSON } =
                        parsedMetadataJSONWithTitle;
                    this.metadataMap.set(
                        getMetadataMapKey(
                            fileWithCollection.collectionID,
                            title
                        ),
                        { ...parsedMetadataJSON }
                    );
                    UIService.increaseFileUploaded();
                }
            }
        } catch (e) {
            logError(e, 'error seeding MetadataMap');
            // silently ignore the error
        }
    }

    private async uploadMediaFiles(mediaFiles: FileWithCollection[]) {
        this.filesToBeUploaded.push(...mediaFiles);
        UIService.reset(mediaFiles.length);

        await UploadService.init(mediaFiles.length, this.metadataMap);

        UIService.setUploadStage(UPLOAD_STAGES.UPLOADING);

        const uploadProcesses = [];
        for (
            let i = 0;
            i < MAX_CONCURRENT_UPLOADS && this.filesToBeUploaded.length > 0;
            i++
        ) {
            const cryptoWorker = getDedicatedCryptoWorker();
            if (!cryptoWorker) {
                throw Error(CustomError.FAILED_TO_LOAD_WEB_WORKER);
            }
            this.cryptoWorkers[i] = cryptoWorker;
            uploadProcesses.push(
                this.uploadNextFileInQueue(
                    await new this.cryptoWorkers[i].comlink(),
                    new FileReader()
                )
            );
        }
        await Promise.all(uploadProcesses);
    }

    private async uploadNextFileInQueue(worker: any, reader: FileReader) {
        while (this.filesToBeUploaded.length > 0) {
            const fileWithCollection = this.filesToBeUploaded.pop();
            const existingFilesInCollection =
                this.existingFilesCollectionWise.get(
                    fileWithCollection.collectionID
                ) ?? [];
            const collection = this.collections.get(
                fileWithCollection.collectionID
            );
            fileWithCollection.collection = collection;
            const { fileUploadResult, file } = await uploader(
                worker,
                reader,
                existingFilesInCollection,
                fileWithCollection
            );

            if (fileUploadResult === FileUploadResults.UPLOADED) {
                this.existingFiles.push(file);
                this.existingFiles = sortFiles(this.existingFiles);
                await setLocalFiles(
                    removeUnnecessaryFileProps(this.existingFiles)
                );
                this.setFiles(this.existingFiles);
                if (!this.existingFilesCollectionWise.has(file.collectionID)) {
                    this.existingFilesCollectionWise.set(file.collectionID, []);
                }
                this.existingFilesCollectionWise
                    .get(file.collectionID)
                    .push(file);

                try {
                    eventBus.emit(Events.FILE_UPLOADED, {
                        enteFile: file,
                        localFile: fileWithCollection.file,
                    });
                } catch (e) {
                    logError(e, 'Error in fileUploaded handlers');
                }
            }
            if (
                fileUploadResult === FileUploadResults.BLOCKED ||
                fileUploadResult === FileUploadResults.FAILED
            ) {
                this.failedFiles.push(fileWithCollection);
            }

            UIService.moveFileToResultList(
                fileWithCollection.file.name,
                fileUploadResult
            );
            UploadService.reducePendingUploadCount();
        }
    }

    async retryFailedFiles() {
        await this.queueFilesForUpload(this.failedFiles);
    }
}

export default new UploadManager();<|MERGE_RESOLUTION|>--- conflicted
+++ resolved
@@ -13,10 +13,7 @@
 import uploader from './uploader';
 import UIService from './uiService';
 import UploadService from './uploadService';
-<<<<<<< HEAD
-import { CustomError } from 'utils/common/errorUtil';
 import { eventBus, Events } from 'services/events';
-=======
 import { CustomError } from 'utils/error';
 import { Collection } from 'types/collection';
 import { EnteFile } from 'types/file';
@@ -27,7 +24,6 @@
     ProgressUpdater,
 } from 'types/upload';
 import { UPLOAD_STAGES, FileUploadResults } from 'constants/upload';
->>>>>>> c0c210d5
 
 const MAX_CONCURRENT_UPLOADS = 4;
 const FILE_UPLOAD_COMPLETED = 100;
