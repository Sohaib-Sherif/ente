package ente

type GetValueRequest struct {
	Key          string  `form:"key" binding:"required"`
	DefaultValue *string `form:"defaultValue"`
}

type GetValueResponse struct {
	Value string `json:"value" binding:"required"`
}

type UpdateKeyValueRequest struct {
	Key   string `json:"key" binding:"required"`
	Value string `json:"value" binding:"required"`
}

type AdminUpdateKeyValueRequest struct {
	UserID int64  `json:"userID" binding:"required"`
	Key    string `json:"key" binding:"required"`
	Value  string `json:"value" binding:"required"`
}

type FeatureFlagResponse struct {
	EnableStripe bool `json:"enableStripe"`
	// If true, the mobile client will stop using CF worker to download files
<<<<<<< HEAD
	DisableCFWorker     bool `json:"disableCFWorker"`
	MapEnabled          bool `json:"mapEnabled"`
	FaceSearchEnabled   bool `json:"faceSearchEnabled"`
	PassKeyEnabled      bool `json:"passKeyEnabled"`
	RecoveryKeyVerified bool `json:"recoveryKeyVerified"`
	InternalUser        bool `json:"internalUser"`
	BetaUser            bool `json:"betaUser"`
	EnableMobMultiPart  bool `json:"enableMobMultiPart"`
=======
	DisableCFWorker     bool   `json:"disableCFWorker"`
	MapEnabled          bool   `json:"mapEnabled"`
	FaceSearchEnabled   bool   `json:"faceSearchEnabled"`
	PassKeyEnabled      bool   `json:"passKeyEnabled"`
	RecoveryKeyVerified bool   `json:"recoveryKeyVerified"`
	InternalUser        bool   `json:"internalUser"`
	BetaUser            bool   `json:"betaUser"`
	EnableMobMultiPart  bool   `json:"enableMobMultiPart"`
	CastUrl             string `json:"castUrl"`
>>>>>>> 75bc07f0
}

type FlagKey string

const (
	RecoveryKeyVerified FlagKey = "recoveryKeyVerified"
	MapEnabled          FlagKey = "mapEnabled"
	FaceSearchEnabled   FlagKey = "faceSearchEnabled"
	PassKeyEnabled      FlagKey = "passKeyEnabled"
	IsInternalUser      FlagKey = "internalUser"
	IsBetaUser          FlagKey = "betaUser"
)

func (k FlagKey) String() string {
	return string(k)
}

// UserEditable returns true if the key is user editable
func (k FlagKey) UserEditable() bool {
	switch k {
	case RecoveryKeyVerified, MapEnabled, FaceSearchEnabled, PassKeyEnabled:
		return true
	default:
		return false
	}
}

func (k FlagKey) IsAdminEditable() bool {
	switch k {
	case RecoveryKeyVerified, MapEnabled, FaceSearchEnabled:
		return false
	case IsInternalUser, IsBetaUser, PassKeyEnabled:
		return true
	default:
		return true
	}
}

func (k FlagKey) IsBoolType() bool {
	switch k {
	case RecoveryKeyVerified, MapEnabled, FaceSearchEnabled, PassKeyEnabled, IsInternalUser, IsBetaUser:
		return true
	default:
		return false
	}
}<|MERGE_RESOLUTION|>--- conflicted
+++ resolved
@@ -23,16 +23,6 @@
 type FeatureFlagResponse struct {
 	EnableStripe bool `json:"enableStripe"`
 	// If true, the mobile client will stop using CF worker to download files
-<<<<<<< HEAD
-	DisableCFWorker     bool `json:"disableCFWorker"`
-	MapEnabled          bool `json:"mapEnabled"`
-	FaceSearchEnabled   bool `json:"faceSearchEnabled"`
-	PassKeyEnabled      bool `json:"passKeyEnabled"`
-	RecoveryKeyVerified bool `json:"recoveryKeyVerified"`
-	InternalUser        bool `json:"internalUser"`
-	BetaUser            bool `json:"betaUser"`
-	EnableMobMultiPart  bool `json:"enableMobMultiPart"`
-=======
 	DisableCFWorker     bool   `json:"disableCFWorker"`
 	MapEnabled          bool   `json:"mapEnabled"`
 	FaceSearchEnabled   bool   `json:"faceSearchEnabled"`
@@ -42,7 +32,6 @@
 	BetaUser            bool   `json:"betaUser"`
 	EnableMobMultiPart  bool   `json:"enableMobMultiPart"`
 	CastUrl             string `json:"castUrl"`
->>>>>>> 75bc07f0
 }
 
 type FlagKey string
