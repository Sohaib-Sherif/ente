--- conflicted
+++ resolved
@@ -159,15 +159,12 @@
 	HttpStatusCode: http.StatusNotFound,
 }
 
-<<<<<<< HEAD
-=======
 var ErrObjSizeFetchFailed = &ApiError{
 	Code:           "OBJECT_SIZE_FETCH_FAILED",
 	Message:        "",
 	HttpStatusCode: http.StatusServiceUnavailable,
 }
 
->>>>>>> 75bc07f0
 var ErrUserNotFound = &ApiError{
 	Code:           "USER_NOT_FOUND",
 	Message:        "User is either deleted or not found",
