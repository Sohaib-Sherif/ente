# Running Museum

You can run a Docker compose cluster containing museum, the web app, and the
essential auxiliary services it requires (database and object storage). This is
the easiest and simplest way to get started, and also provides an isolated
environment that doesn't clutter your machine.

You can also run museum directly on your machine if you wish - it is a single
static go binary.

This document describes these different approaches (you can choose any one), and
also outlines configuration.

<<<<<<< HEAD
-   [Run using Docker using a pre-built Docker image](docs/docker.md)
-   [Run using Docker but build an image from source](#build-and-run-using-docker)
-   [Running without Docker](#run-without-docker)
-   [Configuration](#configuration)

If your mobile app is able to connect to your self hosted instance but is not
able to view or upload images, see
[help.ente.io/self-hosting/guides/configuring-s3](https://help.ente.io/self-hosting/guides/configuring-s3).
=======
-   [Run using pre-built Docker images](quickstart/README.md)
-   [Run using Docker, building image from source](#build-and-run-using-docker)
-   [Run with Docker, à la carte](#pre-built-images)
-   [Run without Docker](#running-without-docker)
-   [Configuration](#configuration)

## Run using pre-built Docker images

```sh
sh -c "$(curl -fsSL https://raw.githubusercontent.com/ente-io/ente/main/server/quickstart.sh)"
```

For more details, see [docs/quickstart.md](docs/quickstart.md).
>>>>>>> 75bc07f0

## Build and run using Docker

Start the cluster (in the `ente/server` directory)

    docker compose up --build

Once the cluster has started, you should be able to do call museum

    curl http://localhost:8080/ping

Or connect from the [web app](../web)

    NEXT_PUBLIC_ENTE_ENDPOINT=http://localhost:8080 yarn dev

Or connect from the [mobile app](../mobile)

    flutter run --dart-define=endpoint=http://localhost:8080

Or interact with the other services in the cluster, e.g. connect to the DB

    docker compose exec postgres env PGPASSWORD=pgpass psql -U pguser -d ente_db

Or interact with the MinIO S3 API

    AWS_ACCESS_KEY_ID=changeme AWS_SECRET_ACCESS_KEY=changeme1234 \
        aws s3 --endpoint-url http://localhost:3200 ls s3://b2-eu-cen

Or open the MinIO dashboard at http://localhost:3201

> [!NOTE]
>
> To avoid exposing unnecessary services, this port is not exposed by default.
> You'll need to uncomment the corresponding port in your `compose.yaml` first.

> [!WARNING]
>
> The default credentials are user changeme / password changeme1234. Goes
> without saying, but remember to change them!

> [!NOTE]
>
> While we've provided a MinIO based Docker compose file to make it easy for
> people to get started, if you're running it in production we recommend using
> an external S3.

### Cleanup

Persistent data is stored in Docker volumes and will persist across container
restarts. The volume can be saved / inspected using the `docker volumes`
command.

To remove stopped containers, use `docker compose rm`. To also remove volumes,
use `docker compose down -v`.

### Multiple clusters

You can spin up independent clusters, each with its own volumes, by using the
`-p` Docker Compose flag to specify different project names for each one.

### Pruning images

Each time museum gets rebuilt from source, a new image gets created but the old
one is retained as a dangling image. You can use `docker image prune --force`,
or `docker system prune` if that's fine with you, to remove these.

## Pre-built images

## server

If you have setup the database and object storage externally and only want to
run Ente's server, you can just pull and run the image from
**`ghcr.io/ente-io/server`**.

```sh
docker pull ghcr.io/ente-io/server
```

## web

Similarly, there is a pre-built Docker image containing all the web apps which
you can just pull and run the from **`ghcr.io/ente-io/web`**.

```sh
docker pull ghcr.io/ente-io/web
```

For details about configuring the web image, see
[web/docs/docker.md](../web/docs/docker.md).

## Running without Docker

The museum binary can be run by using `go run cmd/museum/main.go`. But first,
you'll need to prepare your machine for development. Here we give the steps,
with examples that work for macOS (please adapt to your OS).

### Install [Go](https://golang.org/dl/)

```sh
brew tap homebrew/core
brew upgrade
brew install go
```

### Install other packages

```sh
brew install postgresql@15
brew install libsodium
brew install pkg-config
```

> [!NOTE]
>
> Here we install same major version of Postgres as our production database to
> avoid surprises, but if you're using a newer Postgres that should work fine
> too.

On M1 macs, we additionally need to link the postgres keg.

```
brew link postgresql@15
```

### Init Postgres database

Homebrew already creates a default database cluster for us, but if needed, it
can also be done with the following commands:

```sh
sudo mkdir -p /usr/local/var/postgres
sudo chmod 775 /usr/local/var/postgres
sudo chown $(whoami)  /usr/local/var/postgres
initdb /usr/local/var/postgres
```

On M1 macs, the path to the database cluster is
`/opt/homebrew/var/postgresql@15` (instead of `/usr/local/var/postgres`).

### Start Postgres

```sh
pg_ctl -D /usr/local/var/postgres -l logfile start
```

### Create user

```sh
createuser -s postgres
```

### Start museum

```sh
export ENTE_DB_USER=postgres
go run cmd/museum/main.go
```

For live reloads, install [air](https://github.com/cosmtrek/air#installation).
Then you can just call `air` after declaring the required environment variables.
For example,

```sh
ENTE_DB_USER=ente_user
air
```

### Testing

Set up a local database for testing. This is not required for running the server.
Create a test database with the following name and credentials:

```sql
$ psql -U postgres
CREATE DATABASE ente_test_db;
CREATE USER test_user WITH PASSWORD 'test_pass';
GRANT ALL PRIVILEGES ON DATABASE ente_test_db TO test_user;
```

For running the tests, you can use the following command:

```sh
ENV="test" go test -v ./pkg/...
go clean -testcache  && ENV="test" go test -v ./pkg/...
```

## Configuration

Now that you have museum running (either inside Docker or standalone), we can
talk about configuring it.

By default, museum runs in the "local" configuration using values specified in
`local.yaml`.

To override these values, you can create a file named `museum.yaml` in the
current directory. This path is git-ignored for convenience. Note that if you
run the Docker compose cluster without creating this file, Docker will create an
empty directory named `museum.yaml` which you can `rmdir` if you need to provide
a config file later on.

The keys and values supported by this configuration file are documented in
[configurations/local.yaml](configurations/local.yaml).

> [!TIP]
>
> If your mobile app is able to connect to your self hosted instance but is not
able to view or upload images, see
[help.ente.io/self-hosting/guides/configuring-s3](https://help.ente.io/self-hosting/guides/configuring-s3).<|MERGE_RESOLUTION|>--- conflicted
+++ resolved
@@ -11,16 +11,6 @@
 This document describes these different approaches (you can choose any one), and
 also outlines configuration.
 
-<<<<<<< HEAD
--   [Run using Docker using a pre-built Docker image](docs/docker.md)
--   [Run using Docker but build an image from source](#build-and-run-using-docker)
--   [Running without Docker](#run-without-docker)
--   [Configuration](#configuration)
-
-If your mobile app is able to connect to your self hosted instance but is not
-able to view or upload images, see
-[help.ente.io/self-hosting/guides/configuring-s3](https://help.ente.io/self-hosting/guides/configuring-s3).
-=======
 -   [Run using pre-built Docker images](quickstart/README.md)
 -   [Run using Docker, building image from source](#build-and-run-using-docker)
 -   [Run with Docker, à la carte](#pre-built-images)
@@ -34,7 +24,6 @@
 ```
 
 For more details, see [docs/quickstart.md](docs/quickstart.md).
->>>>>>> 75bc07f0
 
 ## Build and run using Docker
 
