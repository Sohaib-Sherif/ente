<!DOCTYPE html>
<html>
  <meta content="text/html; charset=utf-8" />
  <meta
    name="viewport"
    content="width=device-width, initial-scale=1,
  minimum-scale=1"
  />
  <style>
    body {
      background-color: #f0f1f3;
      font-family: "Helvetica Neue", "Segoe UI", Helvetica, sans-serif;
      font-size: 16px;
      line-height: 27px;
      margin: 0;
      color: #444;
    }

    pre {
      background: #f4f4f4f4;
      padding: 2px;
    }

    table {
      width: 100%;
      border: 1px solid #ddd;
    }

    table td {
      border-color: #ddd;
      padding: 5px;
    }

    .wrap {
      background-color: #fff;
      padding: 30px;
      max-width: 525px;
      margin: 0 auto;
      border-radius: 5px;
    }

    .button {
      background: #0055d4;
      border-radius: 3px;
      text-decoration: none !important;
      color: #fff !important;
      font-weight: bold;
      padding: 10px 30px;
      display: inline-block;
    }

    .button:hover {
      background: #111;
    }

    .footer {
      text-align: center;
      font-size: 12px;
      color: #888;
    }

    .footer a {
      color: #888;
      margin-right: 5px;
    }

    .gutter {
      padding: 30px;
    }

    img {
      max-width: 100%;
      height: auto;
    }

    a {
      color: #0055d4;
    }

    a:hover {
      color: #111;
    }

    @media screen and (max-width: 600px) {
      .wrap {
        max-width: auto;
      }

      .gutter {
        padding: 10px;
      }
    }

    .footer-icons {
      padding: 4px !important;
      width: 24px !important;
    }
  </style>

  <body>
    <div class="gutter" style="padding: 4px">&nbsp;</div>
    <div
      class="wrap"
      style="
        background-color: rgb(255, 255, 255);
        padding: 2px 30px 30px 30px;
        max-width: 525px;
        margin: 0 auto;
        border-radius: 5px;
        font-size: 16px;
      "
    >
<<<<<<< HEAD
      <p>Hello!</p>

      <p>
        We want to take this opportunity to thank you for subscribing to a paid plan.
      </p>

      <p>In case you did not know, you can share links to your albums with your
      loved ones who aren't on Ente. You can even let them add photos via these
      links. All this, end-to-end encrypted, in original quality.</p>

      <p>You can also use our family plans to share your storage with them, at
      no extra cost.</p>

      <p>If at any point you need support, or have feedback to share, please do
      write to us. We want Ente to work well for you.</p>

      <p>Here's to a beautiful journey together 🥂</p>
=======
      <p>Thank you for subscribing to a paid plan!</p>

      <p>
        If you're looking to import your photos, we have migration guides for
        <a href="https://help.ente.io/photos/migration/from-google-photos/"
          >Google</a
        >,
        <a href="https://help.ente.io/photos/migration/from-apple-photos/"
          >Apple</a
        >
        and more.
      </p>

      <p>
        Now that you're on a paid plan, you can
        <a href="https://ente.io/blog/powerful-links/">share links</a> to your
        albums with your loved ones who aren't on Ente. You can let them add
        photos via these links – end-to-end encrypted.
      </p>

      <p>
        You can also use our family plans to share your storage with them, at no
        extra cost. You can even designate them as an
        <a href="https://help.ente.io/photos/features/legacy/"
          >heir to your account</a
        >.
      </p>

      <p>
        If at any point you need support, or have feedback to share, please
        write back. We want Ente to work well for you!
      </p>

      <p>Here's to a lifetime of memories together 🥂</p>
>>>>>>> 75bc07f0
    </div>
    <br />
    <div
      class="footer"
      style="text-align: center; font-size: 12px; color: rgb(136, 136, 136)"
    >
      <div>
        <a href="https://ente.io" target="_blank"
          ><img
            src="https://email-assets.ente.io/ente-green.png"
            style="width: 100px; padding: 24px"
            title="Ente"
            alt="Ente"
        /></a>
      </div>
      <div>
        <a href="https://fosstodon.org/@ente" target="_blank"
          ><img
            src="https://email-assets.ente.io/mastodon-icon.png"
            class="footer-icons"
            style="width: 24px; padding: 4px"
            title="Mastodon"
            alt="Mastodon"
        /></a>
        <a href="https://twitter.com/enteio" target="_blank"
          ><img
            src="https://email-assets.ente.io/twitter-icon.png"
            class="footer-icons"
            style="width: 24px; padding: 4px"
            title="Twitter"
            alt="Twitter"
        /></a>
        <a href="https://discord.ente.io" target="_blank"
          ><img
            src="https://email-assets.ente.io/discord-icon.png"
            class="footer-icons"
            style="width: 24px; padding: 4px"
            title="Discord"
            alt="Discord"
        /></a>
        <a href="https://github.com/ente-io" target="_blank"
          ><img
            src="https://email-assets.ente.io/github-icon.png"
            class="footer-icons"
            style="width: 24px; padding: 4px"
            title="GitHub"
            alt="GitHub"
        /></a>
      </div>
      <p>
        Ente Technologies, Inc.
        <br />
        1111B S Governors Ave 6032 Dover, DE 19904
      </p>
      <br />
    </div>
  </body>
</html><|MERGE_RESOLUTION|>--- conflicted
+++ resolved
@@ -110,25 +110,6 @@
         font-size: 16px;
       "
     >
-<<<<<<< HEAD
-      <p>Hello!</p>
-
-      <p>
-        We want to take this opportunity to thank you for subscribing to a paid plan.
-      </p>
-
-      <p>In case you did not know, you can share links to your albums with your
-      loved ones who aren't on Ente. You can even let them add photos via these
-      links. All this, end-to-end encrypted, in original quality.</p>
-
-      <p>You can also use our family plans to share your storage with them, at
-      no extra cost.</p>
-
-      <p>If at any point you need support, or have feedback to share, please do
-      write to us. We want Ente to work well for you.</p>
-
-      <p>Here's to a beautiful journey together 🥂</p>
-=======
       <p>Thank you for subscribing to a paid plan!</p>
 
       <p>
@@ -163,7 +144,6 @@
       </p>
 
       <p>Here's to a lifetime of memories together 🥂</p>
->>>>>>> 75bc07f0
     </div>
     <br />
     <div
