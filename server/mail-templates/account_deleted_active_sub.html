--- conflicted
+++ resolved
@@ -101,15 +101,6 @@
     font-size: 16px; " >
       <p>Hey,</p>
 
-<<<<<<< HEAD
-      <p>As requested by you, we've deleted your ente account and scheduled your
-      uploaded data for deletion. If you have an App Store subscription for
-      Ente, please remember to cancel it too.</p>
-
-      <p>If you accidentally deleted your account, please contact our support
-      immediately to try and recover your uploaded data before the next
-      scheduled deletion happens.</p>
-=======
       <p>As requested by you, we've deleted your Ente account and scheduled your
       uploaded data for deletion. If you have an App Store subscription for
       Ente, please remember to cancel it too.</p>
@@ -118,7 +109,6 @@
         <a href={{.AccountRecoveryLink}} style="color: #37C066; font-weight: bold;">recover your account</a>.</p>
 
       <p>After 7 days, your data will be permanently deleted. If you need help, contact our support team.</p>
->>>>>>> 75bc07f0
 
       <p>Thank you for checking out Ente, we wish you a great time ahead!</p>
     </div>
