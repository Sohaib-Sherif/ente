--- conflicted
+++ resolved
@@ -110,93 +110,15 @@
         font-size: 16px;
       "
     >
-<<<<<<< HEAD
-      <p>Congratulations on preserving your first memory with Ente!</p>
-
-      <p>
-        Did you know that we will be keeping 3 copies of this memory, at 3
-        different locations so that they are as safe as they can be? One of
-        these copies will in fact be preserved in an underground fallout
-=======
       <p>Congratulations on preserving your first memory!</p>
 
       <p>
         Did you know that if you upgrade to a paid plan, we will keep 3 copies
         of your data, at 3 locations? One of these is in an underground fallout
->>>>>>> 75bc07f0
         shelter!
       </p>
 
       <p>
-<<<<<<< HEAD
-        While we work our magic, you can go ahead share your memories with your
-        loved ones. If they aren't on Ente yet, you can
-        <a href="https://ente.io/blog/powerful-links/" target="_blank"
-          >share links</a
-        >.
-      </p>
-
-      <p>
-        That's not all, we have beautiful mobile apps (linked below) that backup
-        any moments you capture, automatically in the background.
-      </p>
-
-      <div style="text-align: center">
-        <a
-          href="https://play.google.com/store/apps/details?id=io.ente.photos"
-          target="_blank"
-        >
-          <img
-            align="center"
-            border="0"
-            src="https://ente.io/email/images/playstore.png"
-            alt="Download on
-       PlayStore"
-            title="Download on PlayStore"
-            style="
-              outline: none;
-              text-decoration: none;
-              -ms-interpolation-mode: bicubic;
-              clear: both;
-              display: inline-block !important;
-              border: none;
-              height: auto;
-              float: none;
-              width: 100%;
-              max-width: 230px;
-            "
-            width="230"
-          />
-        </a>
-        <div style="margin: 12px"></div>
-        <a href="https://apps.apple.com/app/id1542026904" target="_blank">
-          <img
-            align="center"
-            border="0"
-            src="https://ente.io/email/images/appstore.png"
-            alt="Download on
-       AppStore"
-            title="Download on AppStore"
-            style="
-              outline: none;
-              text-decoration: none;
-              -ms-interpolation-mode: bicubic;
-              clear: both;
-              display: inline-block !important;
-              border: none;
-              height: auto;
-              float: none;
-              width: 100%;
-              max-width: 230px;
-            "
-            width="230"
-          />
-        </a>
-      </div>
-      <p>
-        Now as you check out Ente, if there's anything you need help with,
-        please write back and we'll be there for you!
-=======
         Even on the free plan, you can turn on
         <a href="https://ente.io/blog/machine-learning">machine learning</a> for
         a private magic show.
@@ -211,7 +133,6 @@
       <p>
         Now as you check out Ente, if you've any questions, please write back,
         we'd love to help!
->>>>>>> 75bc07f0
       </p>
     </div>
     <br />
