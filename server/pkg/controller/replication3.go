package controller

import (
	"context"
	"database/sql"
	"encoding/base64"
	"errors"
	"fmt"
	"io"
	"net/http"
	"os"
	"strings"
	"time"

	"github.com/aws/aws-sdk-go/aws"
	"github.com/aws/aws-sdk-go/service/s3"
	"github.com/aws/aws-sdk-go/service/s3/s3manager"
	"github.com/ente-io/museum/pkg/controller/discord"
	"github.com/ente-io/museum/pkg/repo"
	"github.com/ente-io/museum/pkg/utils/file"
	"github.com/ente-io/museum/pkg/utils/s3config"
	"github.com/ente-io/stacktrace"
	"github.com/prometheus/client_golang/prometheus"
	"github.com/prometheus/client_golang/prometheus/promauto"
	log "github.com/sirupsen/logrus"
	"github.com/spf13/viper"
)

const (
<<<<<<< HEAD
	slowUploadThreshold = 2 * time.Second
	slowSpeedThreshold  = 0.5 // MB/s
=======
	slowUploadThreshold             = 2 * time.Second
	slowSpeedThreshold              = 0.5 // MB/s
	replicationDelayForStaleObjects = 30
>>>>>>> 75bc07f0
)

// ReplicationController3 oversees version 3 of our object replication.
//
// The user's encrypted data starts off in 1 hot storage (Backblaze "b2"). This
// controller then takes over and replicates it the other two replicas. It keeps
// state in the object_copies table.
//
// Both v2 and v3 of object replication use the same hot storage (b2), but they
// replicate to different buckets thereafter.
//
// The current implementation only works if the hot storage is b2. This is not
// an inherent limitation, however the code has not yet been tested in other
// scenarios, so there is a safety check preventing the replication from
// happening if the current hot storage is not b2.
type ReplicationController3 struct {
	S3Config          *s3config.S3Config
	ObjectRepo        *repo.ObjectRepository
	ObjectCopiesRepo  *repo.ObjectCopiesRepository
	DiscordController *discord.DiscordController
	// URL of the Cloudflare worker to use for downloading the source object
	workerURL string
	// Base directory for temporary storage
	tempStorage string
	// Prometheus Metrics
	mUploadSuccess *prometheus.CounterVec
	mUploadFailure *prometheus.CounterVec
	// Cached S3 clients etc
	b2Client   *s3.S3
	b2Bucket   *string
	wasabiDest *UploadDestination
	scwDest    *UploadDestination
}

type UploadDestination struct {
	DC       string
	Client   *s3.S3
	Uploader *s3manager.Uploader
	Bucket   *string
	// The label to use for reporting metrics for uploads to this destination
	Label string
	// If true, we should ignore Wasabi 403 errors. See "Reuploads".
	HasComplianceHold bool
	// If true, the object is uploaded to the GLACIER class.
	IsGlacier bool
}

// StartReplication starts the background replication process.
//
// This method returns synchronously. ReplicationController3 will create
// suitable number of goroutines to parallelize and perform the replication
// asynchronously, as and when it notices new files that have not yet been
// replicated (it does this by querying the object_copies table).
func (c *ReplicationController3) StartReplication() error {
	// As a safety check, ensure that the current hot storage bucket is in b2.
	// This is because the replication v3 code has not yet been tested for other
	// scenarios (it'll likely work though, probably with minor modifications).
	hotDC := c.S3Config.GetHotDataCenter()
	if hotDC != c.S3Config.GetHotBackblazeDC() {
		return fmt.Errorf("v3 replication can currently only run when the primary hot data center is Backblaze. Instead, it was %s", hotDC)
	}

	workerURL := viper.GetString("replication.worker-url")
	if workerURL == "" {
		log.Infof("replication.worker-url was not defined, files will downloaded directly during replication")
	} else {
		log.Infof("Worker URL to download objects for replication v3 is: %s", workerURL)
	}
	c.workerURL = workerURL

	c.createMetrics()
	err := c.createTemporaryStorage()
	if err != nil {
		return err
	}
	c.createDestinations()

	workerCount := viper.GetInt("replication.worker-count")
	if workerCount == 0 {
		workerCount = 6
	}

	go c.startWorkers(workerCount)

	return nil
}

func (c *ReplicationController3) startWorkers(n int) {
	log.Infof("Starting %d workers for replication v3", n)

	for i := 0; i < n; i++ {
		go c.replicate(i)
		// Stagger the workers
		time.Sleep(time.Duration(2*i+1) * time.Second)
	}
}

func (c *ReplicationController3) createMetrics() {
	c.mUploadSuccess = promauto.NewCounterVec(prometheus.CounterOpts{
		Name: "museum_replication_upload_success_total",
		Help: "Number of successful uploads during replication (each replica is counted separately)",
	}, []string{"destination"})
	c.mUploadFailure = promauto.NewCounterVec(prometheus.CounterOpts{
		Name: "museum_replication_upload_failure_total",
		Help: "Number of failed uploads during replication (each replica is counted separately)",
	}, []string{"destination"})
}

func (c *ReplicationController3) createTemporaryStorage() error {
	tempStorage := viper.GetString("replication.tmp-storage")
	if tempStorage == "" {
		tempStorage = "tmp/replication"
	}

	log.Infof("Temporary storage for replication v3 is: %s", tempStorage)

	err := file.DeleteAllFilesInDirectory(tempStorage)
	if err != nil {
		return stacktrace.Propagate(err, "Failed to deleting old files from %s", tempStorage)
	}

	err = file.MakeDirectoryIfNotExists(tempStorage)
	if err != nil {
		return stacktrace.Propagate(err, "Failed to create temporary storage %s", tempStorage)
	}

	c.tempStorage = tempStorage

	return nil
}

func (c *ReplicationController3) createDestinations() {
	// The s3manager.Uploader objects are safe for use concurrently. From the
	// AWS docs:
	//
	// > The Uploader structure that calls Upload(). It is safe to call Upload()
	//   on this structure for multiple objects and across concurrent goroutines.
	//   Mutating the Uploader's properties is not safe to be done concurrently.

	config := c.S3Config

	b2DC := config.GetHotBackblazeDC()
	b2Client := config.GetS3Client(b2DC)
	c.b2Client = &b2Client
	c.b2Bucket = config.GetBucket(b2DC)

	wasabiDC := config.GetHotWasabiDC()
	wasabiClient := config.GetS3Client(wasabiDC)
	c.wasabiDest = &UploadDestination{
		DC:                wasabiDC,
		Client:            &wasabiClient,
		Uploader:          s3manager.NewUploaderWithClient(&wasabiClient),
		Bucket:            config.GetBucket(wasabiDC),
		Label:             "wasabi",
		HasComplianceHold: config.WasabiComplianceDC() == wasabiDC,
	}

	scwDC := config.GetColdScalewayDC()
	scwClient := config.GetS3Client(scwDC)
	c.scwDest = &UploadDestination{
		DC:       scwDC,
		Client:   &scwClient,
		Uploader: s3manager.NewUploaderWithClient(&scwClient),
		Bucket:   config.GetBucket(scwDC),
		Label:    "scaleway",
		// should be true, except when running in a local cluster (since minio doesn't
		// support specifying the GLACIER storage class).
		IsGlacier: !config.AreLocalBuckets(),
	}
}

// Entry point for the replication worker (goroutine)
//
// i is an arbitrary index of the current routine.
func (c *ReplicationController3) replicate(i int) {
	// This is just
	//
	//    while (true) { replicate() }
	//
	// but with an extra sleep for a bit if nothing got replicated - both when
	// something's wrong, or there's nothing to do.
	for {
		err := c.tryReplicate()
		if err != nil {
			// Sleep in proportion to the (arbitrary) index to space out the
			// workers further.
			time.Sleep(time.Duration(i+1) * time.Minute)
		}
	}
}

// Try to replicate an object.
//
// Return nil if something was replicated, otherwise return the error.
//
// A common and expected error is `sql.ErrNoRows`, which occurs if there are no
// objects left to replicate currently.
func (c *ReplicationController3) tryReplicate() error {
	// Fetch an object to replicate
	ctxWithTimeout, cancel := context.WithTimeout(context.Background(), 10*time.Second)
	defer cancel()
	copies, err := c.ObjectCopiesRepo.GetAndLockUnreplicatedObject(ctxWithTimeout)
	if err != nil {
		if !errors.Is(err, sql.ErrNoRows) {
			log.Errorf("Could not fetch an object to replicate: %s", err)
		}
		return stacktrace.Propagate(err, "")
	}

	objectKey := copies.ObjectKey

	logger := log.WithFields(log.Fields{
		"task":       "replication",
		"object_key": objectKey,
	})

	done := func(err error) error {
		if err != nil {
			logger.Error(err)
<<<<<<< HEAD
=======
			if strings.Contains(err.Error(), "size of the uploaded file") {
				delayErr := c.ObjectCopiesRepo.DelayNextAttemptByDays(context.Background(), objectKey, replicationDelayForStaleObjects)
				if delayErr != nil {
					logger.WithError(delayErr).Error("Failed to delay next attempt")
				}
			}
>>>>>>> 75bc07f0
		}

		if err == nil {
			logger.Info("Replication attempt succeeded")
		} else {
			logger.WithError(err).Info("Replication attempt failed")
		}
		return err
	}

	logger.Info("Replication attempt start")

	if copies.B2 == nil {
		err := errors.New("expected B2 copy to be in place before we start replication")
		return done(stacktrace.Propagate(err, "Sanity check failed"))
	}

	if !copies.WantWasabi && !copies.WantSCW {
		err := errors.New("expected at least one of want_wasabi and want_scw to be true when trying to replicate")
		return done(stacktrace.Propagate(err, "Sanity check failed"))
	}

	ob, err := c.ObjectRepo.GetObjectState(objectKey)
	if err != nil {
		return done(stacktrace.Propagate(err, "Failed to fetch file's deleted status"))
	}

	if ob.IsFileDeleted || ob.IsUserDeleted {
		// Update the object_copies to mark this object as not requiring further
		// replication. The row in object_copies will get deleted when the next
		// scheduled object deletion runs.
		err = c.ObjectCopiesRepo.UnmarkFromReplication(objectKey)
		if err != nil {
			return done(stacktrace.Propagate(err, "Failed to mark an object not requiring further replication"))
		}
		logger.Infof("Skipping replication for deleted object (isFileDeleted = %v, isUserDeleted = %v)",
			ob.IsFileDeleted, ob.IsUserDeleted)
		return done(nil)
	}

	err = file.EnsureSufficientSpace(ob.Size)
	if err != nil {
		// We don't have free space right now, maybe because other big files are
		// being downloaded simultanously, but we might get space later, so mark
		// a failed attempt that'll get retried later.
		//
		// Log this error though, so that it gets noticed if it happens too
		// frequently (the instance might need a bigger disk).
		return done(stacktrace.Propagate(err, ""))
	}

	filePath, file, err := c.createTemporaryFile(objectKey)
	if err != nil {
		return done(stacktrace.Propagate(err, "Failed to create temporary file"))
	}
	defer os.Remove(filePath)
	defer file.Close()

	size, err := c.downloadFromB2ViaWorker(objectKey, file, logger)
	if err != nil {
		return done(stacktrace.Propagate(err, "Failed to download object from B2"))
	}
	logger.Infof("Downloaded %d bytes to %s", size, filePath)

	in := &UploadInput{
		File:         file,
		ObjectKey:    objectKey,
		ExpectedSize: size,
		Logger:       logger,
	}

	err = nil

	if copies.WantWasabi && copies.Wasabi == nil {
		werr := c.replicateFile(in, c.wasabiDest, func() error {
			return c.ObjectCopiesRepo.MarkObjectReplicatedWasabi(objectKey)
		})
		err = werr
	}

	if copies.WantSCW && copies.SCW == nil {
		serr := c.replicateFile(in, c.scwDest, func() error {
			return c.ObjectCopiesRepo.MarkObjectReplicatedScaleway(objectKey)
		})
		if err == nil {
			err = serr
		}
	}
	return done(err)
}

// Create a temporary file for storing objectKey. Return both the path to the
// file, and the handle to the file.
//
// The caller must Close() the returned file if it is not nil.
func (c *ReplicationController3) createTemporaryFile(objectKey string) (string, *os.File, error) {
	fileName := strings.ReplaceAll(objectKey, "/", "_")
	filePath := c.tempStorage + "/" + fileName
	f, err := os.Create(filePath)
	if err != nil {
		return "", nil, stacktrace.Propagate(err, "Could not create temporary file at '%s' to download object", filePath)
	}
	return filePath, f, nil
}

// Download the object for objectKey from B2 hot storage, writing it into file.
//
// Return the size of the downloaded file.
func (c *ReplicationController3) downloadFromB2ViaWorker(objectKey string, file *os.File, logger *log.Entry) (int64, error) {
	presignedURL, err := c.getPresignedB2URL(objectKey)
	if err != nil {
		return 0, stacktrace.Propagate(err, "Could not create create presigned URL for downloading object")
	}

	presignedEncodedURL := base64.StdEncoding.EncodeToString([]byte(presignedURL))

	client := &http.Client{}

	request, err := http.NewRequest("GET", c.workerURL, nil)
	if err != nil {
		return 0, stacktrace.Propagate(err, "Could not create request for worker %s", c.workerURL)
	}

	q := request.URL.Query()
	q.Add("src", presignedEncodedURL)
	request.URL.RawQuery = q.Encode()

	if c.S3Config.AreLocalBuckets() || c.workerURL == "" {
		originalURL := request.URL
		request, err = http.NewRequest("GET", presignedURL, nil)
		if err != nil {
			return 0, stacktrace.Propagate(err, "Could not create request for URL %s", presignedURL)
		}
		logger.Infof("Bypassing workerURL %s and instead directly GETting %s", originalURL, presignedURL)
	}

	response, err := client.Do(request)
	if err != nil {
		return 0, stacktrace.Propagate(err, "Call to CF worker failed for object %s", objectKey)
	}
	defer response.Body.Close()

	if response.StatusCode != http.StatusOK {
		if response.StatusCode == http.StatusNotFound {
			c.notifyDiscord("🔥 Could not find object in HotStorage: " + objectKey)
		}
		err = fmt.Errorf("CF Worker GET for object %s failed with HTTP status %s", objectKey, response.Status)
		return 0, stacktrace.Propagate(err, "")
	}

	n, err := io.Copy(file, response.Body)
	if err != nil {
		return 0, stacktrace.Propagate(err, "Failed to write HTTP response to file")
	}

	return n, nil
}

// Get a presigned URL to download the object with objectKey from the B2 bucket.
func (c *ReplicationController3) getPresignedB2URL(objectKey string) (string, error) {
	r, _ := c.b2Client.GetObjectRequest(&s3.GetObjectInput{
		Bucket: c.b2Bucket,
		Key:    &objectKey,
	})
	return r.Presign(PreSignedRequestValidityDuration)
}

func (c *ReplicationController3) notifyDiscord(message string) {
	c.DiscordController.Notify(message)
}

type UploadInput struct {
	File         *os.File
	ObjectKey    string
	ExpectedSize int64
	Logger       *log.Entry
}

// Upload, verify and then update the DB to mark replication to dest.
func (c *ReplicationController3) replicateFile(in *UploadInput, dest *UploadDestination, dbUpdateCopies func() error) error {
	start := time.Now()
	logger := in.Logger.WithFields(log.Fields{
		"destination": dest.Label,
		"bucket":      *dest.Bucket,
	})

	failure := func(err error) error {
		c.mUploadFailure.WithLabelValues(dest.Label).Inc()
		logger.Error(err)
		return err
	}

	err := c.uploadFile(in, dest)
	if err != nil {
		return failure(stacktrace.Propagate(err, "Failed to upload object"))
	}
	// log if time taken is more than 2 seconds and speed is less than .5MB/s
	if time.Since(start) > slowUploadThreshold {
		elapsed := time.Since(start)
		uploadSpeedMBps := float64(in.ExpectedSize) / (elapsed.Seconds() * 1024 * 1024)

		if uploadSpeedMBps < slowSpeedThreshold {
			logger.WithFields(log.Fields{
				"sizeBytes":   in.ExpectedSize,
				"speedMBps":   uploadSpeedMBps,
				"elapsedSecs": elapsed.Seconds(),
				"label":       dest.Label,
			}).Infof("Slow replication upload to %s: %.2f seconds, speed: %.2f MB/s", dest.Label, elapsed.Seconds(), uploadSpeedMBps)
		}
	}

	err = c.verifyUploadedFileSize(in, dest)
	if err != nil {
		return failure(stacktrace.Propagate(err, "Failed to verify upload"))
	}

	// The update of the object_keys is not done in the transaction where the
	// other updates to object_copies table are made. This is so that the
	// object_keys table (which is what'll be used to delete objects) is
	// (almost) always updated if the file gets uploaded successfully.
	//
	// The only time the update wouldn't happen is if museum gets restarted
	// between the successful completion of the upload to the bucket and this
	// query getting executed.
	//
	// While possible, that is a much smaller window as compared to the
	// transaction for updating object_copies, which could easily span minutes
	// as the transaction ends only after the object has been uploaded to all
	// replicas.
	rowsAffected, err := c.ObjectRepo.MarkObjectReplicated(in.ObjectKey, dest.DC)
	if err != nil {
		return failure(stacktrace.Propagate(err, "Failed to update object_keys to mark replication as completed"))
	}

	if rowsAffected != 1 {
		// It is possible that this row was updated earlier, after an upload
		// that got completed but before object_copies table could be updated in
		// the transaction (See "Reuploads").
		//
		// So do not treat this as an error.
		logger.Warnf("Expected 1 row to be updated, but got %d", rowsAffected)
	}

	err = dbUpdateCopies()
	if err != nil {
		return failure(stacktrace.Propagate(err, "Failed to update object_copies to mark replication as complete"))
	}

	c.mUploadSuccess.WithLabelValues(dest.Label).Inc()
	return nil
}

// Upload the given file to using uploader to the given bucket.
//
// # Reuploads
//
// It is possible that the object might already exist on remote. The known
// scenario where this might happen is if museum gets restarted after having
// completed the upload but before it got around to modifying the DB.
//
// The behaviour in this case is remote dependent.
//
//   - Uploading an object with the same key on Scaleway would work normally.
//
//   - But trying to add an object with the same key on the compliance locked
//     Wasabi would return an HTTP 403.
//
// We intercept the Wasabi 403 in this case and move ahead. The subsequent
// object verification using the HEAD request will act as a sanity check for
// the object.
func (c *ReplicationController3) uploadFile(in *UploadInput, dest *UploadDestination) error {
	// Rewind the file pointer back to the start for the next upload.
	in.File.Seek(0, io.SeekStart)

	up := s3manager.UploadInput{
		Bucket: dest.Bucket,
		Key:    &in.ObjectKey,
		Body:   in.File,
	}
	if dest.IsGlacier {
		up.StorageClass = aws.String(s3.ObjectStorageClassGlacier)
	}

	result, err := dest.Uploader.Upload(&up)
	if err != nil && dest.HasComplianceHold && c.isRequestFailureAccessDenied(err) {
		in.Logger.Infof("Ignoring object that already exists on remote (we'll verify it using a HEAD check): %s", err)
		return nil
	}
	if err != nil {
		return stacktrace.Propagate(err, "Upload to bucket %s failed", *dest.Bucket)
	}

	in.Logger.Infof("Uploaded to bucket %s: %s", *dest.Bucket, result.Location)

	return nil
}

// Return true if the given error is because of an HTTP 403.
//
// See "Reuploads" for the scenario where these errors can arise.
//
// Specifically, this in an example of the HTTP 403 response we get when
// trying to add an object to a Wasabi bucket that already has a compliance
// locked object with the same key.
//
//		HTTP/1.1 403 Forbidden
//		Content-Type: application/xml
//		Date: Tue, 20 Dec 2022 10:23:33 GMT
//		Server: WasabiS3/7.10.1193-2022-11-23-84c72037e8 (head2)
//
//		<?xml version="1.0" encoding="UTF-8"?>
//		<Error>
//		 	<Code>AccessDenied</Code>
//		 	<Message>Access Denied</Message>
//		 	<RequestId>yyy</RequestId>
//		 	<HostId>zzz</HostId>
//	    </Error>
//
// Printing the error type and details produces this:
//
//	type: *s3err.RequestFailure
//	AccessDenied: Access Denied
//	  status code: 403, request id: yyy, host id: zzz
func (c *ReplicationController3) isRequestFailureAccessDenied(err error) bool {
	if reqerr, ok := err.(s3.RequestFailure); ok {
		if reqerr.Code() == "AccessDenied" {
			return true
		}
	}
	return false
}

// Verify the uploaded file by doing a HEAD check and comparing sizes
func (c *ReplicationController3) verifyUploadedFileSize(in *UploadInput, dest *UploadDestination) error {
	res, err := dest.Client.HeadObject(&s3.HeadObjectInput{
		Bucket: dest.Bucket,
		Key:    &in.ObjectKey,
	})
	if err != nil {
		return stacktrace.Propagate(err, "Fetching object info from bucket %s failed", *dest.Bucket)
	}

	if *res.ContentLength != in.ExpectedSize {
		err = fmt.Errorf("size of the uploaded file (%d) does not match the expected size (%d) in bucket %s for object %s",
			*res.ContentLength, in.ExpectedSize, *dest.Bucket, in.ObjectKey)
		c.notifyDiscord(fmt.Sprint(err))
		return stacktrace.Propagate(err, "")
	}

	return nil
}<|MERGE_RESOLUTION|>--- conflicted
+++ resolved
@@ -27,14 +27,9 @@
 )
 
 const (
-<<<<<<< HEAD
-	slowUploadThreshold = 2 * time.Second
-	slowSpeedThreshold  = 0.5 // MB/s
-=======
 	slowUploadThreshold             = 2 * time.Second
 	slowSpeedThreshold              = 0.5 // MB/s
 	replicationDelayForStaleObjects = 30
->>>>>>> 75bc07f0
 )
 
 // ReplicationController3 oversees version 3 of our object replication.
@@ -254,15 +249,12 @@
 	done := func(err error) error {
 		if err != nil {
 			logger.Error(err)
-<<<<<<< HEAD
-=======
 			if strings.Contains(err.Error(), "size of the uploaded file") {
 				delayErr := c.ObjectCopiesRepo.DelayNextAttemptByDays(context.Background(), objectKey, replicationDelayForStaleObjects)
 				if delayErr != nil {
 					logger.WithError(delayErr).Error("Failed to delay next attempt")
 				}
 			}
->>>>>>> 75bc07f0
 		}
 
 		if err == nil {
