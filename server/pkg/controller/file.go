--- conflicted
+++ resolved
@@ -6,12 +6,13 @@
 	"encoding/json"
 	"errors"
 	"fmt"
-	"github.com/ente-io/museum/pkg/controller/access"
 	"runtime/debug"
 	"strconv"
 	"strings"
 	"sync"
 	gTime "time"
+
+	"github.com/ente-io/museum/pkg/controller/access"
 
 	"github.com/ente-io/museum/pkg/controller/discord"
 	"github.com/ente-io/museum/pkg/utils/network"
@@ -716,11 +717,7 @@
 	defer func() {
 		c.LockController.ReleaseLock(DeletedObjectQueueLock)
 	}()
-<<<<<<< HEAD
-	items, err := c.QueueRepo.GetItemsReadyForDeletion(repo.DeleteObjectQueue, 1000)
-=======
 	items, err := c.QueueRepo.GetItemsReadyForDeletion(repo.DeleteObjectQueue, 5000)
->>>>>>> 75bc07f0
 	if err != nil {
 		log.WithError(err).Error("Failed to fetch items from queue")
 		return
