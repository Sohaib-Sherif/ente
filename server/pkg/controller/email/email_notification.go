--- conflicted
+++ resolved
@@ -14,23 +14,6 @@
 )
 
 const (
-<<<<<<< HEAD
-	WebAppFirstUploadTemplate           = "web_app_first_upload.html"
-	MobileAppFirstUploadTemplate        = "mobile_app_first_upload.html"
-	FirstUploadEmailSubject             = "Congratulations! 🎉"
-	StorageLimitExceededMailLock        = "storage_limit_exceeded_mail_lock"
-	StorageLimitExceededTemplateID      = "storage_limit_exceeded"
-	StorageLimitExceededTemplate        = "storage_limit_exceeded.html"
-	FilesCollectedTemplate              = "files_collected.html"
-	FilesCollectedTemplateID            = "files_collected"
-	FilesCollectedSubject               = "You've got photos!"
-	SubscriptionUpgradedTemplate        = "subscription_upgraded.html"
-	SubscriptionUpgradedSubject         = "Thank you for choosing Ente!"
-	FilesCollectedMuteDurationInMinutes = 10
-	StorageLimitExceededSubject         = "[Alert] You have exceeded your storage limit"
-	ReferralSuccessfulTemplate          = "successful_referral.html"
-	ReferralSuccessfulSubject           = "You've earned 10 GB on Ente! 🎁"
-=======
 	WebAppFirstUploadTemplate    = "web_app_first_upload.html"
 	MobileAppFirstUploadTemplate = "mobile_app_first_upload.html"
 	FirstUploadEmailSubject      = "Congratulations! 🎉"
@@ -66,7 +49,6 @@
 	FamilyNudgeTemplate   = "family_nudge.html"
 	FamilyNudgeSubject    = "Share your Ente Subscription with your Family!"
 	FamilyNudgeTemplateID = "family_nudge"
->>>>>>> 75bc07f0
 )
 
 type EmailNotificationController struct {
