package embedding

import (
	"context"
	"database/sql"
	"github.com/ente-io/stacktrace"
	"github.com/lib/pq"
)

// Repository defines the methods for inserting, updating and retrieving
// ML embedding
type Repository struct {
	DB *sql.DB
}

func (r *Repository) Delete(fileID int64) error {
	_, err := r.DB.Exec("DELETE FROM embeddings WHERE file_id = $1", fileID)
	if err != nil {
		return stacktrace.Propagate(err, "")
	}
	return nil
}

// GetDatacenters returns unique list of datacenters where derived embeddings are stored
func (r *Repository) GetDatacenters(ctx context.Context, fileID int64) ([]string, error) {
	rows, err := r.DB.QueryContext(ctx, `SELECT datacenters FROM embeddings WHERE file_id = $1`, fileID)
	if err != nil {
		return nil, stacktrace.Propagate(err, "")
	}
	uniqueDatacenters := make(map[string]struct{})
	for rows.Next() {
		var datacenters []string
		err = rows.Scan(pq.Array(&datacenters))
		if err != nil {
			return nil, stacktrace.Propagate(err, "")
		}
		for _, dc := range datacenters {
			uniqueDatacenters[dc] = struct{}{}
		}
	}
	datacenters := make([]string, 0, len(uniqueDatacenters))
	for dc := range uniqueDatacenters {
		datacenters = append(datacenters, dc)
	}
	return datacenters, nil
}

// RemoveDatacenter removes the given datacenter from the list of datacenters
func (r *Repository) RemoveDatacenter(ctx context.Context, fileID int64, dc string) error {
	_, err := r.DB.ExecContext(ctx, `UPDATE embeddings SET datacenters = array_remove(datacenters, $1) WHERE file_id = $2`, dc, fileID)
	if err != nil {
		return stacktrace.Propagate(err, "")
	}
	return nil
<<<<<<< HEAD
}

// AddNewDC adds the dc name to the list of datacenters, if it doesn't exist already, for a given file, model and user. It also updates the size of the embedding
func (r *Repository) AddNewDC(ctx context.Context, fileID int64, model ente.Model, userID int64, size int, dc string) error {
	res, err := r.DB.ExecContext(ctx, `
        UPDATE embeddings 
        SET size = $1, 
            datacenters = CASE 
                WHEN $2::s3region = ANY(datacenters) THEN datacenters
                ELSE array_append(datacenters, $2::s3region)
            END
        WHERE file_id = $3 AND model = $4 AND owner_id = $5`, size, dc, fileID, model, userID)
	if err != nil {
		return stacktrace.Propagate(err, "")
	}
	rowsAffected, err := res.RowsAffected()
	if err != nil {
		return stacktrace.Propagate(err, "")
	}
	if rowsAffected == 0 {
		return stacktrace.Propagate(errors.New("no row got updated"), "")
	}
	return nil
}

func (r *Repository) GetIndexedFiles(ctx context.Context, id int64, model ente.Model, since int64, limit *int64) ([]ente.IndexedFile, error) {
	var rows *sql.Rows
	var err error
	if limit == nil {
		rows, err = r.DB.QueryContext(ctx, `SELECT file_id, updated_at FROM embeddings WHERE owner_id = $1 AND model = $2 AND updated_at > $3`, id, model, since)
	} else {
		rows, err = r.DB.QueryContext(ctx, `SELECT file_id, updated_at FROM embeddings WHERE owner_id = $1 AND model = $2 AND updated_at > $3 LIMIT $4`, id, model, since, *limit)
	}
	if err != nil {
		return nil, stacktrace.Propagate(err, "")
	}
	defer func() {
		if err := rows.Close(); err != nil {
			logrus.Error(err)
		}
	}()
	result := make([]ente.IndexedFile, 0)
	for rows.Next() {
		var meta ente.IndexedFile
		err := rows.Scan(&meta.FileID, &meta.UpdatedAt)
		if err != nil {
			return nil, stacktrace.Propagate(err, "")
		}
		result = append(result, meta)
	}
	return result, nil

}

func convertRowsToEmbeddings(rows *sql.Rows) ([]ente.Embedding, error) {
	defer func() {
		if err := rows.Close(); err != nil {
			logrus.Error(err)
		}
	}()

	result := make([]ente.Embedding, 0)
	for rows.Next() {
		embedding := ente.Embedding{}
		var encryptedEmbedding, decryptionHeader sql.NullString
		var version sql.NullInt32
		err := rows.Scan(&embedding.FileID, &embedding.Model, &encryptedEmbedding, &decryptionHeader, &embedding.UpdatedAt, &version, &embedding.Size)
		if encryptedEmbedding.Valid && len(encryptedEmbedding.String) > 0 {
			embedding.EncryptedEmbedding = encryptedEmbedding.String
		}
		if decryptionHeader.Valid && len(decryptionHeader.String) > 0 {
			embedding.DecryptionHeader = decryptionHeader.String
		}
		v := 1
		if version.Valid {
			v = int(version.Int32)
		}
		embedding.Version = &v
		if err != nil {
			return nil, stacktrace.Propagate(err, "")
		}
		result = append(result, embedding)
	}
	return result, nil
=======
>>>>>>> 75bc07f0
}<|MERGE_RESOLUTION|>--- conflicted
+++ resolved
@@ -3,6 +3,7 @@
 import (
 	"context"
 	"database/sql"
+
 	"github.com/ente-io/stacktrace"
 	"github.com/lib/pq"
 )
@@ -52,91 +53,4 @@
 		return stacktrace.Propagate(err, "")
 	}
 	return nil
-<<<<<<< HEAD
-}
-
-// AddNewDC adds the dc name to the list of datacenters, if it doesn't exist already, for a given file, model and user. It also updates the size of the embedding
-func (r *Repository) AddNewDC(ctx context.Context, fileID int64, model ente.Model, userID int64, size int, dc string) error {
-	res, err := r.DB.ExecContext(ctx, `
-        UPDATE embeddings 
-        SET size = $1, 
-            datacenters = CASE 
-                WHEN $2::s3region = ANY(datacenters) THEN datacenters
-                ELSE array_append(datacenters, $2::s3region)
-            END
-        WHERE file_id = $3 AND model = $4 AND owner_id = $5`, size, dc, fileID, model, userID)
-	if err != nil {
-		return stacktrace.Propagate(err, "")
-	}
-	rowsAffected, err := res.RowsAffected()
-	if err != nil {
-		return stacktrace.Propagate(err, "")
-	}
-	if rowsAffected == 0 {
-		return stacktrace.Propagate(errors.New("no row got updated"), "")
-	}
-	return nil
-}
-
-func (r *Repository) GetIndexedFiles(ctx context.Context, id int64, model ente.Model, since int64, limit *int64) ([]ente.IndexedFile, error) {
-	var rows *sql.Rows
-	var err error
-	if limit == nil {
-		rows, err = r.DB.QueryContext(ctx, `SELECT file_id, updated_at FROM embeddings WHERE owner_id = $1 AND model = $2 AND updated_at > $3`, id, model, since)
-	} else {
-		rows, err = r.DB.QueryContext(ctx, `SELECT file_id, updated_at FROM embeddings WHERE owner_id = $1 AND model = $2 AND updated_at > $3 LIMIT $4`, id, model, since, *limit)
-	}
-	if err != nil {
-		return nil, stacktrace.Propagate(err, "")
-	}
-	defer func() {
-		if err := rows.Close(); err != nil {
-			logrus.Error(err)
-		}
-	}()
-	result := make([]ente.IndexedFile, 0)
-	for rows.Next() {
-		var meta ente.IndexedFile
-		err := rows.Scan(&meta.FileID, &meta.UpdatedAt)
-		if err != nil {
-			return nil, stacktrace.Propagate(err, "")
-		}
-		result = append(result, meta)
-	}
-	return result, nil
-
-}
-
-func convertRowsToEmbeddings(rows *sql.Rows) ([]ente.Embedding, error) {
-	defer func() {
-		if err := rows.Close(); err != nil {
-			logrus.Error(err)
-		}
-	}()
-
-	result := make([]ente.Embedding, 0)
-	for rows.Next() {
-		embedding := ente.Embedding{}
-		var encryptedEmbedding, decryptionHeader sql.NullString
-		var version sql.NullInt32
-		err := rows.Scan(&embedding.FileID, &embedding.Model, &encryptedEmbedding, &decryptionHeader, &embedding.UpdatedAt, &version, &embedding.Size)
-		if encryptedEmbedding.Valid && len(encryptedEmbedding.String) > 0 {
-			embedding.EncryptedEmbedding = encryptedEmbedding.String
-		}
-		if decryptionHeader.Valid && len(decryptionHeader.String) > 0 {
-			embedding.DecryptionHeader = decryptionHeader.String
-		}
-		v := 1
-		if version.Valid {
-			v = int(version.Int32)
-		}
-		embedding.Version = &v
-		if err != nil {
-			return nil, stacktrace.Propagate(err, "")
-		}
-		result = append(result, embedding)
-	}
-	return result, nil
-=======
->>>>>>> 75bc07f0
 }