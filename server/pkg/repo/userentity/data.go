--- conflicted
+++ resolved
@@ -5,6 +5,7 @@
 	"database/sql"
 	"errors"
 	"fmt"
+
 	"github.com/ente-io/museum/ente"
 
 	model "github.com/ente-io/museum/ente/userentity"
@@ -14,14 +15,6 @@
 
 // Create inserts a new  entry
 func (r *Repository) Create(ctx context.Context, userID int64, entry model.EntityDataRequest) (string, error) {
-<<<<<<< HEAD
-	idPrt, err := entry.Type.GetNewID()
-	if err != nil {
-		return "", stacktrace.Propagate(err, "failed to generate new id")
-	}
-	id := *idPrt
-	err = r.DB.QueryRow(`INSERT into entity_data(
-=======
 	var id string
 	if entry.ID != nil {
 		id = *entry.ID
@@ -33,7 +26,6 @@
 		id = *idPrt
 	}
 	err := r.DB.QueryRow(`INSERT into entity_data(
->>>>>>> 75bc07f0
                          id,
                          user_id,
                          type,
