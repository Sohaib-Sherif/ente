{
    "name": "ente-web",
    "version": "0.0.0",
    "private": true,
    "workspaces": [
        "apps/*",
        "packages/*"
    ],
    "scripts": {
        "build": "yarn build:photos",
        "build:accounts": "yarn workspace accounts next build",
        "build:auth": "yarn workspace auth next build",
        "build:cast": "yarn workspace cast next build",
        "build:locker": "yarn workspace locker next build",
        "build:payments": "yarn workspace payments build",
        "build:photos": "yarn workspace photos next build",
        "dev": "yarn dev:photos",
        "dev:accounts": "yarn workspace accounts next dev -p 3001",
        "dev:albums": "yarn workspace photos next dev -p 3002",
        "dev:auth": "yarn workspace auth next dev -p 3003",
        "dev:cast": "yarn workspace cast next dev -p 3004",
        "dev:locker": "yarn workspace locker next dev -p 3005",
        "dev:payments": "yarn workspace payments dev",
        "dev:photos": "yarn workspace photos next dev -p 3000",
        "lint": "concurrently --names 'prettier,eslint,tsc' \"yarn prettier --check --log-level warn .\" \"yarn workspaces run eslint\" \"yarn workspaces run tsc\"",
        "lint-fix": "concurrently --names 'prettier,eslint,tsc' \"yarn prettier --write --log-level warn .\" \"yarn workspaces run eslint --fix\" \"yarn workspaces run tsc\""
    },
    "resolutions": {
<<<<<<< HEAD
        "@emotion/cache": "11.13.1",
        "@emotion/react": "^11.13.3",
        "@emotion/styled": "^11.13.0"
    },
    "devDependencies": {
        "concurrently": "^8.2.2",
        "eslint": "^8",
        "prettier": "^3.3.3",
        "typescript": "^5"
=======
        "@types/react": "^19.1.8",
        "@types/react-dom": "^19.1.6"
    },
    "devDependencies": {
        "concurrently": "^9.2.0",
        "eslint": "^9.30.1",
        "prettier": "^3.6.2",
        "typescript": "^5.8.3"
>>>>>>> 75bc07f0
    },
    "packageManager": "yarn@1.22.22"
}<|MERGE_RESOLUTION|>--- conflicted
+++ resolved
@@ -26,17 +26,6 @@
         "lint-fix": "concurrently --names 'prettier,eslint,tsc' \"yarn prettier --write --log-level warn .\" \"yarn workspaces run eslint --fix\" \"yarn workspaces run tsc\""
     },
     "resolutions": {
-<<<<<<< HEAD
-        "@emotion/cache": "11.13.1",
-        "@emotion/react": "^11.13.3",
-        "@emotion/styled": "^11.13.0"
-    },
-    "devDependencies": {
-        "concurrently": "^8.2.2",
-        "eslint": "^8",
-        "prettier": "^3.3.3",
-        "typescript": "^5"
-=======
         "@types/react": "^19.1.8",
         "@types/react-dom": "^19.1.6"
     },
@@ -45,7 +34,6 @@
         "eslint": "^9.30.1",
         "prettier": "^3.6.2",
         "typescript": "^5.8.3"
->>>>>>> 75bc07f0
     },
     "packageManager": "yarn@1.22.22"
 }