--- conflicted
+++ resolved
@@ -1,18 +1,3 @@
-<<<<<<< HEAD
-import { clientPackageName } from "@/base/app";
-import {
-    fromB64URLSafeNoPadding,
-    toB64URLSafeNoPadding,
-    toB64URLSafeNoPaddingString,
-} from "@/base/crypto/libsodium";
-import { isDevBuild } from "@/base/env";
-import { clientPackageHeader, ensureOk, HTTPError } from "@/base/http";
-import { apiURL } from "@/base/origins";
-import { TwoFactorAuthorizationResponse } from "@/base/types/credentials";
-import { ensure } from "@/utils/ensure";
-import { nullToUndefined } from "@/utils/transform";
-import { z } from "zod";
-=======
 import { TwoFactorAuthorizationResponse } from "ente-accounts/services/user";
 import { clientPackageName } from "ente-base/app";
 import {
@@ -24,7 +9,6 @@
 import { apiURL } from "ente-base/origins";
 import { nullToUndefined } from "ente-utils/transform";
 import { z } from "zod/v4";
->>>>>>> 75bc07f0
 
 /** Return true if the user's browser supports WebAuthn (Passkeys). */
 export const isWebAuthnSupported = () => !!navigator.credentials;
