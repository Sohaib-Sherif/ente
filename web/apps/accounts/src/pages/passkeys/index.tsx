--- conflicted
+++ resolved
@@ -1,17 +1,3 @@
-<<<<<<< HEAD
-import { EnteDrawer } from "@/base/components/EnteDrawer";
-import { MenuItemDivider, MenuItemGroup } from "@/base/components/Menu";
-import { Titlebar } from "@/base/components/Titlebar";
-import { errorDialogAttributes } from "@/base/components/utils/dialog";
-import log from "@/base/log";
-import { ensure } from "@/utils/ensure";
-import { CenteredFlex } from "@ente/shared/components/Container";
-import FormPaper from "@ente/shared/components/Form/FormPaper";
-import { EnteMenuItem } from "@ente/shared/components/Menu/EnteMenuItem";
-import SingleInputForm from "@ente/shared/components/SingleInputForm";
-import { formatDateTimeFull } from "@ente/shared/time/format";
-=======
->>>>>>> 75bc07f0
 import CalendarTodayIcon from "@mui/icons-material/CalendarToday";
 import ChevronRightIcon from "@mui/icons-material/ChevronRight";
 import DeleteIcon from "@mui/icons-material/Delete";
@@ -19,20 +5,11 @@
 import KeyIcon from "@mui/icons-material/Key";
 import {
     Box,
-<<<<<<< HEAD
-    Dialog,
-=======
     Paper,
->>>>>>> 75bc07f0
     Stack,
     TextField,
     Typography,
     styled,
-<<<<<<< HEAD
-    useMediaQuery,
-    useTheme,
-=======
->>>>>>> 75bc07f0
 } from "@mui/material";
 import { EnteLogo } from "ente-base/components/EnteLogo";
 import { LoadingButton } from "ente-base/components/mui/LoadingButton";
@@ -64,11 +41,7 @@
 } from "services/passkey";
 
 const Page: React.FC = () => {
-<<<<<<< HEAD
-    const { showNavBar, showMiniDialog } = useAppContext();
-=======
     const { showMiniDialog } = useBaseContext();
->>>>>>> 75bc07f0
 
     const [token, setToken] = useState<string | undefined>();
     const [passkeys, setPasskeys] = useState<Passkey[]>([]);
@@ -335,11 +308,6 @@
     passkey,
     onUpdateOrDeletePasskey,
 }) => {
-<<<<<<< HEAD
-    const { showMiniDialog } = useAppContext();
-
-    const [showRenameDialog, setShowRenameDialog] = useState(false);
-=======
     const { showMiniDialog } = useBaseContext();
 
     const { show: showRenameDialog, props: renameDialogVisibilityProps } =
@@ -352,7 +320,6 @@
         },
         [token, passkey, onUpdateOrDeletePasskey],
     );
->>>>>>> 75bc07f0
 
     const showDeleteConfirmationDialog = useCallback(
         () =>
@@ -363,11 +330,7 @@
                     text: t("delete"),
                     color: "critical",
                     action: async () => {
-<<<<<<< HEAD
-                        await deletePasskey(ensure(token), ensure(passkey).id);
-=======
                         await deletePasskey(token!, passkey!.id);
->>>>>>> 75bc07f0
                         onUpdateOrDeletePasskey();
                     },
                 },
@@ -386,33 +349,17 @@
                             onRootClose={onClose}
                         />
                         <CreatedAtEntry>
-<<<<<<< HEAD
-                            {formatDateTimeFull(passkey.createdAt / 1000)}
-                        </CreatedAtEntry>
-                        <MenuItemGroup>
-                            <EnteMenuItem
-                                onClick={() => {
-                                    setShowRenameDialog(true);
-                                }}
-=======
                             {formattedDateTime(passkey.createdAt)}
                         </CreatedAtEntry>
                         <RowButtonGroup sx={{ m: 1 }}>
                             <RowButton
->>>>>>> 75bc07f0
                                 startIcon={<EditIcon />}
                                 label={t("rename_passkey")}
                                 onClick={showRenameDialog}
                             />
-<<<<<<< HEAD
-                            <MenuItemDivider />
-                            <EnteMenuItem
-                                onClick={showDeleteConfirmationDialog}
-=======
                             <RowButtonDivider />
                             <RowButton
                                 color="critical"
->>>>>>> 75bc07f0
                                 startIcon={<DeleteIcon />}
                                 label={t("delete_passkey")}
                                 onClick={showDeleteConfirmationDialog}
@@ -422,17 +369,6 @@
                 )}
             </SidebarDrawer>
             {token && passkey && (
-<<<<<<< HEAD
-                <RenamePasskeyDialog
-                    open={showRenameDialog}
-                    onClose={() => setShowRenameDialog(false)}
-                    token={token}
-                    passkey={passkey}
-                    onRenamePasskey={() => {
-                        setShowRenameDialog(false);
-                        onUpdateOrDeletePasskey();
-                    }}
-=======
                 <SingleInputDialog
                     {...renameDialogVisibilityProps}
                     title={t("rename_passkey")}
@@ -441,7 +377,6 @@
                     initialValue={passkey.friendlyName}
                     submitButtonTitle={t("rename")}
                     onSubmit={handleRenamePasskeySubmit}
->>>>>>> 75bc07f0
                 />
             )}
         </>
@@ -449,72 +384,6 @@
 };
 
 const CreatedAtEntry: React.FC<React.PropsWithChildren> = ({ children }) => (
-<<<<<<< HEAD
-    <Box sx={{ display: "flex", alignItems: "center", gap: 0.5, pb: 1 }}>
-        <CalendarTodayIcon color="secondary" sx={{ m: "16px" }} />
-        <Box py={0.5}>
-            <Typography>{t("created_at")}</Typography>
-            <Typography variant="small" color="text.muted">
-                {children}
-            </Typography>
-        </Box>
-    </Box>
-);
-
-interface RenamePasskeyDialogProps {
-    /** If `true`, then the dialog is shown. */
-    open: boolean;
-    /** Callback to invoke when the dialog wants to be closed. */
-    onClose: () => void;
-    /** Auth token for API requests. */
-    token: string;
-    /** The {@link Passkey} to rename. */
-    passkey: Passkey;
-    /** Callback to invoke when the passkey is renamed. */
-    onRenamePasskey: () => void;
-}
-
-const RenamePasskeyDialog: React.FC<RenamePasskeyDialogProps> = ({
-    open,
-    onClose,
-    token,
-    passkey,
-    onRenamePasskey,
-}) => {
-    const fullScreen = useMediaQuery(useTheme().breakpoints.down("sm"));
-
-    const handleSubmit = async (inputValue: string) => {
-        try {
-            await renamePasskey(token, passkey.id, inputValue);
-            onRenamePasskey();
-        } catch (e) {
-            log.error("Failed to rename passkey", e);
-        }
-    };
-
-    return (
-        <Dialog
-            {...{ open, onClose, fullScreen }}
-            PaperProps={{ sx: { width: { sm: "360px" } } }}
-        >
-            <Stack gap={3} p={3}>
-                <Typography variant="large" fontWeight={"bold"}>
-                    {t("rename_passkey")}
-                </Typography>
-                <SingleInputForm
-                    initialValue={passkey.friendlyName}
-                    callback={handleSubmit}
-                    placeholder={t("enter_passkey_name")}
-                    buttonText={t("rename")}
-                    fieldType="text"
-                    secondaryButtonAction={onClose}
-                    submitButtonProps={{ sx: { mt: 1, mb: 0 } }}
-                />
-            </Stack>
-        </Dialog>
-    );
-};
-=======
     <Stack direction="row" sx={{ alignItems: "center", gap: 0.5, pb: 1 }}>
         <CalendarTodayIcon color="secondary" sx={{ m: "16px" }} />
         <Box sx={{ py: 0.5 }}>
@@ -524,5 +393,4 @@
             </Typography>
         </Box>
     </Stack>
-);
->>>>>>> 75bc07f0
+);