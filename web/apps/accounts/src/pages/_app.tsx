<<<<<<< HEAD
import { staticAppTitle } from "@/base/app";
import { CustomHead } from "@/base/components/Head";
import { AttributedMiniDialog } from "@/base/components/MiniDialog";
import { ActivityIndicator } from "@/base/components/mui/ActivityIndicator";
import { AppNavbar } from "@/base/components/Navbar";
import { useAttributedMiniDialog } from "@/base/components/utils/dialog";
import { setupI18n } from "@/base/i18n";
import { disableDiskLogs } from "@/base/log";
import { logUnhandledErrorsAndRejections } from "@/base/log-web";
import { Overlay } from "@ente/shared/components/Container";
import { getTheme } from "@ente/shared/themes";
import { THEME_COLOR } from "@ente/shared/themes/constants";
=======
import "@fontsource-variable/inter";
>>>>>>> 75bc07f0
import { CssBaseline } from "@mui/material";
import { ThemeProvider } from "@mui/material/styles";
import { staticAppTitle } from "ente-base/app";
import { assertionFailed } from "ente-base/assert";
import { CustomHead } from "ente-base/components/Head";
import { LoadingIndicator } from "ente-base/components/loaders";
import { AttributedMiniDialog } from "ente-base/components/MiniDialog";
import { useAttributedMiniDialog } from "ente-base/components/utils/dialog";
import {
    useSetupI18n,
    useSetupLogs,
} from "ente-base/components/utils/hooks-app";
import { photosTheme } from "ente-base/components/utils/theme";
import { BaseContext, deriveBaseContext } from "ente-base/context";
import { t } from "i18next";
import type { AppProps } from "next/app";
<<<<<<< HEAD
import React, { useEffect, useMemo, useState } from "react";
import { AppContext } from "../types/context";

import "styles/global.css";

const App: React.FC<AppProps> = ({ Component, pageProps }) => {
    const [isI18nReady, setIsI18nReady] = useState<boolean>(false);
    const [showNavbar, setShowNavbar] = useState(false);
    const { showMiniDialog, miniDialogProps } = useAttributedMiniDialog();

    useEffect(() => {
        disableDiskLogs();
        void setupI18n().finally(() => setIsI18nReady(true));
        logUnhandledErrorsAndRejections(true);
        return () => logUnhandledErrorsAndRejections(false);
    }, []);

    const appContext = useMemo(
        () => ({
            showNavBar: setShowNavbar,
            showMiniDialog,
        }),
        [showMiniDialog],
=======
import React, { useMemo } from "react";

const App: React.FC<AppProps> = ({ Component, pageProps }) => {
    useSetupLogs({ disableDiskLogs: true });

    const isI18nReady = useSetupI18n();
    const { showMiniDialog, miniDialogProps } = useAttributedMiniDialog();

    // No code in the accounts app is currently expected to reach a code path
    // where they would need to "logout". Also, the accounts app doesn't store
    // any user specific persistent state that'd need to be cleared, so there
    // really isn't anything to do here even if we needed to.
    const logout = assertionFailed;

    const baseContext = useMemo(
        () => deriveBaseContext({ logout, showMiniDialog }),
        [logout, showMiniDialog],
>>>>>>> 75bc07f0
    );

    const title = isI18nReady ? t("title_accounts") : staticAppTitle;

    return (
        <ThemeProvider theme={photosTheme}>
            <CustomHead {...{ title }} />
<<<<<<< HEAD

            <ThemeProvider theme={getTheme(THEME_COLOR.DARK, "photos")}>
                <CssBaseline enableColorScheme />
                <AttributedMiniDialog {...miniDialogProps} />

                <AppContext.Provider value={appContext}>
                    {!isI18nReady && (
                        <Overlay
                            sx={(theme) => ({
                                display: "flex",
                                justifyContent: "center",
                                alignItems: "center",
                                zIndex: 2000,
                                backgroundColor: theme.colors.background.base,
                            })}
                        >
                            <ActivityIndicator />
                        </Overlay>
                    )}
                    {showNavbar && <AppNavbar />}
                    {isI18nReady && <Component {...pageProps} />}
                </AppContext.Provider>
            </ThemeProvider>
        </>
=======
            <CssBaseline enableColorScheme />
            <AttributedMiniDialog {...miniDialogProps} />

            <BaseContext value={baseContext}>
                {!isI18nReady && <LoadingIndicator />}
                {isI18nReady && <Component {...pageProps} />}
            </BaseContext>
        </ThemeProvider>
>>>>>>> 75bc07f0
    );
};

export default App;<|MERGE_RESOLUTION|>--- conflicted
+++ resolved
@@ -1,19 +1,4 @@
-<<<<<<< HEAD
-import { staticAppTitle } from "@/base/app";
-import { CustomHead } from "@/base/components/Head";
-import { AttributedMiniDialog } from "@/base/components/MiniDialog";
-import { ActivityIndicator } from "@/base/components/mui/ActivityIndicator";
-import { AppNavbar } from "@/base/components/Navbar";
-import { useAttributedMiniDialog } from "@/base/components/utils/dialog";
-import { setupI18n } from "@/base/i18n";
-import { disableDiskLogs } from "@/base/log";
-import { logUnhandledErrorsAndRejections } from "@/base/log-web";
-import { Overlay } from "@ente/shared/components/Container";
-import { getTheme } from "@ente/shared/themes";
-import { THEME_COLOR } from "@ente/shared/themes/constants";
-=======
 import "@fontsource-variable/inter";
->>>>>>> 75bc07f0
 import { CssBaseline } from "@mui/material";
 import { ThemeProvider } from "@mui/material/styles";
 import { staticAppTitle } from "ente-base/app";
@@ -30,31 +15,6 @@
 import { BaseContext, deriveBaseContext } from "ente-base/context";
 import { t } from "i18next";
 import type { AppProps } from "next/app";
-<<<<<<< HEAD
-import React, { useEffect, useMemo, useState } from "react";
-import { AppContext } from "../types/context";
-
-import "styles/global.css";
-
-const App: React.FC<AppProps> = ({ Component, pageProps }) => {
-    const [isI18nReady, setIsI18nReady] = useState<boolean>(false);
-    const [showNavbar, setShowNavbar] = useState(false);
-    const { showMiniDialog, miniDialogProps } = useAttributedMiniDialog();
-
-    useEffect(() => {
-        disableDiskLogs();
-        void setupI18n().finally(() => setIsI18nReady(true));
-        logUnhandledErrorsAndRejections(true);
-        return () => logUnhandledErrorsAndRejections(false);
-    }, []);
-
-    const appContext = useMemo(
-        () => ({
-            showNavBar: setShowNavbar,
-            showMiniDialog,
-        }),
-        [showMiniDialog],
-=======
 import React, { useMemo } from "react";
 
 const App: React.FC<AppProps> = ({ Component, pageProps }) => {
@@ -72,7 +32,6 @@
     const baseContext = useMemo(
         () => deriveBaseContext({ logout, showMiniDialog }),
         [logout, showMiniDialog],
->>>>>>> 75bc07f0
     );
 
     const title = isI18nReady ? t("title_accounts") : staticAppTitle;
@@ -80,32 +39,6 @@
     return (
         <ThemeProvider theme={photosTheme}>
             <CustomHead {...{ title }} />
-<<<<<<< HEAD
-
-            <ThemeProvider theme={getTheme(THEME_COLOR.DARK, "photos")}>
-                <CssBaseline enableColorScheme />
-                <AttributedMiniDialog {...miniDialogProps} />
-
-                <AppContext.Provider value={appContext}>
-                    {!isI18nReady && (
-                        <Overlay
-                            sx={(theme) => ({
-                                display: "flex",
-                                justifyContent: "center",
-                                alignItems: "center",
-                                zIndex: 2000,
-                                backgroundColor: theme.colors.background.base,
-                            })}
-                        >
-                            <ActivityIndicator />
-                        </Overlay>
-                    )}
-                    {showNavbar && <AppNavbar />}
-                    {isI18nReady && <Component {...pageProps} />}
-                </AppContext.Provider>
-            </ThemeProvider>
-        </>
-=======
             <CssBaseline enableColorScheme />
             <AttributedMiniDialog {...miniDialogProps} />
 
@@ -114,7 +47,6 @@
                 {isI18nReady && <Component {...pageProps} />}
             </BaseContext>
         </ThemeProvider>
->>>>>>> 75bc07f0
     );
 };
 
