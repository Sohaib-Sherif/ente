<<<<<<< HEAD
import { FileType } from "@/media/file-type";
import { groupFilesByCollectionID } from "@/new/photos/services/file";
import { getLocalFiles } from "@/new/photos/services/files";
import { getLocalCollections } from "services/collectionService";
import { parseDateFromDigitGroups } from "services/upload/date";
import {
    MAX_FILE_NAME_LENGTH_GOOGLE_EXPORT,
    getClippedMetadataJSONMapKeyForFile,
    getMetadataJSONMapKeyForFile,
    getMetadataJSONMapKeyForJSON,
} from "services/upload/takeout";
import { getUserDetailsV2 } from "services/userService";
=======
/* eslint-disable @typescript-eslint/no-unsafe-member-access */
// TODO: Audit this file
/* eslint-disable @typescript-eslint/no-unsafe-call */
/* eslint-disable @typescript-eslint/no-unsafe-assignment */
/* eslint-disable @typescript-eslint/no-unsafe-argument */
/* eslint-disable @typescript-eslint/ban-ts-comment */
/* eslint-disable @typescript-eslint/no-base-to-string */
/* eslint-disable @typescript-eslint/restrict-template-expressions */
/* eslint-disable @typescript-eslint/dot-notation */
// @ts-nocheck
import {
    parseDateFromDigitGroups,
    tryParseEpochMicrosecondsFromFileName,
} from "ente-gallery/services/upload/date";
import {
    matchJSONMetadata,
    metadataJSONMapKeyForJSON,
} from "ente-gallery/services/upload/metadata-json";
import { groupFilesByCollectionID } from "ente-gallery/utils/file";
import {
    fileCreationTime,
    fileFileName,
    fileLocation,
} from "ente-media/file-metadata";
import { FileType } from "ente-media/file-type";
import {
    savedCollectionFiles,
    savedCollections,
} from "ente-new/photos/services/photos-fdb";
import { userDetailsSnapshot } from "ente-new/photos/services/user-details";
>>>>>>> 75bc07f0

const DATE_TIME_PARSING_TEST_FILE_NAMES = [
    {
        fileName: "Screenshot_20220807-195908_Firefox",
        expectedDateTime: "2022-08-07 19:59:08",
    },
    {
        fileName: "Screenshot_20220507-195908",
        expectedDateTime: "2022-05-07 19:59:08",
    },
    {
        fileName: "2022-02-18 16.00.12-DCMX.png",
        expectedDateTime: "2022-02-18 16:00:12",
    },
    { fileName: "20221107_231730", expectedDateTime: "2022-11-07 23:17:30" },
    {
        fileName: "2020-11-01 02.31.02",
        expectedDateTime: "2020-11-01 02:31:02",
    },
    {
        fileName: "IMG_20210921_144423",
        expectedDateTime: "2021-09-21 14:44:23",
    },
    {
        // we don't parse the time from this format, will improve later
        fileName: "2019-10-31 155703",
        expectedDateTime: "2019-10-31 00:00:00",
        correctExpectedDateTime: "2019-10-31 15:57:03",
    },
    {
        fileName: "IMG_20210921_144423_783",
        expectedDateTime: "2021-09-21 14:44:23",
    },
    {
        fileName: "Screenshot_2022-06-21-16-51-29-164_newFormat.heic",
        expectedDateTime: "2022-06-21 16:51:29",
    },
    {
        fileName:
            "Screenshot 20221106 211633.com.google.android.apps.nbu.paisa.user.jpg",
        expectedDateTime: "2022-11-06 21:16:33",
    },
    {
        fileName: "signal-2022-12-17-15-16-04-718.jpg",
        expectedDateTime: "2022-12-17 15:16:04",
    },
];

const dateTimeParsingTestFilenames2 = [
    {
        fileName: "20170923_220934000_iOS.jpg",
        expectedDateTime: "2017-09-23 22:09:34",
    },
];

const DATE_TIME_PARSING_TEST_FILE_NAMES_MUST_FAIL = [
    "Snapchat-431959199.mp4.",
    "Snapchat-400000000.mp4",
    "Snapchat-900000000.mp4",
    "Snapchat-100-10-20-19-15-12",
];

const fileNameToJSONMappingCases = [
    {
        filename: "IMG20210211125718-edited.jpg",
        jsonFilename: "IMG20210211125718.jpg.json",
    },
    {
        filename: "IMG20210211174722.jpg",
        jsonFilename: "IMG20210211174722.jpg.json",
    },
    {
        filename: "21345678901234567890123456789012345678901234567.png",
        jsonFilename: "2134567890123456789012345678901234567890123456.json",
    },
    {
        filename: "IMG20210211174722(1).jpg",
        jsonFilename: "IMG20210211174722.jpg(1).json",
    },
    {
        filename: "IMG2021021(4455)74722(1).jpg",
        jsonFilename: "IMG2021021(4455)74722.jpg(1).json",
    },
    {
        filename: "IMG2021021.json74722(1).jpg",
        jsonFilename: "IMG2021021.json74722.jpg(1).json",
    },
    {
        filename: "IMG2021021(1)74722(1).jpg",
        jsonFilename: "IMG2021021(1)74722.jpg(1).json",
    },
    {
        filename: "IMG_1159.HEIC",
        jsonFilename: "IMG_1159.HEIC.supplemental-metadata.json",
    },
    {
        filename: "PXL_20241231_151646544.MP.jpg",
        jsonFilename: "PXL_20241231_151646544.MP.jpg.supplemental-met.json",
    },
    {
        filename: "PXL_20240827_094331806.PORTRAIT(1).jpg",
        jsonFilename: "PXL_20240827_094331806.PORTRAIT.jpg.supplement(1).json",
    },
    {
        filename: "PXL_20240506_142610305.LONG_EXPOSURE-01.COVER.jpg",
        jsonFilename: "PXL_20240506_142610305.LONG_EXPOSURE-01.COVER..json",
    },
    {
        filename: "PXL_20211120_223243932.MOTION-02.ORIGINAL.jpg",
        jsonFilename: "PXL_20211120_223243932.MOTION-02.ORIGINAL.jpg..json",
    },
    {
        filename: "20220322_205147-edited(1).jpg",
        jsonFilename: "20220322_205147.jpg.supplemental-metadata(1).json",
    },
];

export async function testUpload() {
    try {
        parseDateTimeFromFileNameTest();
        fileNameToJSONMappingTests();
    } catch (e) {
        console.log(e);
    }

    const jsonString = process.env.NEXT_PUBLIC_ENTE_TEST_EXPECTED_JSON;
    if (!jsonString) {
        console.warn(
            "Not running upload tests. Please specify the NEXT_PUBLIC_ENTE_TEST_EXPECTED_JSON to run the upload tests",
        );
        return;
    }

    const expectedState = JSON.parse(jsonString);
    if (!expectedState) throw Error("Invalid JSON");

    try {
        await totalCollectionCountCheck(expectedState);
        await collectionWiseFileCount(expectedState);
        await thumbnailGenerationFailedFilesCheck(expectedState);
        await livePhotoClubbingCheck(expectedState);
        await exifDataParsingCheck(expectedState);
        await fileDimensionExtractionCheck(expectedState);
        await googleMetadataReadingCheck(expectedState);
        totalFileCountCheck(expectedState);
    } catch (e) {
        console.log(e);
    }
}

function totalFileCountCheck(expectedState) {
    const userDetails = userDetailsSnapshot();
    if (expectedState.total_file_count === userDetails.fileCount) {
        console.log("file count check passed ✅");
    } else {
        throw Error(
            `total file count check failed ❌, expected: ${expectedState.total_file_count},  got: ${userDetails.fileCount}`,
        );
    }
}

async function totalCollectionCountCheck(expectedState) {
<<<<<<< HEAD
    const collections = await getLocalCollections();
    if (expectedState["collection_count"] === collections.length) {
=======
    const collections = await savedCollections();
    if (expectedState.collection_count === collections.length) {
>>>>>>> 75bc07f0
        console.log("collection count check passed ✅");
    } else {
        throw Error(
            `total Collection count check failed ❌
<<<<<<< HEAD
                expected : ${expectedState["collection_count"]},  got: ${collections.length}`,
=======
                expected : ${expectedState.collection_count},  got: ${collections.length}`,
>>>>>>> 75bc07f0
        );
    }
}

async function collectionWiseFileCount(expectedState) {
<<<<<<< HEAD
    const files = await getLocalFiles();
    const collections = await getLocalCollections();
=======
    const files = await savedCollectionFiles();
    const collections = await savedCollections();
>>>>>>> 75bc07f0
    const collectionToFilesMap = groupFilesByCollectionID(files);
    const collectionIDToNameMap = new Map(
        collections.map((collection) => [collection.id, collection.name]),
    );
    const collectionNameToFileCount = new Map(
        [...collectionToFilesMap.entries()].map(([collectionID, files]) => [
            collectionIDToNameMap.get(collectionID),
            files.length,
        ]),
    );
    Object.entries(expectedState.collection_files_count).forEach(
        ([collectionName, fileCount]) => {
            if (fileCount !== collectionNameToFileCount.get(collectionName)) {
                throw Error(
                    `collectionWiseFileCount check failed ❌
                        for collection ${collectionName}
                        expected File count : ${fileCount} ,  got: ${collectionNameToFileCount.get(
                            collectionName,
                        )}`,
                );
            }
        },
    );
    console.log("collection wise file count check passed ✅");
}

async function thumbnailGenerationFailedFilesCheck(expectedState) {
    const files = await savedCollectionFiles();
    const filesWithStaticThumbnail = files.filter(
        (file) => file.metadata.hasStaticThumbnail,
    );

    const fileIDSet = new Set();
    const uniqueFilesWithStaticThumbnail = filesWithStaticThumbnail.filter(
        (file) => {
            if (fileIDSet.has(file.id)) {
                return false;
            } else {
                fileIDSet.add(file.id);
                return true;
            }
        },
    );
    const fileNamesWithStaticThumbnail =
        uniqueFilesWithStaticThumbnail.map(fileFileName);

    if (
        expectedState.thumbnail_generation_failure.count <
        uniqueFilesWithStaticThumbnail.length
    ) {
        throw Error(
            `thumbnailGenerationFailedFiles Count Check failed ❌
                expected: ${expectedState.thumbnail_generation_failure.count},  got: ${uniqueFilesWithStaticThumbnail.length}`,
        );
    }
    fileNamesWithStaticThumbnail.forEach((fileName) => {
        if (
            !expectedState.thumbnail_generation_failure.files.includes(fileName)
        ) {
            throw Error(
                `thumbnailGenerationFailedFiles Check failed ❌
                    expected: ${expectedState.thumbnail_generation_failure.files},  got: ${fileNamesWithStaticThumbnail}`,
            );
        }
    });
    console.log("thumbnail generation failure check passed ✅");
}

async function livePhotoClubbingCheck(expectedState) {
    const files = await savedCollectionFiles();
    const livePhotos = files.filter(
<<<<<<< HEAD
        (file) => file.metadata.fileType === FileType.livePhoto,
=======
        (file) => file.metadata.fileType == FileType.livePhoto,
>>>>>>> 75bc07f0
    );

    const fileIDSet = new Set();
    const uniqueLivePhotos = livePhotos.filter((file) => {
        if (fileIDSet.has(file.id)) {
            return false;
        } else {
            fileIDSet.add(file.id);
            return true;
        }
    });

    const livePhotoFileNames = uniqueLivePhotos.map(fileFileName);

    if (expectedState.live_photo.count !== livePhotoFileNames.length) {
        throw Error(
            `livePhotoClubbing Check failed ❌
                expected: ${expectedState.live_photo.count},  got: ${livePhotoFileNames.length}`,
        );
    }
    expectedState.live_photo.files.forEach((fileName) => {
        if (!livePhotoFileNames.includes(fileName)) {
            throw Error(
                `livePhotoClubbing Check failed ❌
                        expected: ${expectedState.live_photo.files},  got: ${livePhotoFileNames}`,
            );
        }
    });
    console.log("live-photo clubbing check passed ✅");
}

async function exifDataParsingCheck(expectedState) {
    const files = await savedCollectionFiles();
    Object.entries(expectedState.exif).map(([fileName, exifValues]) => {
        const matchingFile = files.find(
            (file) => fileFileName(file) == fileName,
        );
        if (!matchingFile) {
            throw Error(`exifDataParsingCheck failed , ${fileName} missing`);
        }
        if (
            exifValues["creation_time"] &&
            exifValues["creation_time"] !== fileCreationTime(matchingFile)
        ) {
            throw Error(`exifDataParsingCheck failed ❌ ,
                            for ${fileName}
                            expected: ${exifValues["creation_time"]} got: ${fileCreationTime(matchingFile)}`);
        }
        if (!exifValues["location"]) return;
        const location = fileLocation(matchingFile);
        if (
            !location ||
            Math.abs(exifValues["location"].latitude - location.latitude) > 1 ||
            Math.abs(exifValues["location"].longitude - location.longitude) > 1
        ) {
            throw Error(`exifDataParsingCheck failed ❌  ,
                            for ${fileName}
                            expected: ${JSON.stringify(exifValues["location"])}
                            got: ${location}`);
        }
    });
    console.log("exif data parsing check passed ✅");
}

async function fileDimensionExtractionCheck(expectedState) {
    const files = await savedCollectionFiles();
    Object.entries(expectedState.file_dimensions).map(
        ([fileName, dimensions]) => {
            const matchingFile = files.find(
                (file) => fileFileName(file) == fileName,
            );
            if (!matchingFile) {
                throw Error(
                    `fileDimensionExtractionCheck failed , ${fileName} missing`,
                );
            }
            if (
                dimensions["width"] &&
                dimensions["width"] !== matchingFile.pubMagicMetadata.data.w &&
                dimensions["height"] &&
                dimensions["height"] !== matchingFile.pubMagicMetadata.data.h
            ) {
                throw Error(`fileDimensionExtractionCheck failed ❌ ,
                                for ${fileName}
                                expected: ${dimensions["width"]} x ${dimensions["height"]} got: ${matchingFile.pubMagicMetadata.data.w} x ${matchingFile.pubMagicMetadata.data.h}`);
            }
        },
    );
    console.log("file dimension extraction check passed ✅");
}

async function googleMetadataReadingCheck(expectedState) {
    const files = await savedCollectionFiles();
    Object.entries(expectedState.google_import).map(([fileName, metadata]) => {
        const matchingFile = files.find(
            (file) => fileFileName(file) == fileName,
        );
        if (!matchingFile) {
            throw Error(`exifDataParsingCheck failed , ${fileName} missing`);
        }
        if (
            metadata["creation_time"] &&
            metadata["creation_time"] !== fileCreationTime(matchingFile)
        ) {
            throw Error(`googleMetadataJSON reading check failed ❌ ,
                for ${fileName}
                expected: ${metadata["creation_time"]} got: ${fileCreationTime(matchingFile)}`);
        }
        if (!metadata["location"]) return;
        const location = fileLocation(matchingFile);
        if (
            !location ||
            Math.abs(metadata["location"].latitude - location.latitude) > 1 ||
            Math.abs(metadata["location"].longitude - location.longitude) > 1
        ) {
            throw Error(`googleMetadataJSON reading check failed ❌  ,
                                for ${fileName}
                                expected: ${JSON.stringify(
                                    metadata["location"],
                                )}
                                got: ${location}`);
        }
    });
    console.log("googleMetadataJSON reading check passed ✅");
}

function parseDateTimeFromFileNameTest() {
    DATE_TIME_PARSING_TEST_FILE_NAMES.forEach(
        ({ fileName, expectedDateTime }) => {
            const dateTime = parseDateFromDigitGroups(fileName);
            const formattedDateTime = getFormattedDateTime(dateTime);
            if (formattedDateTime !== expectedDateTime) {
                throw Error(
                    `parseDateTimeFromFileNameTest failed ❌ ,
                    for ${fileName}
                    expected: ${expectedDateTime} got: ${formattedDateTime}`,
                );
            }
        },
    );

    dateTimeParsingTestFilenames2.forEach(({ fileName, expectedDateTime }) => {
        const epochMicroseconds =
            tryParseEpochMicrosecondsFromFileName(fileName);
        const formattedDateTime = getFormattedDateTime(
            new Date(epochMicroseconds / 1000),
        );
        if (formattedDateTime !== expectedDateTime) {
            throw Error(
                `parseDateTimeFromFileNameTest2 failed ❌ ,
                    for ${fileName}
                    expected: ${expectedDateTime} got: ${formattedDateTime}`,
            );
        }
    });

    DATE_TIME_PARSING_TEST_FILE_NAMES_MUST_FAIL.forEach((fileName) => {
        const dateTime = parseDateFromDigitGroups(fileName);
        if (dateTime) {
            throw Error(
                `parseDateTimeFromFileNameTest failed ❌ ,
                for ${fileName}
                expected: null got: ${dateTime}`,
            );
        }
    });
    console.log("parseDateTimeFromFileNameTest passed ✅");
}

const fileNameToJSONMappingTests = () => {
    for (const { filename, jsonFilename } of fileNameToJSONMappingCases) {
        const jsonKey = metadataJSONMapKeyForJSON(undefined, 0, jsonFilename);

        // See the docs for the file name matcher as to why it doesn't return
        // the key but instead indexes into the map for us. To test it, we
        // construct a placeholder map with a dummy entry for the expected key.

        const map = new Map([[jsonKey, {}]]);
        if (!matchJSONMetadata(undefined, 0, filename, map)) {
            throw Error(
                `fileNameToJSONMappingTests failed ❌ for ${filename} and ${jsonFilename}`,
            );
        }
    }
    console.log("fileNameToJSONMappingTests passed ✅");
};

// format: YYYY-MM-DD HH:MM:SS
function getFormattedDateTime(date: Date) {
    const year = date.getFullYear();
    const month = padZero(date.getMonth() + 1);
    const day = padZero(date.getDate());
    const hour = padZero(date.getHours());
    const minute = padZero(date.getMinutes());
    const second = padZero(date.getSeconds());

    return `${year}-${month}-${day} ${hour}:${minute}:${second}`;
}

function padZero(number: number) {
    return number < 10 ? `0${number}` : number;
}<|MERGE_RESOLUTION|>--- conflicted
+++ resolved
@@ -1,17 +1,3 @@
-<<<<<<< HEAD
-import { FileType } from "@/media/file-type";
-import { groupFilesByCollectionID } from "@/new/photos/services/file";
-import { getLocalFiles } from "@/new/photos/services/files";
-import { getLocalCollections } from "services/collectionService";
-import { parseDateFromDigitGroups } from "services/upload/date";
-import {
-    MAX_FILE_NAME_LENGTH_GOOGLE_EXPORT,
-    getClippedMetadataJSONMapKeyForFile,
-    getMetadataJSONMapKeyForFile,
-    getMetadataJSONMapKeyForJSON,
-} from "services/upload/takeout";
-import { getUserDetailsV2 } from "services/userService";
-=======
 /* eslint-disable @typescript-eslint/no-unsafe-member-access */
 // TODO: Audit this file
 /* eslint-disable @typescript-eslint/no-unsafe-call */
@@ -42,7 +28,6 @@
     savedCollections,
 } from "ente-new/photos/services/photos-fdb";
 import { userDetailsSnapshot } from "ente-new/photos/services/user-details";
->>>>>>> 75bc07f0
 
 const DATE_TIME_PARSING_TEST_FILE_NAMES = [
     {
@@ -205,34 +190,20 @@
 }
 
 async function totalCollectionCountCheck(expectedState) {
-<<<<<<< HEAD
-    const collections = await getLocalCollections();
-    if (expectedState["collection_count"] === collections.length) {
-=======
     const collections = await savedCollections();
     if (expectedState.collection_count === collections.length) {
->>>>>>> 75bc07f0
         console.log("collection count check passed ✅");
     } else {
         throw Error(
             `total Collection count check failed ❌
-<<<<<<< HEAD
-                expected : ${expectedState["collection_count"]},  got: ${collections.length}`,
-=======
                 expected : ${expectedState.collection_count},  got: ${collections.length}`,
->>>>>>> 75bc07f0
         );
     }
 }
 
 async function collectionWiseFileCount(expectedState) {
-<<<<<<< HEAD
-    const files = await getLocalFiles();
-    const collections = await getLocalCollections();
-=======
     const files = await savedCollectionFiles();
     const collections = await savedCollections();
->>>>>>> 75bc07f0
     const collectionToFilesMap = groupFilesByCollectionID(files);
     const collectionIDToNameMap = new Map(
         collections.map((collection) => [collection.id, collection.name]),
@@ -304,11 +275,7 @@
 async function livePhotoClubbingCheck(expectedState) {
     const files = await savedCollectionFiles();
     const livePhotos = files.filter(
-<<<<<<< HEAD
-        (file) => file.metadata.fileType === FileType.livePhoto,
-=======
         (file) => file.metadata.fileType == FileType.livePhoto,
->>>>>>> 75bc07f0
     );
 
     const fileIDSet = new Set();
