--- conflicted
+++ resolved
@@ -1,10 +1 @@
-<<<<<<< HEAD
-import Page_ from "@/accounts/pages/generate";
-import { useAppContext } from "@/new/photos/types/context";
-
-const Page = () => <Page_ appContext={useAppContext()} />;
-
-export default Page;
-=======
-export { default } from "ente-accounts/pages/generate";
->>>>>>> 75bc07f0
+export { default } from "ente-accounts/pages/generate";