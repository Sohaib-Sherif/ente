<<<<<<< HEAD
import Page_ from "@/accounts/pages/two-factor/recover";
import { useAppContext } from "@/new/photos/types/context";
=======
import Page_ from "ente-accounts/pages/two-factor/recover";
>>>>>>> 75bc07f0

const Page = () => <Page_ twoFactorType="passkey" />;

export default Page;<|MERGE_RESOLUTION|>--- conflicted
+++ resolved
@@ -1,9 +1,4 @@
-<<<<<<< HEAD
-import Page_ from "@/accounts/pages/two-factor/recover";
-import { useAppContext } from "@/new/photos/types/context";
-=======
 import Page_ from "ente-accounts/pages/two-factor/recover";
->>>>>>> 75bc07f0
 
 const Page = () => <Page_ twoFactorType="passkey" />;
 
