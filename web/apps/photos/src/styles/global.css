--- conflicted
+++ resolved
@@ -11,112 +11,4 @@
     display: flex;
     flex-direction: column;
     height: 100%;
-<<<<<<< HEAD
-}
-
-.pswp-item-container {
-    width: 100%;
-    height: 100%;
-    display: flex;
-    align-items: center;
-    justify-content: center;
-    object-fit: contain;
-}
-
-.pswp-item-container > * {
-    position: absolute;
-    transition: opacity 1s ease;
-    max-width: 100%;
-    max-height: 100%;
-}
-
-.pswp-item-container > img {
-    opacity: 1;
-}
-
-.pswp-item-container > video {
-    opacity: 0;
-}
-
-.pswp__img {
-    object-fit: contain;
-}
-
-.pswp__button--arrow--left,
-.pswp__button--arrow--right {
-    color: #fff;
-    background-color: #333333 !important;
-    border-radius: 50%;
-    width: 56px;
-    height: 56px;
-}
-.pswp__button--arrow--left::before,
-.pswp__button--arrow--right::before {
-    background: none !important;
-}
-
-.pswp__button--arrow--left {
-    margin-left: 20px;
-}
-
-.pswp__button--arrow--right {
-    margin-right: 20px;
-}
-
-.pswp-custom-caption-container {
-    width: 100%;
-    display: flex;
-    justify-content: flex-end;
-    bottom: 56px;
-    background-color: transparent !important;
-}
-
-.pswp__caption--empty {
-    display: none;
-}
-
-.bg-upload-progress-bar {
-    background-color: #51cd7c;
-}
-
-.carousel-inner {
-    padding-bottom: 50px !important;
-}
-
-.carousel-indicators li {
-    width: 10px;
-    height: 10px;
-    border-radius: 50%;
-    margin-right: 12px;
-}
-
-.carousel-indicators .active {
-    background-color: #51cd7c;
-}
-
-div.otp-input input {
-    width: 36px !important;
-    height: 36px;
-    margin: 0 10px;
-}
-
-div.otp-input input::placeholder {
-    opacity: 0;
-}
-
-div.otp-input input:not(:placeholder-shown),
-div.otp-input input:focus {
-    border: 2px solid #51cd7c;
-    border-radius: 1px;
-    -webkit-transition: 0.5s;
-    transition: 0.5s;
-    outline: none;
-}
-
-.flash-message {
-    padding: 16px;
-    display: flex;
-    align-items: center;
-=======
->>>>>>> 75bc07f0
 }