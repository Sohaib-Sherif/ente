<<<<<<< HEAD
import { accountLogout } from "@/accounts/services/logout";
import type { AccountsContextT } from "@/accounts/types/context";
import { clientPackageName, staticAppTitle } from "@/base/app";
import { CustomHead } from "@/base/components/Head";
import { AttributedMiniDialog } from "@/base/components/MiniDialog";
import { ActivityIndicator } from "@/base/components/mui/ActivityIndicator";
import { AppNavbar } from "@/base/components/Navbar";
import {
    genericErrorDialogAttributes,
    useAttributedMiniDialog,
} from "@/base/components/utils/dialog";
import { setupI18n } from "@/base/i18n";
import {
    logStartupBanner,
    logUnhandledErrorsAndRejections,
} from "@/base/log-web";
import { ensure } from "@/utils/ensure";
import { Overlay } from "@ente/shared/components/Container";
import { MessageContainer } from "@ente/shared/components/MessageContainer";
import { useLocalState } from "@ente/shared/hooks/useLocalState";
import HTTPService from "@ente/shared/network/HTTPService";
import {
    LS_KEYS,
    getData,
    migrateKVToken,
} from "@ente/shared/storage/localStorage";
import { getTheme } from "@ente/shared/themes";
import { THEME_COLOR } from "@ente/shared/themes/constants";
import type { User } from "@ente/shared/user/types";
import { CssBaseline } from "@mui/material";
import { ThemeProvider } from "@mui/material/styles";
import { t } from "i18next";
import type { AppProps } from "next/app";
import { useRouter } from "next/router";
import React, {
    createContext,
    useContext,
    useEffect,
    useRef,
    useState,
} from "react";
import LoadingBar, { type LoadingBarRef } from "react-top-loading-bar";

import "../../public/css/global.css";

/**
 * Properties available via {@link AppContext} to the Auth app's React tree.
 */
type AppContextT = AccountsContextT & {
    startLoading: () => void;
    finishLoading: () => void;
    themeColor: THEME_COLOR;
    setThemeColor: (themeColor: THEME_COLOR) => void;
    somethingWentWrong: () => void;
};

/** The React {@link Context} available to all pages. */
export const AppContext = createContext<AppContextT | undefined>(undefined);

/** Utility hook to reduce amount of boilerplate in account related pages. */
export const useAppContext = () => ensure(useContext(AppContext));

const App: React.FC<AppProps> = ({ Component, pageProps }) => {
    const router = useRouter();
    const [isI18nReady, setIsI18nReady] = useState<boolean>(false);
    const [loading, setLoading] = useState(false);
    const [offline, setOffline] = useState(
        typeof window !== "undefined" && !window.navigator.onLine,
    );
    const [showNavbar, setShowNavBar] = useState(false);
    const isLoadingBarRunning = useRef<boolean>(false);
    const loadingBar = useRef<LoadingBarRef>(null);

    const { showMiniDialog, miniDialogProps } = useAttributedMiniDialog();
    const [themeColor, setThemeColor] = useLocalState(
        LS_KEYS.THEME,
        THEME_COLOR.DARK,
    );

    useEffect(() => {
        void setupI18n().finally(() => setIsI18nReady(true));
        const user = getData(LS_KEYS.USER) as User | undefined | null;
        migrateKVToken(user);
        logStartupBanner(user?.id);
        HTTPService.setHeaders({ "X-Client-Package": clientPackageName });
        logUnhandledErrorsAndRejections(true);
        return () => logUnhandledErrorsAndRejections(false);
    }, []);
=======
import "@fontsource-variable/inter";
import { CssBaseline } from "@mui/material";
import { ThemeProvider } from "@mui/material/styles";
import { savedLocalUser } from "ente-accounts/services/accounts-db";
import { accountLogout } from "ente-accounts/services/logout";
import { staticAppTitle } from "ente-base/app";
import { CustomHead } from "ente-base/components/Head";
import {
    LoadingIndicator,
    TranslucentLoadingOverlay,
} from "ente-base/components/loaders";
import { AttributedMiniDialog } from "ente-base/components/MiniDialog";
import { useAttributedMiniDialog } from "ente-base/components/utils/dialog";
import {
    useIsRouteChangeInProgress,
    useSetupI18n,
    useSetupLogs,
} from "ente-base/components/utils/hooks-app";
import { authTheme } from "ente-base/components/utils/theme";
import { BaseContext, deriveBaseContext } from "ente-base/context";
import { logStartupBanner } from "ente-base/log-web";
import { t } from "i18next";
import type { AppProps } from "next/app";
import React, { useCallback, useEffect, useMemo } from "react";

const App: React.FC<AppProps> = ({ Component, pageProps }) => {
    useSetupLogs();
>>>>>>> 75bc07f0

    const isI18nReady = useSetupI18n();
    const isChangingRoute = useIsRouteChangeInProgress();
    const { showMiniDialog, miniDialogProps } = useAttributedMiniDialog();

    useEffect(() => {
<<<<<<< HEAD
        router.events.on("routeChangeStart", (url: string) => {
            const newPathname = url.split("?")[0];
            if (window.location.pathname !== newPathname) {
                setLoading(true);
            }
        });

        router.events.on("routeChangeComplete", () => {
            setLoading(false);
        });

        window.addEventListener("online", setUserOnline);
        window.addEventListener("offline", setUserOffline);

        return () => {
            window.removeEventListener("online", setUserOnline);
            window.removeEventListener("offline", setUserOffline);
        };
    }, []);

    const showNavBar = (show: boolean) => setShowNavBar(show);

    const startLoading = () => {
        !isLoadingBarRunning.current && loadingBar.current?.continuousStart();
        isLoadingBarRunning.current = true;
    };

    const finishLoading = () => {
        setTimeout(() => {
            isLoadingBarRunning.current && loadingBar.current?.complete();
            isLoadingBarRunning.current = false;
        }, 100);
    };

    const somethingWentWrong = () =>
        showMiniDialog(genericErrorDialogAttributes());

    const logout = () => {
        void accountLogout().then(() => router.push("/"));
    };

    const appContext = {
        logout,
        showNavBar,
        showMiniDialog,
        startLoading,
        finishLoading,
        themeColor,
        setThemeColor,
        somethingWentWrong,
    };
=======
        logStartupBanner(savedLocalUser()?.id);
    }, []);

    const logout = useCallback(() => {
        void accountLogout().then(() => window.location.replace("/"));
    }, []);

    const baseContext = useMemo(
        () => deriveBaseContext({ logout, showMiniDialog }),
        [logout, showMiniDialog],
    );
>>>>>>> 75bc07f0

    const title = isI18nReady ? t("title_auth") : staticAppTitle;

    return (
        <ThemeProvider theme={authTheme}>
            <CustomHead {...{ title }} />
<<<<<<< HEAD

            <ThemeProvider theme={getTheme(themeColor, "auth")}>
                <CssBaseline enableColorScheme />
                {showNavbar && <AppNavbar />}
                <MessageContainer>
                    {isI18nReady && offline && t("OFFLINE_MSG")}
                </MessageContainer>

                <LoadingBar color="#51cd7c" ref={loadingBar} />

                <AttributedMiniDialog {...miniDialogProps} />

                <AppContext.Provider value={appContext}>
                    {(loading || !isI18nReady) && (
                        <Overlay
                            sx={(theme) => ({
                                display: "flex",
                                justifyContent: "center",
                                alignItems: "center",
                                zIndex: 2000,
                                backgroundColor: theme.colors.background.base,
                            })}
                        >
                            <ActivityIndicator />
                        </Overlay>
                    )}
                    {isI18nReady && (
                        <Component setLoading={setLoading} {...pageProps} />
                    )}
                </AppContext.Provider>
            </ThemeProvider>
        </>
=======
            <CssBaseline enableColorScheme />
            <AttributedMiniDialog {...miniDialogProps} />

            <BaseContext value={baseContext}>
                {!isI18nReady ? (
                    <LoadingIndicator />
                ) : (
                    <>
                        {isChangingRoute && <TranslucentLoadingOverlay />}
                        <Component {...pageProps} />
                    </>
                )}
            </BaseContext>
        </ThemeProvider>
>>>>>>> 75bc07f0
    );
};

export default App;<|MERGE_RESOLUTION|>--- conflicted
+++ resolved
@@ -1,93 +1,3 @@
-<<<<<<< HEAD
-import { accountLogout } from "@/accounts/services/logout";
-import type { AccountsContextT } from "@/accounts/types/context";
-import { clientPackageName, staticAppTitle } from "@/base/app";
-import { CustomHead } from "@/base/components/Head";
-import { AttributedMiniDialog } from "@/base/components/MiniDialog";
-import { ActivityIndicator } from "@/base/components/mui/ActivityIndicator";
-import { AppNavbar } from "@/base/components/Navbar";
-import {
-    genericErrorDialogAttributes,
-    useAttributedMiniDialog,
-} from "@/base/components/utils/dialog";
-import { setupI18n } from "@/base/i18n";
-import {
-    logStartupBanner,
-    logUnhandledErrorsAndRejections,
-} from "@/base/log-web";
-import { ensure } from "@/utils/ensure";
-import { Overlay } from "@ente/shared/components/Container";
-import { MessageContainer } from "@ente/shared/components/MessageContainer";
-import { useLocalState } from "@ente/shared/hooks/useLocalState";
-import HTTPService from "@ente/shared/network/HTTPService";
-import {
-    LS_KEYS,
-    getData,
-    migrateKVToken,
-} from "@ente/shared/storage/localStorage";
-import { getTheme } from "@ente/shared/themes";
-import { THEME_COLOR } from "@ente/shared/themes/constants";
-import type { User } from "@ente/shared/user/types";
-import { CssBaseline } from "@mui/material";
-import { ThemeProvider } from "@mui/material/styles";
-import { t } from "i18next";
-import type { AppProps } from "next/app";
-import { useRouter } from "next/router";
-import React, {
-    createContext,
-    useContext,
-    useEffect,
-    useRef,
-    useState,
-} from "react";
-import LoadingBar, { type LoadingBarRef } from "react-top-loading-bar";
-
-import "../../public/css/global.css";
-
-/**
- * Properties available via {@link AppContext} to the Auth app's React tree.
- */
-type AppContextT = AccountsContextT & {
-    startLoading: () => void;
-    finishLoading: () => void;
-    themeColor: THEME_COLOR;
-    setThemeColor: (themeColor: THEME_COLOR) => void;
-    somethingWentWrong: () => void;
-};
-
-/** The React {@link Context} available to all pages. */
-export const AppContext = createContext<AppContextT | undefined>(undefined);
-
-/** Utility hook to reduce amount of boilerplate in account related pages. */
-export const useAppContext = () => ensure(useContext(AppContext));
-
-const App: React.FC<AppProps> = ({ Component, pageProps }) => {
-    const router = useRouter();
-    const [isI18nReady, setIsI18nReady] = useState<boolean>(false);
-    const [loading, setLoading] = useState(false);
-    const [offline, setOffline] = useState(
-        typeof window !== "undefined" && !window.navigator.onLine,
-    );
-    const [showNavbar, setShowNavBar] = useState(false);
-    const isLoadingBarRunning = useRef<boolean>(false);
-    const loadingBar = useRef<LoadingBarRef>(null);
-
-    const { showMiniDialog, miniDialogProps } = useAttributedMiniDialog();
-    const [themeColor, setThemeColor] = useLocalState(
-        LS_KEYS.THEME,
-        THEME_COLOR.DARK,
-    );
-
-    useEffect(() => {
-        void setupI18n().finally(() => setIsI18nReady(true));
-        const user = getData(LS_KEYS.USER) as User | undefined | null;
-        migrateKVToken(user);
-        logStartupBanner(user?.id);
-        HTTPService.setHeaders({ "X-Client-Package": clientPackageName });
-        logUnhandledErrorsAndRejections(true);
-        return () => logUnhandledErrorsAndRejections(false);
-    }, []);
-=======
 import "@fontsource-variable/inter";
 import { CssBaseline } from "@mui/material";
 import { ThemeProvider } from "@mui/material/styles";
@@ -115,66 +25,12 @@
 
 const App: React.FC<AppProps> = ({ Component, pageProps }) => {
     useSetupLogs();
->>>>>>> 75bc07f0
 
     const isI18nReady = useSetupI18n();
     const isChangingRoute = useIsRouteChangeInProgress();
     const { showMiniDialog, miniDialogProps } = useAttributedMiniDialog();
 
     useEffect(() => {
-<<<<<<< HEAD
-        router.events.on("routeChangeStart", (url: string) => {
-            const newPathname = url.split("?")[0];
-            if (window.location.pathname !== newPathname) {
-                setLoading(true);
-            }
-        });
-
-        router.events.on("routeChangeComplete", () => {
-            setLoading(false);
-        });
-
-        window.addEventListener("online", setUserOnline);
-        window.addEventListener("offline", setUserOffline);
-
-        return () => {
-            window.removeEventListener("online", setUserOnline);
-            window.removeEventListener("offline", setUserOffline);
-        };
-    }, []);
-
-    const showNavBar = (show: boolean) => setShowNavBar(show);
-
-    const startLoading = () => {
-        !isLoadingBarRunning.current && loadingBar.current?.continuousStart();
-        isLoadingBarRunning.current = true;
-    };
-
-    const finishLoading = () => {
-        setTimeout(() => {
-            isLoadingBarRunning.current && loadingBar.current?.complete();
-            isLoadingBarRunning.current = false;
-        }, 100);
-    };
-
-    const somethingWentWrong = () =>
-        showMiniDialog(genericErrorDialogAttributes());
-
-    const logout = () => {
-        void accountLogout().then(() => router.push("/"));
-    };
-
-    const appContext = {
-        logout,
-        showNavBar,
-        showMiniDialog,
-        startLoading,
-        finishLoading,
-        themeColor,
-        setThemeColor,
-        somethingWentWrong,
-    };
-=======
         logStartupBanner(savedLocalUser()?.id);
     }, []);
 
@@ -186,47 +42,12 @@
         () => deriveBaseContext({ logout, showMiniDialog }),
         [logout, showMiniDialog],
     );
->>>>>>> 75bc07f0
 
     const title = isI18nReady ? t("title_auth") : staticAppTitle;
 
     return (
         <ThemeProvider theme={authTheme}>
             <CustomHead {...{ title }} />
-<<<<<<< HEAD
-
-            <ThemeProvider theme={getTheme(themeColor, "auth")}>
-                <CssBaseline enableColorScheme />
-                {showNavbar && <AppNavbar />}
-                <MessageContainer>
-                    {isI18nReady && offline && t("OFFLINE_MSG")}
-                </MessageContainer>
-
-                <LoadingBar color="#51cd7c" ref={loadingBar} />
-
-                <AttributedMiniDialog {...miniDialogProps} />
-
-                <AppContext.Provider value={appContext}>
-                    {(loading || !isI18nReady) && (
-                        <Overlay
-                            sx={(theme) => ({
-                                display: "flex",
-                                justifyContent: "center",
-                                alignItems: "center",
-                                zIndex: 2000,
-                                backgroundColor: theme.colors.background.base,
-                            })}
-                        >
-                            <ActivityIndicator />
-                        </Overlay>
-                    )}
-                    {isI18nReady && (
-                        <Component setLoading={setLoading} {...pageProps} />
-                    )}
-                </AppContext.Provider>
-            </ThemeProvider>
-        </>
-=======
             <CssBaseline enableColorScheme />
             <AttributedMiniDialog {...miniDialogProps} />
 
@@ -241,7 +62,6 @@
                 )}
             </BaseContext>
         </ThemeProvider>
->>>>>>> 75bc07f0
     );
 };
 
