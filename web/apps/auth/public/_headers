--- conflicted
+++ resolved
@@ -5,10 +5,5 @@
     X-Download-Options: noopen
     X-Frame-Options: deny
     X-XSS-Protection: 1; mode=block
-<<<<<<< HEAD
-    Content-Security-Policy-Report-Only: default-src 'self'; img-src 'self' blob: data:; media-src 'self' blob:; style-src 'self' 'unsafe-inline'; font-src 'self'; script-src 'self' 'unsafe-eval' blob:; manifest-src 'self'; child-src 'self' blob:; object-src 'none'; connect-src 'self' https://*.ente.io data: blob: https://ente-prod-eu.s3.eu-central-003.backblazeb2.com https://ente-prod-v3.s3.eu-central-2.wasabisys.com/ ; base-uri 'self'; frame-ancestors 'none'; form-action 'none'; report-uri https://csp-reporter.ente.io; report-to https://csp-reporter.ente.io;
-    
-=======
     Reporting-Endpoints: csp-endpoint="https://csp-reporter.ente.io"
     Content-Security-Policy-Report-Only: default-src 'self'; img-src 'self' blob: data:; media-src 'self' blob:; style-src 'self' 'unsafe-inline'; font-src 'self'; script-src 'self' 'unsafe-eval' blob:; manifest-src 'self'; child-src 'self' blob:; object-src 'none'; connect-src 'self' https://*.ente.io data: blob:; base-uri 'self'; frame-ancestors 'none'; form-action 'none'; report-uri https://csp-reporter.ente.io; report-to csp-endpoint;
->>>>>>> 75bc07f0
