<<<<<<< HEAD
import { lowercaseExtension } from "@/base/file";
import { KnownFileTypeInfos } from "@/media/file-type";
=======
import { lowercaseExtension } from "ente-base/file-name";
import { KnownFileTypeInfos } from "ente-media/file-type";
>>>>>>> 75bc07f0
import FileTypeDetect from "file-type";

/**
 * Try to deduce the MIME type for the given {@link file}. Return the MIME type
 * string if successful _and_ if it is an image or a video, otherwise return
 * `undefined`.
 *
 * It first peeks into the file's initial contents to detect the MIME type. If
 * that doesn't give any results, it tries to deduce it from the file's name.
 *
 * For the list of returned extensions, see (for our installed version):
 * https://github.com/sindresorhus/file-type/blob/main/core.d.ts
 */
export const detectMediaMIMEType = async (file: File) => {
    const chunkSizeForTypeDetection = 4100;
    const fileChunk = file.slice(0, chunkSizeForTypeDetection);
    const chunk = new Uint8Array(await fileChunk.arrayBuffer());
    const result = await FileTypeDetect.fromBuffer(chunk);

    const mime = result?.mime;
    if (mime) {
        if (mime.startsWith("image/") || mime.startsWith("video/")) return mime;
        else throw new Error(`Detected MIME type ${mime} is not a media file`);
    }

    const ext = lowercaseExtension(file.name);
    if (!ext) return undefined;
    return KnownFileTypeInfos.find((f) => f.extension == ext)?.mimeType;
};<|MERGE_RESOLUTION|>--- conflicted
+++ resolved
@@ -1,10 +1,5 @@
-<<<<<<< HEAD
-import { lowercaseExtension } from "@/base/file";
-import { KnownFileTypeInfos } from "@/media/file-type";
-=======
 import { lowercaseExtension } from "ente-base/file-name";
 import { KnownFileTypeInfos } from "ente-media/file-type";
->>>>>>> 75bc07f0
 import FileTypeDetect from "file-type";
 
 /**
