<<<<<<< HEAD
import { boxSealOpen, generateKeyPair } from "@/base/crypto/libsodium";
import log from "@/base/log";
import { wait } from "@/utils/promise";
import castGateway from "@ente/shared/network/cast";
=======
import { boxSealOpenBytes, generateKeyPair } from "ente-base/crypto";
import { ensureOk, publicRequestHeaders } from "ente-base/http";
import log from "ente-base/log";
import { apiURL } from "ente-base/origins";
import { wait } from "ente-utils/promise";
import { nullToUndefined } from "ente-utils/transform";
import { z } from "zod/v4";
>>>>>>> 75bc07f0

export interface Registration {
    /** A pairing code shown on the screen. A client can use this to connect. */
    pairingCode: string;
    /**
     * A base64 string representation of the public part of the keypair we
     * registered with the server.
     */
    publicKey: string;
    /**
     * A base64 string representation of the private part of the keypair we
     * registered with the server.
     */
    privateKey: string;
}

/**
 * Register a keypair with the server and return a pairing code that can be used
 * to connect to us. Phase 1 of the pairing protocol.
 *
 * [Note: Pairing protocol]
 *
 * The Chromecast Framework (represented here by our handle to the Chromecast
 * Web SDK, {@link cast}) itself is used for only the initial handshake, none of
 * the data, even encrypted passes over it thereafter.
 *
 * The pairing happens in two phases:
 *
 * Phase 1 - {@link register}
 *
 * 1. We (the receiver) generate a public/private keypair. and register the
 *    public part of it with museum.
 *
 * 2. Museum gives us a pairing "code" in lieu. Show this on the screen.
 *
 * Phase 2 - {@link advertiseCode}
 *
 * There are two ways the client can connect - either by sending us a blank
 * message over the Chromecast protocol (to which we'll reply with the pairing
 * code), or by the user manually entering the pairing code on their screen.
 *
 * 3. Listen for incoming messages over the Chromecast connection.
 *
 * 4. The client (our Web or mobile app) will connect using the "sender"
 *    Chromecast SDK. This will result in a bi-directional channel between us
 *    ("receiver") and the Ente client app ("sender").
 *
 * 5. Thereafter, if at any time the sender disconnects, close the Chromecast
 *    context. This effectively shuts us down, causing the entire page to get
 *    reloaded.
 *
 * 6. After connecting, the sender sends an (empty) message. We reply by sending
 *    them a message containing the pairing code. This exchange is the only data
 *    that traverses over the Chromecast connection.
 *
 * Once the client gets the pairing code (via Chromecast or manual entry),
 * they'll let museum know. So in parallel with Phase 2, we perform Phase 3.
 *
 * Phase 3 - {@link getCastPayload} in a setInterval.
 *
 * 7. Keep polling museum to ask it if anyone has claimed that code we vended
 *    out and used that to send us an payload encrypted using our public key.
 *
 * 8. When that happens, decrypt that data with our private key, and return this
 *    payload. It is a JSON object that contains the data we need to initiate a
 *    slideshow for a particular Ente collection.
 *
 * Phase 1 (Steps 1 and 2) are done by the {@link register} function, which
 * returns a {@link Registration}.
 *
 * At this time we start showing the pairing code on the UI, and start phase 2,
 * {@link advertiseCode} to vend out the pairing code to Chromecast connections.
 *
 * In parallel, we start Phase 3, calling {@link getCastPayload} in a loop. Once we
 * get a response, we decrypt it to get the data we need to start the slideshow.
 */
export const register = async (): Promise<Registration> => {
    // Generate keypair.
    const { publicKey, privateKey } = await generateKeyPair();

    // Register keypair with museum to get a pairing code.
    let pairingCode: string | undefined;
<<<<<<< HEAD
    // [TODO: spurious while(true) eslint warning].
    // eslint has fixed this spurious warning, but we're not on the latest
    // version yet, so add a disable.
    // https://github.com/eslint/eslint/pull/18286
    /* eslint-disable no-constant-condition */
    // eslint-disable-next-line @typescript-eslint/no-unnecessary-condition
=======
>>>>>>> 75bc07f0
    while (true) {
        try {
            pairingCode = await registerDevice(publicKey);
        } catch (e) {
            log.error("Failed to register public key with server", e);
        }
        if (pairingCode) break;
        // Schedule retry after 10 seconds.
        await wait(10000);
    }

    return { pairingCode, publicKey, privateKey };
};

/**
 * Register the given {@link publicKey} with remote.
 *
 * @returns A device code that can be used to pair with us.
 */
const registerDevice = async (publicKey: string) => {
    const res = await fetch(await apiURL("/cast/device-info"), {
        method: "POST",
        headers: publicRequestHeaders(),
        body: JSON.stringify({ publicKey }),
    });
    ensureOk(res);
    return z.object({ deviceCode: z.string() }).parse(await res.json())
        .deviceCode;
};

/**
 * The structure of the (decrypted) payload that is published (e.g.) by
 * `publishCastPayload` on the photos web/desktop app.
 */
const CastPayload = z.object({
    castToken: z.string(),
    collectionID: z.number(),
    collectionKey: z.string(),
});

export type CastPayload = z.infer<typeof CastPayload>;

/**
 * Ask museum if anyone has sent a (encrypted) payload corresponding to the
 * given pairing code. If so, decrypt it using our private key and return the
 * JSON payload. Phase 3 of the pairing protocol.
 *
 * Returns `undefined` if there hasn't been any data obtained yet.
 *
 * See: [Note: Pairing protocol].
 */
export const getCastPayload = async (
    registration: Registration,
): Promise<CastPayload | undefined> => {
    const { pairingCode, publicKey, privateKey } = registration;

    // The client will send us the encrypted payload using our public key that
    // we registered with museum.
    const encryptedCastData = await getEncryptedCastData(pairingCode);
    if (!encryptedCastData) return undefined;

    // Decrypt it using the private key of the pair and return the plaintext
    // payload, which'll be a JSON object containing the data we need to start a
    // slideshow for some collection.
    const jsonString = new TextDecoder().decode(
        await boxSealOpenBytes(encryptedCastData, { publicKey, privateKey }),
    );
    return CastPayload.parse(JSON.parse(jsonString));
};

/**
 * Fetch encrypted cast data corresponding to the given {@link code} from remote
 * if a client has already paired using it.
 */
const getEncryptedCastData = async (code: string) => {
    const res = await fetch(await apiURL(`/cast/cast-data/${code}`), {
        headers: publicRequestHeaders(),
    });
    ensureOk(res);
    return z
        .object({
            // encCastData will be null if pairing hasn't happened yet for the
            // given code.
            encCastData: z.string().nullish().transform(nullToUndefined),
        })
        .parse(await res.json()).encCastData;
};<|MERGE_RESOLUTION|>--- conflicted
+++ resolved
@@ -1,9 +1,3 @@
-<<<<<<< HEAD
-import { boxSealOpen, generateKeyPair } from "@/base/crypto/libsodium";
-import log from "@/base/log";
-import { wait } from "@/utils/promise";
-import castGateway from "@ente/shared/network/cast";
-=======
 import { boxSealOpenBytes, generateKeyPair } from "ente-base/crypto";
 import { ensureOk, publicRequestHeaders } from "ente-base/http";
 import log from "ente-base/log";
@@ -11,7 +5,6 @@
 import { wait } from "ente-utils/promise";
 import { nullToUndefined } from "ente-utils/transform";
 import { z } from "zod/v4";
->>>>>>> 75bc07f0
 
 export interface Registration {
     /** A pairing code shown on the screen. A client can use this to connect. */
@@ -94,15 +87,6 @@
 
     // Register keypair with museum to get a pairing code.
     let pairingCode: string | undefined;
-<<<<<<< HEAD
-    // [TODO: spurious while(true) eslint warning].
-    // eslint has fixed this spurious warning, but we're not on the latest
-    // version yet, so add a disable.
-    // https://github.com/eslint/eslint/pull/18286
-    /* eslint-disable no-constant-condition */
-    // eslint-disable-next-line @typescript-eslint/no-unnecessary-condition
-=======
->>>>>>> 75bc07f0
     while (true) {
         try {
             pairingCode = await registerDevice(publicKey);
