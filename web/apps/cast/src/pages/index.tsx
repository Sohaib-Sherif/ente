<<<<<<< HEAD
import { ActivityIndicator } from "@/base/components/mui/ActivityIndicator";
import log from "@/base/log";
import { styled } from "@mui/material";
=======
import { Box, Stack, styled, Typography } from "@mui/material";
>>>>>>> 75bc07f0
import { PairingCode } from "components/PairingCode";
import { EnteLogo } from "ente-base/components/EnteLogo";
import { ActivityIndicator } from "ente-base/components/mui/ActivityIndicator";
import log from "ente-base/log";
import { useRouter } from "next/router";
import React, { useEffect, useState } from "react";
import { readCastData, storeCastData } from "services/cast-data";
<<<<<<< HEAD
import { getCastData, register } from "services/pair";
=======
import { getCastPayload, register } from "services/pair";
>>>>>>> 75bc07f0
import { advertiseOnChromecast } from "../services/chromecast-receiver";

const Page: React.FC = () => {
    const [publicKey, setPublicKey] = useState<string | undefined>();
    const [privateKey, setPrivateKey] = useState<string | undefined>();
    const [pairingCode, setPairingCode] = useState<string | undefined>();

    const router = useRouter();

    useEffect(() => {
        if (!pairingCode) {
            void register().then((r) => {
                setPublicKey(r.publicKey);
                setPrivateKey(r.privateKey);
                setPairingCode(r.pairingCode);
            });
        } else {
            advertiseOnChromecast(
                () => pairingCode,
                () => readCastData()?.collectionID,
            );
        }
    }, [pairingCode]);

    useEffect(() => {
        if (!publicKey || !privateKey || !pairingCode) return;

        const pollTick = async () => {
            try {
                const data = await getCastPayload({
                    publicKey,
                    privateKey,
                    pairingCode,
                });
                if (!data) {
                    // No one has connected yet.
                    return;
                }

                storeCastData(data);
                await router.push("/slideshow");
            } catch (e) {
                // The pairing code becomes invalid after an hour, which will cause
                // `getCastData` to fail. There might be other reasons this might
                // fail too, but in all such cases, it is a reasonable idea to start
                // again from the beginning.
                log.warn("Failed to get cast data", e);
                setPairingCode(undefined);
            }
        };

        const interval = setInterval(pollTick, 2000);
        return () => clearInterval(interval);
    }, [publicKey, privateKey, pairingCode, router]);

    return (
        <Container>
            <EnteLogo height={45} />
            <Typography variant="h2" sx={{ marginBlock: "2rem" }}>
                Enter this code on <b>Ente Photos</b> to pair this screen
            </Typography>
            {pairingCode ? <PairingCode code={pairingCode} /> : <Spinner />}
            <Typography variant="h6" sx={{ fontWeight: "regular", mt: 3 }}>
                Visit{" "}
                <a href="https://ente.io/cast" target="_blank" rel="noopener">
                    ente.io/cast
                </a>{" "}
                for help
            </Typography>
        </Container>
    );
};

export default Page;

const Container = styled(Stack)`
    height: 100svh;
    justify-content: center;
    align-items: center;
    text-align: center;

    a {
        text-decoration: none;
        color: #87cefa;
        font-weight: bold;
    }
`;

const Spinner: React.FC = () => (
<<<<<<< HEAD
    <Spinner_>
        <ActivityIndicator />
    </Spinner_>
);

const Spinner_ = styled("div")`
    /* Roughly same height as the pairing code section to roduce layout shift */
    margin-block: 1.7rem;
`;
=======
    <Box
        // Roughly same height as pairing code section to reduce layout shift.
        sx={{ my: "1.7rem" }}
    >
        <ActivityIndicator />
    </Box>
);
>>>>>>> 75bc07f0
<|MERGE_RESOLUTION|>--- conflicted
+++ resolved
@@ -1,10 +1,4 @@
-<<<<<<< HEAD
-import { ActivityIndicator } from "@/base/components/mui/ActivityIndicator";
-import log from "@/base/log";
-import { styled } from "@mui/material";
-=======
 import { Box, Stack, styled, Typography } from "@mui/material";
->>>>>>> 75bc07f0
 import { PairingCode } from "components/PairingCode";
 import { EnteLogo } from "ente-base/components/EnteLogo";
 import { ActivityIndicator } from "ente-base/components/mui/ActivityIndicator";
@@ -12,11 +6,7 @@
 import { useRouter } from "next/router";
 import React, { useEffect, useState } from "react";
 import { readCastData, storeCastData } from "services/cast-data";
-<<<<<<< HEAD
-import { getCastData, register } from "services/pair";
-=======
 import { getCastPayload, register } from "services/pair";
->>>>>>> 75bc07f0
 import { advertiseOnChromecast } from "../services/chromecast-receiver";
 
 const Page: React.FC = () => {
@@ -106,22 +96,10 @@
 `;
 
 const Spinner: React.FC = () => (
-<<<<<<< HEAD
-    <Spinner_>
-        <ActivityIndicator />
-    </Spinner_>
-);
-
-const Spinner_ = styled("div")`
-    /* Roughly same height as the pairing code section to roduce layout shift */
-    margin-block: 1.7rem;
-`;
-=======
     <Box
         // Roughly same height as pairing code section to reduce layout shift.
         sx={{ my: "1.7rem" }}
     >
         <ActivityIndicator />
     </Box>
-);
->>>>>>> 75bc07f0
+);