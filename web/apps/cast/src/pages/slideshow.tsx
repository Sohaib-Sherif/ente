--- conflicted
+++ resolved
@@ -1,10 +1,4 @@
-<<<<<<< HEAD
-import log from "@/base/log";
-import { ensure } from "@/utils/ensure";
-import { styled } from "@mui/material";
-=======
 import { Stack, styled, Typography } from "@mui/material";
->>>>>>> 75bc07f0
 import { FilledCircleCheck } from "components/FilledCircleCheck";
 import log from "ente-base/log";
 import { useRouter } from "next/router";
