{
    "name": "cast",
    "version": "0.0.0",
    "private": true,
    "dependencies": {
<<<<<<< HEAD
        "@/accounts": "*",
        "@/base": "*",
        "@/build-config": "*",
        "@/media": "*",
        "@ente/shared": "*"
    },
    "devDependencies": {
        "@types/chromecast-caf-receiver": "^6.0.17"
=======
        "ente-accounts": "*",
        "ente-base": "*",
        "ente-media": "*"
    },
    "devDependencies": {
        "@types/chromecast-caf-receiver": "^6.0.22",
        "ente-build-config": "*"
>>>>>>> 75bc07f0
    }
}<|MERGE_RESOLUTION|>--- conflicted
+++ resolved
@@ -3,16 +3,6 @@
     "version": "0.0.0",
     "private": true,
     "dependencies": {
-<<<<<<< HEAD
-        "@/accounts": "*",
-        "@/base": "*",
-        "@/build-config": "*",
-        "@/media": "*",
-        "@ente/shared": "*"
-    },
-    "devDependencies": {
-        "@types/chromecast-caf-receiver": "^6.0.17"
-=======
         "ente-accounts": "*",
         "ente-base": "*",
         "ente-media": "*"
@@ -20,6 +10,5 @@
     "devDependencies": {
         "@types/chromecast-caf-receiver": "^6.0.22",
         "ente-build-config": "*"
->>>>>>> 75bc07f0
     }
 }