<<<<<<< HEAD
import { FocusVisibleButton } from "@/base/components/mui/FocusVisibleButton";
import { ensureElectron } from "@/base/electron";
import { useIsSmallWidth } from "@/base/hooks";
import { ut } from "@/base/i18n";
import ArrowForward from "@mui/icons-material/ArrowForward";
=======
import ArrowForwardIcon from "@mui/icons-material/ArrowForward";
>>>>>>> 75bc07f0
import {
    Box,
    Dialog,
    DialogActions,
    DialogContent,
    DialogContentText,
    DialogTitle,
    Stack,
    Typography,
    styled,
} from "@mui/material";
import { FocusVisibleButton } from "ente-base/components/mui/FocusVisibleButton";
import { useIsSmallWidth } from "ente-base/components/utils/hooks";
import { ensureElectron } from "ente-base/electron";
import { ut } from "ente-base/i18n";
import React, { useEffect } from "react";
import { didShowWhatsNew } from "../services/changelog";
import { SlideUpTransition } from "./mui/SlideUpTransition";

interface WhatsNewProps {
    /** If `true`, then the dialog is shown. */
    open: boolean;
    /** Called when the dialog wants to be closed. */
    onClose: () => void;
}

/**
 * A dialog showing a short summary of interesting-for-the-user things since the
 * last time this dialog was shown.
 */
export const WhatsNew: React.FC<WhatsNewProps> = ({ open, onClose }) => {
    const fullScreen = useIsSmallWidth();

    useEffect(() => {
        if (open) void didShowWhatsNew(ensureElectron());
    }, [open]);

    return (
        <Dialog
            {...{ open, fullScreen }}
<<<<<<< HEAD
            TransitionComponent={SlideUpTransition}
=======
            slots={{ transition: SlideUpTransition }}
>>>>>>> 75bc07f0
            maxWidth="xs"
            fullWidth
        >
            <Box sx={{ m: 1 }}>
                <DialogTitle sx={{ mt: 2, mb: 0 }}>
                    <Typography
                        variant="body"
                        sx={{ color: "text.faint", fontWeight: "regular" }}
                    >
                        {ut("What's new")}
                    </Typography>
                </DialogTitle>
                <DialogContent>
                    <DialogContentText>
                        <ChangelogContent />
                    </DialogContentText>
                </DialogContent>
                <DialogActions>
                    <FocusVisibleButton
                        onClick={onClose}
                        color="accent"
                        fullWidth
<<<<<<< HEAD
                        endIcon={<ArrowForward />}
=======
                        endIcon={<ArrowForwardIcon />}
>>>>>>> 75bc07f0
                    >
                        <ButtonContents>{ut("Continue")}</ButtonContents>
                    </FocusVisibleButton>
                </DialogActions>
            </Box>
        </Dialog>
    );
};

const ChangelogContent: React.FC = () => {
    // NOTE: Remember to update changelogVersion when changing the content
    // below.

    return (
<<<<<<< HEAD
        <StyledUL>
            <li>
                <Typography color="primary">
                    {ut("Improved date search")}
                </Typography>
                <Typography>
                    Search for photos by day of week (<i>Wednesday</i>) or hour
                    of day (<i>8 pm</i>) in addition to the existing search by
                    partial dates (<i>20 July</i>, or even <i>2021</i>) and
                    relative dates (<i>Last month</i>,<i>Yesterday</i>).
                </Typography>
            </li>
            <li>
                <Typography color="primary">
                    {ut("Faster magic search")}
                </Typography>
                <Typography>
                    {ut(
                        "The magic search beta, where you can search for photos just by typing whatever is in them, just got faster.",
                    )}
                </Typography>
            </li>
        </StyledUL>
=======
        <Stack sx={{ gap: 2, mb: 1 }}>
            <Typography variant="h6">{ut("Light mode ✨")}</Typography>
            <Typography sx={{ color: "text.muted" }}>
                {ut(
                    "The much requested light mode is here. The app will automatically switch between the light and dark theme based on your OS settings. You can manually override this is Preferences.",
                )}
            </Typography>
        </Stack>
>>>>>>> 75bc07f0
    );
};

const ButtonContents = styled("div")`
    /* Make the button text fill the entire space so the endIcon shows at the
       trailing edge of the button. */
    width: 100%;
    text-align: left;
`;<|MERGE_RESOLUTION|>--- conflicted
+++ resolved
@@ -1,12 +1,4 @@
-<<<<<<< HEAD
-import { FocusVisibleButton } from "@/base/components/mui/FocusVisibleButton";
-import { ensureElectron } from "@/base/electron";
-import { useIsSmallWidth } from "@/base/hooks";
-import { ut } from "@/base/i18n";
-import ArrowForward from "@mui/icons-material/ArrowForward";
-=======
 import ArrowForwardIcon from "@mui/icons-material/ArrowForward";
->>>>>>> 75bc07f0
 import {
     Box,
     Dialog,
@@ -47,11 +39,7 @@
     return (
         <Dialog
             {...{ open, fullScreen }}
-<<<<<<< HEAD
-            TransitionComponent={SlideUpTransition}
-=======
             slots={{ transition: SlideUpTransition }}
->>>>>>> 75bc07f0
             maxWidth="xs"
             fullWidth
         >
@@ -74,11 +62,7 @@
                         onClick={onClose}
                         color="accent"
                         fullWidth
-<<<<<<< HEAD
-                        endIcon={<ArrowForward />}
-=======
                         endIcon={<ArrowForwardIcon />}
->>>>>>> 75bc07f0
                     >
                         <ButtonContents>{ut("Continue")}</ButtonContents>
                     </FocusVisibleButton>
@@ -93,31 +77,6 @@
     // below.
 
     return (
-<<<<<<< HEAD
-        <StyledUL>
-            <li>
-                <Typography color="primary">
-                    {ut("Improved date search")}
-                </Typography>
-                <Typography>
-                    Search for photos by day of week (<i>Wednesday</i>) or hour
-                    of day (<i>8 pm</i>) in addition to the existing search by
-                    partial dates (<i>20 July</i>, or even <i>2021</i>) and
-                    relative dates (<i>Last month</i>,<i>Yesterday</i>).
-                </Typography>
-            </li>
-            <li>
-                <Typography color="primary">
-                    {ut("Faster magic search")}
-                </Typography>
-                <Typography>
-                    {ut(
-                        "The magic search beta, where you can search for photos just by typing whatever is in them, just got faster.",
-                    )}
-                </Typography>
-            </li>
-        </StyledUL>
-=======
         <Stack sx={{ gap: 2, mb: 1 }}>
             <Typography variant="h6">{ut("Light mode ✨")}</Typography>
             <Typography sx={{ color: "text.muted" }}>
@@ -126,7 +85,6 @@
                 )}
             </Typography>
         </Stack>
->>>>>>> 75bc07f0
     );
 };
 
