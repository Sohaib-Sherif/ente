--- conflicted
+++ resolved
@@ -1,10 +1,3 @@
-<<<<<<< HEAD
-import { useIsSmallWidth } from "@/base/hooks";
-import type { EnteFile } from "@/media/file";
-import { faceCrop, type AnnotatedFaceID } from "@/new/photos/services/ml";
-import type { Person, PreviewableFace } from "@/new/photos/services/ml/people";
-import { Skeleton, styled } from "@mui/material";
-=======
 import { Skeleton, styled, Typography } from "@mui/material";
 import { useIsSmallWidth } from "ente-base/components/utils/hooks";
 import type { EnteFile } from "ente-media/file";
@@ -13,7 +6,6 @@
     Person,
     PreviewableFace,
 } from "ente-new/photos/services/ml/people";
->>>>>>> 75bc07f0
 import React, { useEffect, useState } from "react";
 import { UnstyledButton } from "./UnstyledButton";
 
@@ -32,15 +24,11 @@
     const isSmallWidth = useIsSmallWidth();
     return (
         <SearchPeopleContainer
-<<<<<<< HEAD
-            sx={{ justifyContent: people.length > 3 ? "center" : "start" }}
-=======
             sx={[
                 people.length > 3
                     ? { justifyContent: "center" }
                     : { justifyContent: "start" },
             ]}
->>>>>>> 75bc07f0
         >
             {people.slice(0, isSmallWidth ? 6 : 7).map((person) => (
                 <SearchPersonButton
@@ -78,11 +66,7 @@
         height: 100%;
     }
     :hover {
-<<<<<<< HEAD
-        outline: 1px solid ${theme.colors.stroke.faint};
-=======
         outline: 1px solid ${theme.vars.palette.stroke.faint};
->>>>>>> 75bc07f0
         outline-offset: 2px;
     }
 `,
@@ -123,12 +107,9 @@
                     file={file}
                     placeholderDimension={65}
                 />
-<<<<<<< HEAD
-=======
                 <Typography variant="small" sx={{ color: "text.muted" }}>
                     {annotatedFaceID.personName}
                 </Typography>
->>>>>>> 75bc07f0
             </AnnotatedFaceButton>
         ))}
     </FilePeopleList_>
@@ -144,17 +125,6 @@
 const AnnotatedFaceButton = styled(UnstyledButton)(
     ({ theme }) => `
     width: 65px;
-<<<<<<< HEAD
-    height: 65px;
-    border-radius: 50%;
-    overflow: hidden;
-    & > img {
-        width: 100%;
-        height: 100%;
-    }
-    :hover {
-        outline: 1px solid ${theme.colors.stroke.faint};
-=======
     display: flex;
     flex-direction: column;
     gap: 2px;
@@ -166,7 +136,6 @@
     }
     & > img:hover {
         outline: 1px solid ${theme.vars.palette.stroke.faint};
->>>>>>> 75bc07f0
         outline-offset: 2px;
     }
 `,
@@ -255,13 +224,7 @@
         <Skeleton
             variant="circular"
             animation="wave"
-<<<<<<< HEAD
-            sx={{
-                backgroundColor: (theme) => theme.colors.background.elevated2,
-            }}
-=======
             sx={{ backgroundColor: "background.paper2" }}
->>>>>>> 75bc07f0
             width={placeholderDimension}
             height={placeholderDimension}
         />
