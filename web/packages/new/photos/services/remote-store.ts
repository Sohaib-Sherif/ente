<<<<<<< HEAD
import { authenticatedRequestHeaders, ensureOk } from "@/base/http";
import { apiURL } from "@/base/origins";
import { z } from "zod";
=======
import { authenticatedRequestHeaders, ensureOk } from "ente-base/http";
import { apiURL } from "ente-base/origins";
import { z } from "zod/v4";

/**
 * [Note: Remote store]
 *
 * The remote store provides a unified interface for persisting varied "remote
 * flags":
 *
 * - User preferences like "mapEnabled"
 *
 * - Feature flags like "isInternalUser"
 *
 * There are two APIs to get the current state from remote:
 *
 * 1. GET /remote-store/feature-flags fetches the combined state (nb: even
 *    though the name of the endpoint has the word feature-flags, it also
 *    includes user preferences).
 *
 * 2. GET /remote-store fetches individual values.
 *
 * Usually 1 is what we use, since it gets us everything in a single go, and
 * which we can also easily cache in local storage by saving the entire response
 * JSON blob.
 *
 * There is a single API (/remote-store/update) to update the state on remote.
 */
export const fetchFeatureFlags = async () => {
    const res = await fetch(await apiURL("/remote-store/feature-flags"), {
        headers: await authenticatedRequestHeaders(),
    });
    ensureOk(res);
    return res;
};
>>>>>>> 75bc07f0

/**
 * Fetch the value for the given {@link key} from remote store.
 *
 * If the key is not present in the remote store, return {@link defaultValue}.
 */
export const getRemoteValue = async (key: string, defaultValue: string) => {
    const res = await fetch(
        await apiURL("/remote-store", { key, defaultValue }),
        { headers: await authenticatedRequestHeaders() },
    );
    ensureOk(res);
    return GetRemoteStoreResponse.parse(await res.json())?.value;
};

const GetRemoteStoreResponse = z.object({ value: z.string() }).nullable();

/**
 * Convenience wrapper over {@link getRemoteValue} that returns booleans.
 */
export const getRemoteFlag = async (key: string) =>
    (await getRemoteValue(key, "false")) == "true";

/**
 * Update or insert {@link value} for the given {@link key} into remote store.
 */
export const updateRemoteValue = async (key: string, value: string) =>
    ensureOk(
        await fetch(await apiURL("/remote-store/update"), {
            method: "POST",
            headers: await authenticatedRequestHeaders(),
            body: JSON.stringify({ key, value }),
        }),
    );

/**
 * Convenience wrapper over {@link updateRemoteValue} that sets booleans.
 */
export const updateRemoteFlag = (key: string, value: boolean) =>
    updateRemoteValue(key, JSON.stringify(value));<|MERGE_RESOLUTION|>--- conflicted
+++ resolved
@@ -1,8 +1,3 @@
-<<<<<<< HEAD
-import { authenticatedRequestHeaders, ensureOk } from "@/base/http";
-import { apiURL } from "@/base/origins";
-import { z } from "zod";
-=======
 import { authenticatedRequestHeaders, ensureOk } from "ente-base/http";
 import { apiURL } from "ente-base/origins";
 import { z } from "zod/v4";
@@ -38,7 +33,6 @@
     ensureOk(res);
     return res;
 };
->>>>>>> 75bc07f0
 
 /**
  * Fetch the value for the given {@link key} from remote store.
