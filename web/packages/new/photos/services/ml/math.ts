--- conflicted
+++ resolved
@@ -46,11 +46,7 @@
  *
  * [Note: Dot product performance]
  *
-<<<<<<< HEAD
- * In theory, WASM SIMD instructions should give us a huge boost for computing
-=======
  * In theory, Wasm SIMD instructions should give us a huge boost for computing
->>>>>>> 75bc07f0
  * dot products. In practice, we can get to roughly around the same performance
  * by using Float32Arrays instead of number[], and letting the JS JIT do the
  * optimizations for us (This assertion was made on Chrome on macOS on Sep 2023,
@@ -58,11 +54,7 @@
  *
  * We can get a further 2x speedup over this by using some library that directly
  * uses the SIMD intrinsics provided by the architecture instead of limiting
-<<<<<<< HEAD
- * itself to WASM's set. But that'll require bundling native code, so as a
-=======
  * itself to Wasm's set. But that'll require bundling native code, so as a
->>>>>>> 75bc07f0
  * tradeoff to avoid complexity we currently leave that 1x on the table.
  */
 export const dotProduct = (v1: Float32Array, v2: Float32Array) => {
