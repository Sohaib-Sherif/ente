--- conflicted
+++ resolved
@@ -1,19 +1,3 @@
-<<<<<<< HEAD
-import { clientPackageName } from "@/base/app";
-import { assertionFailed } from "@/base/assert";
-import { isHTTP4xxError } from "@/base/http";
-import { getKVN } from "@/base/kv";
-import { ensureAuthToken } from "@/base/local-user";
-import log from "@/base/log";
-import type { ElectronMLWorker } from "@/base/types/ipc";
-import { fileLogID, type EnteFile } from "@/media/file";
-import { ensure } from "@/utils/ensure";
-import { wait } from "@/utils/promise";
-import { expose, wrap } from "comlink";
-import downloadManager from "../download";
-import { getAllLocalFiles, getLocalTrashedFiles } from "../files";
-import type { UploadItem } from "../upload/types";
-=======
 import { expose, wrap } from "comlink";
 import { clientIdentifier } from "ente-base/app";
 import { assertionFailed } from "ente-base/assert";
@@ -27,7 +11,6 @@
 import { savedTrashItemFileIDs } from "ente-new/photos/services/trash";
 import { wait } from "ente-utils/promise";
 import { savedCollectionFiles } from "../photos-fdb";
->>>>>>> 75bc07f0
 import {
     createImageBitmapAndData,
     fetchRenderableBlob,
@@ -47,13 +30,8 @@
 } from "./cluster";
 import { saveFaceCrops } from "./crop";
 import {
-<<<<<<< HEAD
-    getIndexableFileIDs,
-    markIndexingFailed,
-=======
     markIndexingFailed,
     readNextIndexableFileIDs,
->>>>>>> 75bc07f0
     savedFaceIndexes,
     saveIndexes,
     updateAssumingLocalFiles,
@@ -71,19 +49,11 @@
 /**
  * A rough hint at what the worker is up to.
  *
-<<<<<<< HEAD
- * -   "init": Worker has been created but hasn't done anything yet.
- * -   "idle": Not doing anything
- * -   "tick": Transitioning to a new state
- * -   "indexing": Indexing
- * -   "fetching": A subset of indexing
-=======
  * - "init": Worker has been created but hasn't done anything yet.
  * - "idle": Not doing anything
  * - "tick": Transitioning to a new state
  * - "indexing": Indexing
  * - "fetching": A subset of indexing
->>>>>>> 75bc07f0
  *
  * During indexing, the state is set to "fetching" whenever remote provided us
  * data for more than 50% of the files that we requested from it in the last
@@ -95,17 +65,10 @@
 const idleDurationMax = 16 * 60; /* 16 minutes */
 
 interface IndexableItem {
-<<<<<<< HEAD
-    /** The {@link EnteFile} to (potentially) index. */
+    /**
+     * The {@link EnteFile} to (potentially) index.
+     */
     file: EnteFile;
-    /** If the file was uploaded from the current client, then its contents. */
-    uploadItem: UploadItem | undefined;
-    /** The existing ML data on remote corresponding to this file. */
-=======
-    /**
-     * The {@link EnteFile} to (potentially) index.
-     */
-    file: EnteFile;
     /**
      * If the file was uploaded from the current client, then its contents.
      */
@@ -113,7 +76,6 @@
     /**
      * The existing ML data (if any) on remote corresponding to this file.
      */
->>>>>>> 75bc07f0
     remoteMLData: RemoteMLData | undefined;
 }
 
@@ -134,15 +96,9 @@
  *
  * where:
  *
-<<<<<<< HEAD
- * -   "liveq": indexing items that are being uploaded,
- * -   "backfillq": index unindexed items otherwise.
- * -   "idle": in between state transitions.
-=======
  * - "liveq": indexing items that are being uploaded,
  * - "backfillq": index unindexed items otherwise.
  * - "idle": in between state transitions.
->>>>>>> 75bc07f0
  *
  * In addition, MLWorker can also be invoked for interactive tasks: in
  * particular, for finding the closest CLIP match when the user does a search.
@@ -151,11 +107,7 @@
     /** The last known state of the worker. */
     public state: WorkerState = "init";
     /** If the worker is currently clustering, then its last known progress. */
-<<<<<<< HEAD
-    public clusteringProgess: ClusteringProgress | undefined;
-=======
     public clusteringProgress: ClusteringProgress | undefined;
->>>>>>> 75bc07f0
 
     private electron: ElectronMLWorker | undefined;
     private delegate: MLWorkerDelegate | undefined;
@@ -184,18 +136,9 @@
      * @param delegate The {@link MLWorkerDelegate} the worker can use to inform
      * the main thread of interesting events.
      */
-<<<<<<< HEAD
-    async init(port: MessagePort, delegate: MLWorkerDelegate) {
-        this.electron = wrap<ElectronMLWorker>(port);
-        this.delegate = delegate;
-        // Initialize the downloadManager running in the web worker with the
-        // user's token. It'll be used to download files to index if needed.
-        await downloadManager.init(await ensureAuthToken());
-=======
     init(port: MessagePort, delegate: MLWorkerDelegate) {
         this.electron = wrap<ElectronMLWorker>(port);
         this.delegate = delegate;
->>>>>>> 75bc07f0
     }
 
     /**
@@ -240,27 +183,6 @@
      * This is a great opportunity to index since we already have the file with
      * us and won't need to download the file from remote.
      */
-<<<<<<< HEAD
-    onUpload(file: EnteFile, uploadItem: UploadItem) {
-        // Add the recently uploaded file to the live indexing queue.
-        //
-        // Limit the queue to some maximum so that we don't keep growing
-        // indefinitely (and cause memory pressure) if the speed of uploads is
-        // exceeding the speed of indexing.
-        //
-        // In general, we can be sloppy with the items in the live queue (as
-        // long as we're not systematically ignoring it). This is because the
-        // live queue is just an optimization: if a file doesn't get indexed via
-        // the live queue, it'll later get indexed anyway when we backfill.
-        if (this.liveQ.length < 200) {
-            // The file is just being uploaded, and so will not have any
-            // pre-existing ML data on remote.
-            this.liveQ.push({ file, uploadItem, remoteMLData: undefined });
-            this.wakeUp();
-        } else {
-            log.debug(() => "Ignoring upload item since liveQ is full");
-        }
-=======
     onUpload(file: EnteFile, processableUploadItem: ProcessableUploadItem) {
         // Add the recently uploaded file to the live indexing queue.
         this.liveQ.push({
@@ -269,18 +191,13 @@
             remoteMLData: undefined,
         });
         this.wakeUp();
->>>>>>> 75bc07f0
     }
 
     /**
      * Find {@link CLIPMatches} for a given normalized {@link searchPhrase}.
      */
     async clipMatches(searchPhrase: string): Promise<CLIPMatches | undefined> {
-<<<<<<< HEAD
-        return _clipMatches(searchPhrase, ensure(this.electron));
-=======
         return _clipMatches(searchPhrase, this.electron!);
->>>>>>> 75bc07f0
     }
 
     private async tick() {
@@ -305,9 +222,6 @@
             this.state = "indexing";
 
         // Use the liveQ if present, otherwise get the next batch to backfill.
-<<<<<<< HEAD
-        const items = liveQ.length ? liveQ : await this.backfillQ();
-=======
         const items = liveQ.length
             ? liveQ
             : await this.backfillQ().catch((e: unknown) => {
@@ -317,22 +231,12 @@
                   log.warn("Ignoring error when determining backfillQ", e);
                   return [];
               });
->>>>>>> 75bc07f0
 
         this.countSinceLastIdle += items.length;
 
         // If there is items remaining,
         if (items.length > 0) {
             // Index them.
-<<<<<<< HEAD
-            const allSuccess = await indexNextBatch(
-                items,
-                ensure(this.electron),
-                this.delegate,
-            );
-            if (allSuccess) {
-                // Everything is running smoothly. Reset the idle duration.
-=======
             const indexedCount = await indexNextBatch(
                 items,
                 this.electron!,
@@ -342,7 +246,6 @@
                 // We made some progress, so there are no complete blockers
                 // (e.g. network being offline). Reset the idle duration and
                 // move on to the next batch (if any).
->>>>>>> 75bc07f0
                 this.idleDuration = idleDurationStart;
                 // And tick again.
                 scheduleTick();
@@ -381,13 +284,8 @@
 
     /** Return the next batch of items to backfill (if any). */
     private async backfillQ() {
-<<<<<<< HEAD
-        const userID = ensure(await getKVN("userID"));
         // Find files that our local DB thinks need syncing.
-        const fileByID = await syncWithLocalFilesAndGetFilesToIndex(
-            userID,
-            200,
-        );
+        const fileByID = await syncWithLocalFilesAndGetFilesToIndex(200);
         if (!fileByID.size) return [];
 
         // Fetch their existing ML data (if any).
@@ -406,30 +304,6 @@
         // Return files after annotating them with their existing ML data.
         return Array.from(fileByID, ([id, file]) => ({
             file,
-            uploadItem: undefined,
-            remoteMLData: mlDataByID.get(id),
-        }));
-=======
-        // Find files that our local DB thinks need syncing.
-        const fileByID = await syncWithLocalFilesAndGetFilesToIndex(200);
-        if (!fileByID.size) return [];
-
-        // Fetch their existing ML data (if any).
-        const mlDataByID = await fetchMLData(fileByID);
-
-        // If the number of files for which remote gave us data is more than 50%
-        // of what we asked of it, assume we are "fetching", not "indexing".
-        // This is a heuristic to try and show a better indexing state in the UI
-        // (so that the user does not think that their files are being
-        // unnecessarily reindexed).
-        if (this.state != "indexing" && this.state != "fetching")
-            assertionFailed(`Unexpected state ${this.state}`);
-        this.state =
-            mlDataByID.size * 2 > fileByID.size ? "fetching" : "indexing";
-
-        // Return files after annotating them with their existing ML data.
-        return Array.from(fileByID, ([id, file]) => ({
-            file,
             processableUploadItem: undefined,
             remoteMLData: mlDataByID.get(id),
         }));
@@ -467,63 +341,17 @@
      */
     async suggestionsAndChoicesForPerson(person: CGroupPerson) {
         return _suggestionsAndChoicesForPerson(person);
->>>>>>> 75bc07f0
-    }
-
-    /**
-     * Run face clustering on all faces, and update both local and remote state
-     * as appropriate.
-     *
-     * This should only be invoked when the face indexing (including syncing
-     * with remote) is complete so that we cluster the latest set of faces, and
-     * after we have fetched the latest cgroups from remote (so that we do no
-     * overwrite any remote updates).
-     *
-     * @param masterKey The user's master key, required for updating remote
-     * cgroups if needed.
-     */
-    async clusterFaces(masterKey: Uint8Array) {
-        const clusters = await _clusterFaces(
-            await savedFaceIndexes(),
-            await getAllLocalFiles(),
-            (progress) => this.updateClusteringProgress(progress),
-        );
-        await reconcileClusters(clusters, masterKey);
-        this.updateClusteringProgress(undefined);
-    }
-
-<<<<<<< HEAD
-    private updateClusteringProgress(progress: ClusteringProgress | undefined) {
-        this.clusteringProgess = progress;
-        this.delegate?.workerDidUpdateStatus();
-    }
-
-    /**
-     * Return suggestions and choices for the given cgroup {@link person}.
-     */
-    async suggestionsAndChoicesForPerson(person: CGroupPerson) {
-        return _suggestionsAndChoicesForPerson(person);
     }
 }
 
 expose(MLWorker);
+
+logUnhandledErrorsAndRejectionsInWorker();
 
 /**
  * Index the given batch of items.
  *
- * Returns `false` to indicate that either an error occurred, or that we cannot
- * currently process files since we don't have network connectivity.
- *
- * Which means that when it returns true, all is well and if there are more
- * things pending to process, we should chug along at full speed.
-=======
-logUnhandledErrorsAndRejectionsInWorker();
-
-/**
- * Index the given batch of items.
- *
  * @returns the count of items which were indexed.
->>>>>>> 75bc07f0
  */
 const indexNextBatch = async (
     items: IndexableItem[],
@@ -539,11 +367,7 @@
     }
 
     // Keep track if any of the items failed.
-<<<<<<< HEAD
-    let allSuccess = true;
-=======
     let failureCount = 0;
->>>>>>> 75bc07f0
 
     // Index up to 4 items simultaneously.
     const tasks = new Array<Promise<void> | undefined>(4).fill(undefined);
@@ -559,19 +383,12 @@
                         .then(() => {
                             tasks[j] = undefined;
                         })
-<<<<<<< HEAD
-                        .catch(() => {
-                            allSuccess = false;
-                            tasks[j] = undefined;
-                        }))(ensure(items[i++]), j);
-=======
                         .catch((e: unknown) => {
                             const f = fileLogID(item.file);
                             log.error(`Failed to index ${f}`, e);
                             failureCount++;
                             tasks[j] = undefined;
                         }))(items[i++]!, j);
->>>>>>> 75bc07f0
             }
         }
 
@@ -593,10 +410,6 @@
     // Clear any cached CLIP indexes, since now we might have new ones.
     clearCachedCLIPIndexes();
 
-<<<<<<< HEAD
-    // Return true if nothing failed.
-    return allSuccess;
-=======
     const indexedCount = items.length - failureCount;
 
     log.info(
@@ -607,7 +420,6 @@
 
     // Return the count of indexed files.
     return indexedCount;
->>>>>>> 75bc07f0
 };
 
 /**
@@ -616,11 +428,6 @@
  * indexed.
  *
  * When returning from amongst pending files, prefer the most recent ones first.
-<<<<<<< HEAD
- *
- * For specifics of what a "sync" entails, see {@link updateAssumingLocalFiles}.
-=======
->>>>>>> 75bc07f0
  *
  * For specifics of what a "sync" entails, see {@link updateAssumingLocalFiles}.
  *
@@ -629,26 +436,6 @@
 const syncWithLocalFilesAndGetFilesToIndex = async (
     count: number,
 ): Promise<Map<number, EnteFile>> => {
-<<<<<<< HEAD
-    const isIndexable = (f: EnteFile) => f.ownerID == userID;
-
-    const localFiles = await getAllLocalFiles();
-    const localFileByID = new Map(
-        localFiles.filter(isIndexable).map((f) => [f.id, f]),
-    );
-
-    const localTrashFileIDs = (await getLocalTrashedFiles()).map((f) => f.id);
-
-    await updateAssumingLocalFiles(
-        Array.from(localFileByID.keys()),
-        localTrashFileIDs,
-    );
-
-    const fileIDsToIndex = await getIndexableFileIDs(count);
-    return new Map(
-        fileIDsToIndex.map((id) => [id, ensure(localFileByID.get(id))]),
-    );
-=======
     const collectionFiles = await savedCollectionFiles();
     const fileByID = new Map(collectionFiles.map((f) => [f.id, f]));
 
@@ -659,7 +446,6 @@
 
     const fileIDsToIndex = await readNextIndexableFileIDs(count);
     return new Map(fileIDsToIndex.map((id) => [id, fileByID.get(id)!]));
->>>>>>> 75bc07f0
 };
 
 /**
@@ -667,7 +453,6 @@
  *
  * Indexing a file involves computing its various ML embeddings: faces and CLIP.
  * Since we have the original file in memory, we also save the face crops.
-<<<<<<< HEAD
  *
  * [Note: Transient and permanent indexing failures]
  *
@@ -695,35 +480,6 @@
  * file which is preventing the index from being saved. What exactly? We don't
  * know, but the possibility exists.
  *
-=======
- *
- * [Note: Transient and permanent indexing failures]
- *
- * We mark indexing for a file as having failed only if there is a good chance
- * that the indexing failed because of some inherent issue with that particular
- * file, and not if there were generic failures (like when trying to save the
- * indexes to remote).
- *
- * When we mark it as failed, then a flag is persisted corresponding to this
- * file in the ML DB so that it won't get reindexed in future runs. This are
- * thus considered as permanent failures.
- *
- * > We might retry these in future versions if we identify reasons for indexing
- * > to fail (it ideally shouldn't) and rectify them.
- *
- * On the other hand, saving the face index to remote might fail for transient
- * issues (network issues, or remote having hiccups). We don't mark a file as
- * failed permanently in such cases, so that it gets retried at some point.
- * These are considered as transient failures.
- *
- * However, it is vary hard to pre-emptively enumerate all possible failure
- * modes, and there is a the possibility of some non-transient failure getting
- * classified as a transient failure and causing the client to try and index the
- * same file again and again, when in fact there is a issue specific to that
- * file which is preventing the index from being saved. What exactly? We don't
- * know, but the possibility exists.
- *
->>>>>>> 75bc07f0
  * To reduce the chances of this happening, we treat HTTP 4xx responses as
  * permanent failures too - there are no known cases where a client retrying a
  * 4xx response would work, and there are expected (but rare) cases where a
@@ -731,11 +487,7 @@
  * then remote will return a 413 Request Entity Too Large).
  */
 const index = async (
-<<<<<<< HEAD
-    { file, uploadItem, remoteMLData }: IndexableItem,
-=======
     { file, processableUploadItem, remoteMLData }: IndexableItem,
->>>>>>> 75bc07f0
     electron: ElectronMLWorker,
 ) => {
     const f = fileLogID(file);
@@ -774,35 +526,14 @@
     // and return.
 
     if (existingFaceIndex && existingCLIPIndex) {
-<<<<<<< HEAD
-        try {
-            await saveIndexes(
-                { fileID, ...existingFaceIndex },
-                { fileID, ...existingCLIPIndex },
-            );
-        } catch (e) {
-            log.error(`Failed to save indexes for ${f}`, e);
-            throw e;
-        }
-=======
         await saveIndexes(
             { fileID, ...existingFaceIndex },
             { fileID, ...existingCLIPIndex },
         );
->>>>>>> 75bc07f0
         return;
     }
 
     // There is at least one ML data type that still needs to be indexed.
-<<<<<<< HEAD
-
-    const renderableBlob = await fetchRenderableBlob(
-        file,
-        uploadItem,
-        electron,
-    );
-
-=======
 
     let renderableBlob: Blob;
     try {
@@ -819,7 +550,6 @@
         throw e;
     }
 
->>>>>>> 75bc07f0
     let image: ImageBitmapAndData;
     try {
         image = await createImageBitmapAndData(renderableBlob);
@@ -830,12 +560,7 @@
         // reindexing attempt for failed files).
         //
         // See: [Note: Transient and permanent indexing failures]
-<<<<<<< HEAD
-        log.error(`Failed to get image data for indexing ${f}`, e);
-        await markIndexingFailed(file.id);
-=======
         await markIndexingFailed(fileID);
->>>>>>> 75bc07f0
         throw e;
     }
 
@@ -844,81 +569,6 @@
         let clipIndex: CLIPIndex;
 
         const startTime = Date.now();
-<<<<<<< HEAD
-
-        try {
-            [faceIndex, clipIndex] = await Promise.all([
-                existingFaceIndex ?? indexFaces(file, image, electron),
-                existingCLIPIndex ?? indexCLIP(image, electron),
-            ]);
-        } catch (e) {
-            // See: [Note: Transient and permanent indexing failures]
-            log.error(`Failed to index ${f}`, e);
-            await markIndexingFailed(file.id);
-            throw e;
-        }
-
-        log.debug(() => {
-            const ms = Date.now() - startTime;
-            const msg = [];
-            if (!existingFaceIndex) msg.push(`${faceIndex.faces.length} faces`);
-            if (!existingCLIPIndex) msg.push("clip");
-            return `Indexed ${msg.join(" and ")} in ${f} (${ms} ms)`;
-        });
-
-        const remoteFaceIndex = existingRemoteFaceIndex ?? {
-            version: faceIndexingVersion,
-            client: clientPackageName,
-            ...faceIndex,
-        };
-
-        const remoteCLIPIndex = existingRemoteCLIPIndex ?? {
-            version: clipIndexingVersion,
-            client: clientPackageName,
-            ...clipIndex,
-        };
-
-        // Perform an "upsert" by using the existing raw data we got from the
-        // remote as the base, and inserting or overwriting any newly indexed
-        // parts. See: [Note: Preserve unknown ML data fields].
-
-        const existingRawMLData = remoteMLData?.raw ?? {};
-        const rawMLData: RawRemoteMLData = {
-            ...existingRawMLData,
-            face: remoteFaceIndex,
-            clip: remoteCLIPIndex,
-        };
-
-        log.debug(() => ["Uploading ML data", rawMLData]);
-
-        try {
-            await putMLData(file, rawMLData);
-        } catch (e) {
-            // See: [Note: Transient and permanent indexing failures]
-            log.error(`Failed to put ML data for ${f}`, e);
-            if (isHTTP4xxError(e)) await markIndexingFailed(file.id);
-            throw e;
-        }
-
-        try {
-            await saveIndexes(
-                { fileID, ...faceIndex },
-                { fileID, ...clipIndex },
-            );
-        } catch (e) {
-            // Not sure if DB failures should be considered permanent or
-            // transient. There isn't a known case where writing to the local
-            // indexedDB should systematically fail. It could fail if there was
-            // no space on device, but that's eminently retriable.
-            log.error(`Failed to save indexes for ${f}`, e);
-            throw e;
-        }
-
-        // This step, saving face crops, is conceptually not part of the
-        // indexing pipeline; we just do it here since we have already have the
-        // ImageBitmap at hand. Ignore errors that happen during this since it
-        // does not impact the generated face index.
-=======
 
         try {
             [faceIndex, clipIndex] = await Promise.all([
@@ -985,16 +635,12 @@
         // This step, saving face crops, is conceptually not part of the
         // indexing pipeline; we just do it here since we have already have the
         // ImageBitmap at hand.
->>>>>>> 75bc07f0
         if (!existingFaceIndex) {
             try {
                 await saveFaceCrops(image.bitmap, faceIndex);
             } catch (e) {
-<<<<<<< HEAD
-=======
                 // Ignore errors that happen during this since it does not
                 // impact the generated face index.
->>>>>>> 75bc07f0
                 log.error(`Failed to save face crops for ${f}`, e);
             }
         }
