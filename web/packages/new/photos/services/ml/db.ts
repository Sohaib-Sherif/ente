--- conflicted
+++ resolved
@@ -1,8 +1,4 @@
-<<<<<<< HEAD
-import log from "@/base/log";
-=======
 import log from "ente-base/log";
->>>>>>> 75bc07f0
 import { deleteDB, openDB, type DBSchema } from "idb";
 import type { LocalCLIPIndex } from "./clip";
 import type { FaceCluster } from "./cluster";
@@ -13,34 +9,17 @@
  *
  * The "ML" database is made of the lower level "index" object stores, and
  * higher level "cluster" object stores.
-<<<<<<< HEAD
-=======
  *
  * The index related object stores are the following:
->>>>>>> 75bc07f0
  *
  * The index related object stores are the following:
  *
-<<<<<<< HEAD
- * -   "file-status": Contains {@link FileStatus} objects, one for each
- *     {@link EnteFile} that the ML subsystem knows about. Periodically (and
- *     when required), this is synced with the list of files that the current
- *     client knows about locally.
- *
- * -   "face-index": Contains {@link LocalFaceIndex} objects, either indexed
- *     locally or fetched from remote.
- *
- * -   "clip-index": Contains {@link LocalCLIPIndex} objects, either indexed
- *     locally or fetched from remote.
- *
-=======
  * - "face-index": Contains {@link LocalFaceIndex} objects, either indexed
  *   locally or fetched from remote.
  *
  * - "clip-index": Contains {@link LocalCLIPIndex} objects, either indexed
  *   locally or fetched from remote.
  *
->>>>>>> 75bc07f0
  * These three stores are keyed by {@link fileID}. The "file-status" contains
  * book-keeping about the indexing process (whether or not a file needs
  * indexing, or if there were errors doing so), while the other stores contain
@@ -51,15 +30,9 @@
  *
  * The face clustering related object stores are the following:
  *
-<<<<<<< HEAD
- * -   "face-cluster": Contains {@link FaceCluster} objects, one for each
- *     cluster of faces that either the clustering algorithm produced locally.
- *     It is indexed by the cluster ID.
-=======
  * - "face-cluster": Contains {@link FaceCluster} objects, one for each cluster
  *   of faces that either the clustering algorithm produced locally. It is
  *   indexed by the cluster ID.
->>>>>>> 75bc07f0
  */
 interface MLDBSchema extends DBSchema {
     "file-status": {
@@ -67,31 +40,11 @@
         value: FileStatus;
         indexes: { status: FileStatus["status"] };
     };
-<<<<<<< HEAD
-    "face-index": {
-        key: number;
-        value: LocalFaceIndex;
-    };
-    "clip-index": {
-        key: number;
-        value: LocalCLIPIndex;
-    };
-    "face-cluster": {
-        key: string;
-        value: FaceCluster;
-    };
-    /* Unused */
-    "cluster-group": {
-        key: string;
-        value: unknown;
-    };
-=======
     "face-index": { key: number; value: LocalFaceIndex };
     "clip-index": { key: number; value: LocalCLIPIndex };
     "face-cluster": { key: string; value: FaceCluster };
     /* Unused */
     "cluster-group": { key: string; value: unknown };
->>>>>>> 75bc07f0
 }
 
 interface FileStatus {
@@ -214,17 +167,9 @@
     );
 
     await Promise.all([
-<<<<<<< HEAD
-        tx.objectStore("file-status").put({
-            fileID,
-            status: "indexed",
-            failureCount: 0,
-        }),
-=======
         tx
             .objectStore("file-status")
             .put({ fileID, status: "indexed", failureCount: 0 }),
->>>>>>> 75bc07f0
         tx.objectStore("face-index").put(faceIndex),
         tx.objectStore("clip-index").put(clipIndex),
         tx.done,
@@ -355,10 +300,6 @@
  * Remove all "failed" file status entries so that we again attempt to index
  * those files the next time indexing happens.
  */
-<<<<<<< HEAD
-export const getIndexableAndIndexedCounts = async () => {
-    const db = await mlDB();
-=======
 export const resetFailedFileStatuses = async () => {
     const db = await mlDB();
     const tx = db.transaction("file-status", "readwrite");
@@ -378,7 +319,6 @@
  */
 export const savedIndexCounts = async () => {
     const db = await mlDB();
->>>>>>> 75bc07f0
     const tx = db.transaction("file-status", "readonly");
     const indexableCount = await tx.store
         .index("status")
@@ -404,11 +344,7 @@
  * than {@link count} items present, the files with the higher file IDs (which
  * can be taken as a approximate for their creation order) are preferred.
  */
-<<<<<<< HEAD
-export const getIndexableFileIDs = async (count: number) => {
-=======
 export const readNextIndexableFileIDs = async (count: number) => {
->>>>>>> 75bc07f0
     const db = await mlDB();
     const tx = db.transaction("file-status", "readonly");
     let cursor = await tx.store
