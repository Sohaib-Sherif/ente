{
    "name": "ente-new",
    "version": "0.0.0",
    "private": true,
    "dependencies": {
<<<<<<< HEAD
        "@/base": "*",
        "@/utils": "*",
        "@ente/shared": "*",
        "@mui/x-date-pickers": "^7.16.0",
        "dayjs": "^1.11.13",
        "formik": "^2.4.6",
        "idb": "^8.0.0",
        "zod": "^3.23.8"
=======
        "@mui/material": "^7.2.0",
        "@mui/system": "^7.2.0",
        "@mui/x-date-pickers": "^8.6.0",
        "dayjs": "^1.11.13",
        "ente-base": "*",
        "ente-gallery": "*",
        "ente-utils": "*",
        "react": "^19.1.0",
        "react-dom": "^19.1.0"
>>>>>>> 75bc07f0
    },
    "devDependencies": {
        "@types/react": "^19.1.8",
        "@types/react-dom": "^19.1.6",
        "ente-build-config": "*"
    }
}<|MERGE_RESOLUTION|>--- conflicted
+++ resolved
@@ -3,16 +3,6 @@
     "version": "0.0.0",
     "private": true,
     "dependencies": {
-<<<<<<< HEAD
-        "@/base": "*",
-        "@/utils": "*",
-        "@ente/shared": "*",
-        "@mui/x-date-pickers": "^7.16.0",
-        "dayjs": "^1.11.13",
-        "formik": "^2.4.6",
-        "idb": "^8.0.0",
-        "zod": "^3.23.8"
-=======
         "@mui/material": "^7.2.0",
         "@mui/system": "^7.2.0",
         "@mui/x-date-pickers": "^8.6.0",
@@ -22,7 +12,6 @@
         "ente-utils": "*",
         "react": "^19.1.0",
         "react-dom": "^19.1.0"
->>>>>>> 75bc07f0
     },
     "devDependencies": {
         "@types/react": "^19.1.8",
