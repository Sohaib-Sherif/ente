--- conflicted
+++ resolved
@@ -1,8 +1,7 @@
 {
-<<<<<<< HEAD
-    "extends": "@/build-config/tsconfig-next.json",
-=======
     "extends": "ente-build-config/tsconfig-next.json",
->>>>>>> 75bc07f0
-    "include": [".", "../../packages/base/global-electron.d.ts"]
+    "include": [
+        ".",
+        "../../packages/base/global-electron.d.ts"
+    ]
 }