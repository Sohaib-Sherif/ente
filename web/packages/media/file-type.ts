--- conflicted
+++ resolved
@@ -1,11 +1,3 @@
-<<<<<<< HEAD
-/** The type of an {@link EnteFile}. */
-export enum FileType {
-    /** An image (e.g. JPEG). */
-    image = 0,
-    /** A video (e.g. MP4). */
-    video = 1,
-=======
 /**
  * The type of an {@link EnteFile}.
  *
@@ -21,7 +13,6 @@
      * A video (e.g. MP4).
      */
     video: 1,
->>>>>>> 75bc07f0
     /**
      * A live photo, aka motion photo.
      *
@@ -29,19 +20,6 @@
      * before and after when the image was taken. We preserve it as a zip
      * containing both the parts.
      */
-<<<<<<< HEAD
-    livePhoto = 2,
-    /**
-     * An unknown file type.
-     *
-     * The exact value here doesn't matter (and won't likely match what we get
-     * from remote). This instead is serving as a placeholder, forcing us to
-     * deal with the scenario that an EnteFile's type can be different from one
-     * of the above.
-     */
-    other = 3,
-}
-=======
     livePhoto: 2,
 } as const;
 
@@ -52,19 +30,14 @@
  * with the same name that contains the corresponding symbolic constants.
  */
 export type FileType = (typeof FileType)[keyof typeof FileType];
->>>>>>> 75bc07f0
 
 export interface FileTypeInfo {
     fileType: FileType;
     /**
      * A lowercased, standardized extension for files of the current type.
      *
-<<<<<<< HEAD
-     * TODO(MR): This in not valid for live photos.
-=======
      * For live photos, this is set to the extension of the image component of
      * the live photo.
->>>>>>> 75bc07f0
      */
     extension: string;
     mimeType?: string;
@@ -79,21 +52,8 @@
     { fileType: FileType.video, extension: "mp4", mimeType: "video/mp4" },
     { fileType: FileType.image, extension: "gif", mimeType: "image/gif" },
     { fileType: FileType.video, extension: "dv", mimeType: "video/x-dv" },
-<<<<<<< HEAD
-    {
-        fileType: FileType.video,
-        extension: "wmv",
-        mimeType: "video/x-ms-asf",
-    },
-    {
-        fileType: FileType.video,
-        extension: "hevc",
-        mimeType: "video/hevc",
-    },
-=======
     { fileType: FileType.video, extension: "wmv", mimeType: "video/x-ms-asf" },
     { fileType: FileType.video, extension: "hevc", mimeType: "video/hevc" },
->>>>>>> 75bc07f0
     {
         fileType: FileType.image,
         extension: "raf",
@@ -109,15 +69,7 @@
         extension: "crw",
         mimeType: "image/x-canon-crw",
     },
-<<<<<<< HEAD
-    {
-        fileType: FileType.video,
-        extension: "mov",
-        mimeType: "video/quicktime",
-    },
-=======
     { fileType: FileType.video, extension: "mov", mimeType: "video/quicktime" },
->>>>>>> 75bc07f0
 ];
 
 export const KnownNonMediaFileExtensions = ["xmp", "html", "txt"];