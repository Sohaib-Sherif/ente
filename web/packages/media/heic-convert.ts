--- conflicted
+++ resolved
@@ -1,9 +1,4 @@
-<<<<<<< HEAD
-import { ComlinkWorker } from "@/base/worker/comlink-worker";
-import { wait } from "@/utils/promise";
-=======
 import { ComlinkWorker } from "ente-base/worker/comlink-worker";
->>>>>>> 75bc07f0
 import type { HEICConvertWorker } from "./heic-convert.worker";
 
 /**
