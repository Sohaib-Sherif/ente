--- conflicted
+++ resolved
@@ -92,11 +92,7 @@
 };
 
 /**
-<<<<<<< HEAD
- * Split an array into two arrays - those that satisify the given
-=======
  * Split an array into two arrays - those that satisfy the given
->>>>>>> 75bc07f0
  * {@link predicate}, and those that don't.
  *
  * @param xs The array to split.
