/**
 * Throw an exception if the given value {@link v} is false-y.
 *
 * This is a variant of {@link assertionFailed}, except it always throws, not
 * just in dev builds, if the given value is falsey.
 */
export const ensurePrecondition = (v: unknown): void => {
    if (!v) throw new Error("Precondition failed");
};

/**
 * Throw an exception if the given value is `null` or `undefined`.
 *
 * This is different from TypeScript's built in null assertion operator `!` in
 * that `ensure` involves a runtime check, and will throw if the given value is
 * null-ish. On the other hand the TypeScript null assertion is only an
 * indication to the type system and does not involve any runtime checks.
 *
 * However, still it is preferable to use the TypeScript build in null assertion
 * since the stack traces are more informative. The stack trace is not at the
 * point of the assertion, but later at the point of the use, so it is not
 * _directly_ pointing at the issue, but usually it is not hard to backtrace.
 *
 * Still, in rare cases we might want to, well, ensure that a undefined value
 * doesn't sneak into the machinery. So this.
 */
export const ensure = <T>(v: T | null | undefined): T => {
    if (v === null) throw new Error("Required value was null");
    if (v === undefined) throw new Error("Required value was undefined");
    return v;
};

/**
 * Throw an exception if the given value is not a string.
 */
export const ensureString = (v: unknown): string => {
    if (typeof v != "string")
        throw new Error(`Expected a string, instead found ${String(v)}`);
    return v;
};

/**
<<<<<<< HEAD
 * Throw an exception if the given value is not a number.
 */
export const ensureNumber = (v: unknown): number => {
    if (typeof v != "number")
=======
 * Throw an exception if the given value is not a number or if it is NaN.
 */
export const ensureNumber = (v: unknown): number => {
    if (typeof v != "number" || Number.isNaN(v))
>>>>>>> 75bc07f0
        throw new Error(`Expected a number, instead found ${String(v)}`);
    return v;
};

/**
 * Throw an exception if the given value is not an integral number.
 */
export const ensureInteger = (v: unknown): number => {
    if (typeof v != "number")
        throw new Error(`Expected a number, instead found ${String(v)}`);
    if (!Number.isInteger(v))
        throw new Error(`Expected an integer, instead found ${v}`);
    return v;
};<|MERGE_RESOLUTION|>--- conflicted
+++ resolved
@@ -40,17 +40,10 @@
 };
 
 /**
-<<<<<<< HEAD
- * Throw an exception if the given value is not a number.
- */
-export const ensureNumber = (v: unknown): number => {
-    if (typeof v != "number")
-=======
  * Throw an exception if the given value is not a number or if it is NaN.
  */
 export const ensureNumber = (v: unknown): number => {
     if (typeof v != "number" || Number.isNaN(v))
->>>>>>> 75bc07f0
         throw new Error(`Expected a number, instead found ${String(v)}`);
     return v;
 };
