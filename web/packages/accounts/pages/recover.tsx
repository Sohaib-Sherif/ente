<<<<<<< HEAD
import { sendOtt } from "@/accounts/api/user";
import { PAGES } from "@/accounts/constants/pages";
import { sharedCryptoWorker } from "@/base/crypto";
import log from "@/base/log";
import { ensure } from "@/utils/ensure";
import { VerticallyCentered } from "@ente/shared/components/Container";
import FormPaper from "@ente/shared/components/Form/FormPaper";
import FormPaperFooter from "@ente/shared/components/Form/FormPaper/Footer";
import FormPaperTitle from "@ente/shared/components/Form/FormPaper/Title";
import LinkButton from "@ente/shared/components/LinkButton";
import SingleInputForm, {
    type SingleInputFormProps,
} from "@ente/shared/components/SingleInputForm";
import {
    decryptAndStoreToken,
    saveKeyInSessionStore,
} from "@ente/shared/crypto/helpers";
import { LS_KEYS, getData, setData } from "@ente/shared/storage/localStorage";
import { SESSION_KEYS, getKey } from "@ente/shared/storage/sessionStorage";
import type { KeyAttributes, User } from "@ente/shared/user/types";
import { t } from "i18next";
import { useRouter } from "next/router";
import { useEffect, useState } from "react";
import { appHomeRoute, stashRedirect } from "../services/redirect";
import type { PageProps } from "../types/page";

const bip39 = require("bip39");
// mobile client library only supports english.
bip39.setDefaultWordlist("english");

const Page: React.FC<PageProps> = ({ appContext }) => {
    const { showNavBar, showMiniDialog } = appContext;
=======
import {
    AccountsPageContents,
    AccountsPageFooter,
    AccountsPageTitle,
} from "ente-accounts/components/layouts/centered-paper";
import {
    savedKeyAttributes,
    savedPartialLocalUser,
} from "ente-accounts/services/accounts-db";
import { recoveryKeyFromMnemonic } from "ente-accounts/services/recovery-key";
import { appHomeRoute, stashRedirect } from "ente-accounts/services/redirect";
import type { KeyAttributes } from "ente-accounts/services/user";
import {
    decryptAndStoreTokenIfNeeded,
    sendOTT,
} from "ente-accounts/services/user";
import { LinkButton } from "ente-base/components/LinkButton";
import {
    SingleInputForm,
    type SingleInputFormProps,
} from "ente-base/components/SingleInputForm";
import { useBaseContext } from "ente-base/context";
import { decryptBox } from "ente-base/crypto";
import log from "ente-base/log";
import {
    haveMasterKeyInSession,
    saveMasterKeyInSessionAndSafeStore,
} from "ente-base/session";
import { t } from "i18next";
import { useRouter } from "next/router";
import { useCallback, useEffect, useState } from "react";

/**
 * A page that allows the user to enter their recovery key to recover their
 * master key if they've forgotten their password.
 *
 * See: [Note: Login pages]
 */
const Page: React.FC = () => {
    const { showMiniDialog } = useBaseContext();
>>>>>>> 75bc07f0

    const [keyAttributes, setKeyAttributes] = useState<
        KeyAttributes | undefined
    >(undefined);

    const router = useRouter();

    useEffect(() => {
<<<<<<< HEAD
        const user: User = getData(LS_KEYS.USER);
        const keyAttributes: KeyAttributes = getData(LS_KEYS.KEY_ATTRIBUTES);
        const key = getKey(SESSION_KEYS.ENCRYPTION_KEY);
        if (!user?.email) {
            router.push("/");
            return;
        }
        if (!user?.encryptedToken && !user?.token) {
            sendOtt(user.email);
            stashRedirect(PAGES.RECOVER);
            router.push(PAGES.VERIFY);
            return;
        }
        if (!keyAttributes) {
            router.push(PAGES.GENERATE);
        } else if (key) {
            router.push(appHomeRoute);
        } else {
            setKeyAttributes(keyAttributes);
        }
        showNavBar(true);
    }, []);
=======
        void (async () => {
            const user = savedPartialLocalUser();
            if (!user?.email) {
                await router.replace("/");
                return;
            }
>>>>>>> 75bc07f0

            if (!user.encryptedToken && !user.token) {
                await sendOTT(user.email, undefined);
                stashRedirect("/recover");
                await router.replace("/verify");
                return;
            }
<<<<<<< HEAD
            const cryptoWorker = await sharedCryptoWorker();
            const keyAttr = ensure(keyAttributes);
            const masterKey = await cryptoWorker.decryptB64(
                keyAttr.masterKeyEncryptedWithRecoveryKey,
                keyAttr.masterKeyDecryptionNonce,
                await cryptoWorker.fromHex(recoveryKey),
            );
            await saveKeyInSessionStore(SESSION_KEYS.ENCRYPTION_KEY, masterKey);
            await decryptAndStoreToken(keyAttr, masterKey);
=======
>>>>>>> 75bc07f0

            const keyAttributes = savedKeyAttributes();
            if (!keyAttributes) {
                await router.replace("/generate");
            } else if (haveMasterKeyInSession()) {
                await router.replace(appHomeRoute);
            } else {
                setKeyAttributes(keyAttributes);
            }
        })();
    }, [router]);

    const handleSubmit: SingleInputFormProps["onSubmit"] = useCallback(
        async (recoveryKeyMnemonic: string, setFieldError) => {
            try {
                const keyAttr = keyAttributes!;
                const masterKey = await decryptBox(
                    {
                        encryptedData:
                            keyAttr.masterKeyEncryptedWithRecoveryKey!,
                        nonce: keyAttr.masterKeyDecryptionNonce!,
                    },
                    await recoveryKeyFromMnemonic(recoveryKeyMnemonic),
                );
                await saveMasterKeyInSessionAndSafeStore(masterKey);
                await decryptAndStoreTokenIfNeeded(keyAttr, masterKey);

                void router.push("/change-password?op=reset");
            } catch (e) {
                log.error("Master key recovery failed", e);
                setFieldError(t("incorrect_recovery_key"));
            }
        },
        [router, keyAttributes],
    );

<<<<<<< HEAD
    const showNoRecoveryKeyMessage = () =>
=======
    const showNoRecoveryKeyMessage = useCallback(() => {
>>>>>>> 75bc07f0
        showMiniDialog({
            title: t("sorry"),
            message: t("no_recovery_key_message"),
            continue: { color: "secondary" },
            cancel: false,
        });
    }, [showMiniDialog]);

    return (
        <AccountsPageContents>
            <AccountsPageTitle>{t("recover_account")}</AccountsPageTitle>
            <SingleInputForm
                autoComplete="off"
                label={t("recovery_key")}
                submitButtonTitle={t("recover")}
                onSubmit={handleSubmit}
            />
            <AccountsPageFooter>
                <LinkButton onClick={showNoRecoveryKeyMessage}>
                    {t("no_recovery_key_title")}
                </LinkButton>
                <LinkButton onClick={router.back}>{t("go_back")}</LinkButton>
            </AccountsPageFooter>
        </AccountsPageContents>
    );
};

export default Page;<|MERGE_RESOLUTION|>--- conflicted
+++ resolved
@@ -1,37 +1,3 @@
-<<<<<<< HEAD
-import { sendOtt } from "@/accounts/api/user";
-import { PAGES } from "@/accounts/constants/pages";
-import { sharedCryptoWorker } from "@/base/crypto";
-import log from "@/base/log";
-import { ensure } from "@/utils/ensure";
-import { VerticallyCentered } from "@ente/shared/components/Container";
-import FormPaper from "@ente/shared/components/Form/FormPaper";
-import FormPaperFooter from "@ente/shared/components/Form/FormPaper/Footer";
-import FormPaperTitle from "@ente/shared/components/Form/FormPaper/Title";
-import LinkButton from "@ente/shared/components/LinkButton";
-import SingleInputForm, {
-    type SingleInputFormProps,
-} from "@ente/shared/components/SingleInputForm";
-import {
-    decryptAndStoreToken,
-    saveKeyInSessionStore,
-} from "@ente/shared/crypto/helpers";
-import { LS_KEYS, getData, setData } from "@ente/shared/storage/localStorage";
-import { SESSION_KEYS, getKey } from "@ente/shared/storage/sessionStorage";
-import type { KeyAttributes, User } from "@ente/shared/user/types";
-import { t } from "i18next";
-import { useRouter } from "next/router";
-import { useEffect, useState } from "react";
-import { appHomeRoute, stashRedirect } from "../services/redirect";
-import type { PageProps } from "../types/page";
-
-const bip39 = require("bip39");
-// mobile client library only supports english.
-bip39.setDefaultWordlist("english");
-
-const Page: React.FC<PageProps> = ({ appContext }) => {
-    const { showNavBar, showMiniDialog } = appContext;
-=======
 import {
     AccountsPageContents,
     AccountsPageFooter,
@@ -72,7 +38,6 @@
  */
 const Page: React.FC = () => {
     const { showMiniDialog } = useBaseContext();
->>>>>>> 75bc07f0
 
     const [keyAttributes, setKeyAttributes] = useState<
         KeyAttributes | undefined
@@ -81,37 +46,12 @@
     const router = useRouter();
 
     useEffect(() => {
-<<<<<<< HEAD
-        const user: User = getData(LS_KEYS.USER);
-        const keyAttributes: KeyAttributes = getData(LS_KEYS.KEY_ATTRIBUTES);
-        const key = getKey(SESSION_KEYS.ENCRYPTION_KEY);
-        if (!user?.email) {
-            router.push("/");
-            return;
-        }
-        if (!user?.encryptedToken && !user?.token) {
-            sendOtt(user.email);
-            stashRedirect(PAGES.RECOVER);
-            router.push(PAGES.VERIFY);
-            return;
-        }
-        if (!keyAttributes) {
-            router.push(PAGES.GENERATE);
-        } else if (key) {
-            router.push(appHomeRoute);
-        } else {
-            setKeyAttributes(keyAttributes);
-        }
-        showNavBar(true);
-    }, []);
-=======
         void (async () => {
             const user = savedPartialLocalUser();
             if (!user?.email) {
                 await router.replace("/");
                 return;
             }
->>>>>>> 75bc07f0
 
             if (!user.encryptedToken && !user.token) {
                 await sendOTT(user.email, undefined);
@@ -119,18 +59,6 @@
                 await router.replace("/verify");
                 return;
             }
-<<<<<<< HEAD
-            const cryptoWorker = await sharedCryptoWorker();
-            const keyAttr = ensure(keyAttributes);
-            const masterKey = await cryptoWorker.decryptB64(
-                keyAttr.masterKeyEncryptedWithRecoveryKey,
-                keyAttr.masterKeyDecryptionNonce,
-                await cryptoWorker.fromHex(recoveryKey),
-            );
-            await saveKeyInSessionStore(SESSION_KEYS.ENCRYPTION_KEY, masterKey);
-            await decryptAndStoreToken(keyAttr, masterKey);
-=======
->>>>>>> 75bc07f0
 
             const keyAttributes = savedKeyAttributes();
             if (!keyAttributes) {
@@ -167,11 +95,7 @@
         [router, keyAttributes],
     );
 
-<<<<<<< HEAD
-    const showNoRecoveryKeyMessage = () =>
-=======
     const showNoRecoveryKeyMessage = useCallback(() => {
->>>>>>> 75bc07f0
         showMiniDialog({
             title: t("sorry"),
             message: t("no_recovery_key_message"),
