--- conflicted
+++ resolved
@@ -1,23 +1,4 @@
-<<<<<<< HEAD
-import { putAttributes } from "@/accounts/api/user";
-import { RecoveryKey } from "@/accounts/components/RecoveryKey";
-import SetPasswordForm, {
-    type SetPasswordFormProps,
-} from "@/accounts/components/SetPasswordForm";
-import { PAGES } from "@/accounts/constants/pages";
-import { configureSRP } from "@/accounts/services/srp";
-import { generateKeyAndSRPAttributes } from "@/accounts/utils/srp";
-import { ActivityIndicator } from "@/base/components/mui/ActivityIndicator";
-import log from "@/base/log";
-import { ensure } from "@/utils/ensure";
-import { VerticallyCentered } from "@ente/shared/components/Container";
-import FormPaper from "@ente/shared/components/Form/FormPaper";
-import FormPaperFooter from "@ente/shared/components/Form/FormPaper/Footer";
-import FormTitle from "@ente/shared/components/Form/FormPaper/Title";
-import LinkButton from "@ente/shared/components/LinkButton";
-=======
 import { Divider } from "@mui/material";
->>>>>>> 75bc07f0
 import {
     AccountsPageContents,
     AccountsPageFooter,
@@ -58,15 +39,6 @@
     type NewPasswordFormProps,
 } from "../components/NewPasswordForm";
 
-<<<<<<< HEAD
-const Page: React.FC<PageProps> = ({ appContext }) => {
-    const { logout, showMiniDialog } = appContext;
-
-    const [token, setToken] = useState<string>();
-    const [user, setUser] = useState<User>();
-    const [openRecoveryKey, setOpenRecoveryKey] = useState(false);
-    const [loading, setLoading] = useState(true);
-=======
 /**
  * A page that allows the user to generate key attributes if needed, and shows
  * them their recovery key if they just signed up.
@@ -78,75 +50,23 @@
 
     const [userEmail, setUserEmail] = useState("");
     const [openRecoveryKey, setOpenRecoveryKey] = useState(false);
->>>>>>> 75bc07f0
 
     const router = useRouter();
 
     useEffect(() => {
-<<<<<<< HEAD
-        const main = async () => {
-            const key: string = getKey(SESSION_KEYS.ENCRYPTION_KEY);
-            const keyAttributes: KeyAttributes = getData(
-                LS_KEYS.ORIGINAL_KEY_ATTRIBUTES,
-            );
-            const user: User = getData(LS_KEYS.USER);
-            setUser(user);
-            if (!user?.token) {
-                router.push("/");
-            } else if (key) {
-                if (justSignedUp()) {
-                    setOpenRecoveryKey(true);
-                    setLoading(false);
-                } else {
-                    router.push(appHomeRoute);
-                }
-            } else if (keyAttributes?.encryptedKey) {
-                router.push(PAGES.CREDENTIALS);
-=======
         const user = savedPartialLocalUser();
         if (!user?.email || !user.token) {
             void router.replace("/");
         } else if (haveMasterKeyInSession()) {
             if (savedJustSignedUp()) {
                 setOpenRecoveryKey(true);
->>>>>>> 75bc07f0
             } else {
                 void router.replace(appHomeRoute);
             }
-<<<<<<< HEAD
-        };
-        main();
-        appContext.showNavBar(true);
-    }, []);
-
-    const onSubmit: SetPasswordFormProps["callback"] = async (
-        passphrase,
-        setFieldError,
-    ) => {
-        try {
-            const { keyAttributes, masterKey, srpSetupAttributes } =
-                await generateKeyAndSRPAttributes(passphrase);
-
-            // TODO: Refactor the code to not require this ensure
-            await putAttributes(ensure(token), keyAttributes);
-            await configureSRP(srpSetupAttributes);
-            await generateAndSaveIntermediateKeyAttributes(
-                passphrase,
-                keyAttributes,
-                masterKey,
-            );
-            await saveKeyInSessionStore(SESSION_KEYS.ENCRYPTION_KEY, masterKey);
-            setJustSignedUp(true);
-            setOpenRecoveryKey(true);
-        } catch (e) {
-            log.error("failed to generate password", e);
-            setFieldError("passphrase", t("PASSWORD_GENERATION_FAILED"));
-=======
         } else if (savedOriginalKeyAttributes()) {
             void router.replace("/credentials");
         } else {
             setUserEmail(user.email);
->>>>>>> 75bc07f0
         }
     }, [router]);
 
@@ -181,24 +101,10 @@
 
     return (
         <>
-<<<<<<< HEAD
-            {loading || !user ? (
-                <VerticallyCentered>
-                    <ActivityIndicator />
-                </VerticallyCentered>
-            ) : openRecoveryKey ? (
-                <RecoveryKey
-                    open={openRecoveryKey}
-                    onClose={() => {
-                        setOpenRecoveryKey(false);
-                        router.push(appHomeRoute);
-                    }}
-=======
             {openRecoveryKey ? (
                 <RecoveryKey
                     open={openRecoveryKey}
                     onClose={() => void router.push(appHomeRoute)}
->>>>>>> 75bc07f0
                     showMiniDialog={showMiniDialog}
                 />
             ) : userEmail ? (
