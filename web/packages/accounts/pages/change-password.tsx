import { Divider } from "@mui/material";
import {
<<<<<<< HEAD
    getSRPAttributes,
    startSRPSetup,
    updateSRPAndKeys,
} from "@/accounts/api/srp";
import SetPasswordForm, {
    type SetPasswordFormProps,
} from "@/accounts/components/SetPasswordForm";
import { PAGES } from "@/accounts/constants/pages";
import {
    generateSRPClient,
    generateSRPSetupAttributes,
} from "@/accounts/services/srp";
import type { UpdatedKey } from "@/accounts/types/user";
import { convertBase64ToBuffer, convertBufferToBase64 } from "@/accounts/utils";
import { sharedCryptoWorker } from "@/base/crypto";
import { ensure } from "@/utils/ensure";
import { VerticallyCentered } from "@ente/shared/components/Container";
import FormPaper from "@ente/shared/components/Form/FormPaper";
import FormPaperFooter from "@ente/shared/components/Form/FormPaper/Footer";
import FormPaperTitle from "@ente/shared/components/Form/FormPaper/Title";
import LinkButton from "@ente/shared/components/LinkButton";
import {
    generateAndSaveIntermediateKeyAttributes,
    generateLoginSubKey,
    saveKeyInSessionStore,
} from "@ente/shared/crypto/helpers";
import { LS_KEYS, getData, setData } from "@ente/shared/storage/localStorage";
import { SESSION_KEYS } from "@ente/shared/storage/sessionStorage";
import { getActualKey } from "@ente/shared/user";
import type { KEK, KeyAttributes, User } from "@ente/shared/user/types";
import { t } from "i18next";
import { useRouter } from "next/router";
import { useEffect, useState } from "react";
import { appHomeRoute, stashRedirect } from "../services/redirect";
import type { PageProps } from "../types/page";

const Page: React.FC<PageProps> = () => {
    const [token, setToken] = useState<string>();
    const [user, setUser] = useState<User>();
=======
    AccountsPageContents,
    AccountsPageFooter,
    AccountsPageTitle,
} from "ente-accounts/components/layouts/centered-paper";
import { appHomeRoute, stashRedirect } from "ente-accounts/services/redirect";
import { changePassword, type LocalUser } from "ente-accounts/services/user";
import { LinkButton } from "ente-base/components/LinkButton";
import { LoadingIndicator } from "ente-base/components/loaders";
import { deriveKeyInsufficientMemoryErrorMessage } from "ente-base/crypto/types";
import log from "ente-base/log";
import { t } from "i18next";
import { useRouter } from "next/router";
import React, { useCallback, useEffect, useState } from "react";
import {
    NewPasswordForm,
    type NewPasswordFormProps,
} from "../components/NewPasswordForm";
import { savedLocalUser } from "../services/accounts-db";

/**
 * A page that allows a user to reset or change their password.
 *
 * See: [Note: Login pages]
 */
const Page: React.FC = () => {
    const [user, setUser] = useState<LocalUser | undefined>(undefined);
>>>>>>> 75bc07f0

    const router = useRouter();

    // We're invoked with the "?op=reset" query parameter in the recovery flow.
    const isReset = router.query.op == "reset";

    useEffect(() => {
<<<<<<< HEAD
        const user = getData(LS_KEYS.USER);
        setUser(user);
        if (!user?.token) {
            stashRedirect(PAGES.CHANGE_PASSWORD);
            router.push("/");
=======
        const user = savedLocalUser();
        if (user) {
            setUser(user);
>>>>>>> 75bc07f0
        } else {
            stashRedirect("/change-password");
            void router.replace("/");
        }
<<<<<<< HEAD
    }, []);

    const onSubmit: SetPasswordFormProps["callback"] = async (
        passphrase,
        setFieldError,
    ) => {
        const cryptoWorker = await sharedCryptoWorker();
        const key = await getActualKey();
        const keyAttributes: KeyAttributes = getData(LS_KEYS.KEY_ATTRIBUTES);
        const kekSalt = await cryptoWorker.generateSaltToDeriveKey();
        let kek: KEK;
        try {
            kek = await cryptoWorker.deriveSensitiveKey(passphrase, kekSalt);
        } catch (e) {
            setFieldError("confirm", t("PASSWORD_GENERATION_FAILED"));
            return;
        }
        const encryptedKeyAttributes = await cryptoWorker.encryptToB64(
            key,
            kek.key,
        );
        const updatedKey: UpdatedKey = {
            kekSalt,
            encryptedKey: encryptedKeyAttributes.encryptedData,
            keyDecryptionNonce: encryptedKeyAttributes.nonce,
            opsLimit: kek.opsLimit,
            memLimit: kek.memLimit,
        };

        const loginSubKey = await generateLoginSubKey(kek.key);

        const { srpUserID, srpSalt, srpVerifier } =
            await generateSRPSetupAttributes(loginSubKey);

        const srpClient = await generateSRPClient(
            srpSalt,
            srpUserID,
            loginSubKey,
        );

        const srpA = convertBufferToBase64(srpClient.computeA());
=======
    }, [router]);
>>>>>>> 75bc07f0

    return user ? (
        <PageContents {...{ user, isReset }} />
    ) : (
        <LoadingIndicator />
    );
};

export default Page;

interface PageContentsProps {
    user: LocalUser;
    /**
     * True if the password is being reset during the account recovery flow.
     */
    isReset: boolean;
}

const PageContents: React.FC<PageContentsProps> = ({ user, isReset }) => {
    const router = useRouter();

    const handleSubmit: NewPasswordFormProps["onSubmit"] = useCallback(
        async (password, setPasswordsFieldError) =>
            changePassword(password)
                .then(() => void router.push(appHomeRoute))
                .catch((e: unknown) => {
                    log.error("Could not change password", e);
                    setPasswordsFieldError(
                        e instanceof Error &&
                            e.message == deriveKeyInsufficientMemoryErrorMessage
                            ? t("password_generation_failed")
                            : t("generic_error"),
                    );
                }),
        [router],
    );

    return (
        <AccountsPageContents>
            <AccountsPageTitle>{t("change_password")}</AccountsPageTitle>
            <NewPasswordForm
                userEmail={user.email}
                submitButtonTitle={t("change_password")}
                onSubmit={handleSubmit}
            />
            {!isReset && (
                <>
                    <Divider sx={{ mt: 1 }} />
                    <AccountsPageFooter>
                        <LinkButton onClick={router.back}>
                            {t("go_back")}
                        </LinkButton>
                    </AccountsPageFooter>
                </>
            )}
        </AccountsPageContents>
    );
};<|MERGE_RESOLUTION|>--- conflicted
+++ resolved
@@ -1,46 +1,5 @@
 import { Divider } from "@mui/material";
 import {
-<<<<<<< HEAD
-    getSRPAttributes,
-    startSRPSetup,
-    updateSRPAndKeys,
-} from "@/accounts/api/srp";
-import SetPasswordForm, {
-    type SetPasswordFormProps,
-} from "@/accounts/components/SetPasswordForm";
-import { PAGES } from "@/accounts/constants/pages";
-import {
-    generateSRPClient,
-    generateSRPSetupAttributes,
-} from "@/accounts/services/srp";
-import type { UpdatedKey } from "@/accounts/types/user";
-import { convertBase64ToBuffer, convertBufferToBase64 } from "@/accounts/utils";
-import { sharedCryptoWorker } from "@/base/crypto";
-import { ensure } from "@/utils/ensure";
-import { VerticallyCentered } from "@ente/shared/components/Container";
-import FormPaper from "@ente/shared/components/Form/FormPaper";
-import FormPaperFooter from "@ente/shared/components/Form/FormPaper/Footer";
-import FormPaperTitle from "@ente/shared/components/Form/FormPaper/Title";
-import LinkButton from "@ente/shared/components/LinkButton";
-import {
-    generateAndSaveIntermediateKeyAttributes,
-    generateLoginSubKey,
-    saveKeyInSessionStore,
-} from "@ente/shared/crypto/helpers";
-import { LS_KEYS, getData, setData } from "@ente/shared/storage/localStorage";
-import { SESSION_KEYS } from "@ente/shared/storage/sessionStorage";
-import { getActualKey } from "@ente/shared/user";
-import type { KEK, KeyAttributes, User } from "@ente/shared/user/types";
-import { t } from "i18next";
-import { useRouter } from "next/router";
-import { useEffect, useState } from "react";
-import { appHomeRoute, stashRedirect } from "../services/redirect";
-import type { PageProps } from "../types/page";
-
-const Page: React.FC<PageProps> = () => {
-    const [token, setToken] = useState<string>();
-    const [user, setUser] = useState<User>();
-=======
     AccountsPageContents,
     AccountsPageFooter,
     AccountsPageTitle,
@@ -67,7 +26,6 @@
  */
 const Page: React.FC = () => {
     const [user, setUser] = useState<LocalUser | undefined>(undefined);
->>>>>>> 75bc07f0
 
     const router = useRouter();
 
@@ -75,66 +33,14 @@
     const isReset = router.query.op == "reset";
 
     useEffect(() => {
-<<<<<<< HEAD
-        const user = getData(LS_KEYS.USER);
-        setUser(user);
-        if (!user?.token) {
-            stashRedirect(PAGES.CHANGE_PASSWORD);
-            router.push("/");
-=======
         const user = savedLocalUser();
         if (user) {
             setUser(user);
->>>>>>> 75bc07f0
         } else {
             stashRedirect("/change-password");
             void router.replace("/");
         }
-<<<<<<< HEAD
-    }, []);
-
-    const onSubmit: SetPasswordFormProps["callback"] = async (
-        passphrase,
-        setFieldError,
-    ) => {
-        const cryptoWorker = await sharedCryptoWorker();
-        const key = await getActualKey();
-        const keyAttributes: KeyAttributes = getData(LS_KEYS.KEY_ATTRIBUTES);
-        const kekSalt = await cryptoWorker.generateSaltToDeriveKey();
-        let kek: KEK;
-        try {
-            kek = await cryptoWorker.deriveSensitiveKey(passphrase, kekSalt);
-        } catch (e) {
-            setFieldError("confirm", t("PASSWORD_GENERATION_FAILED"));
-            return;
-        }
-        const encryptedKeyAttributes = await cryptoWorker.encryptToB64(
-            key,
-            kek.key,
-        );
-        const updatedKey: UpdatedKey = {
-            kekSalt,
-            encryptedKey: encryptedKeyAttributes.encryptedData,
-            keyDecryptionNonce: encryptedKeyAttributes.nonce,
-            opsLimit: kek.opsLimit,
-            memLimit: kek.memLimit,
-        };
-
-        const loginSubKey = await generateLoginSubKey(kek.key);
-
-        const { srpUserID, srpSalt, srpVerifier } =
-            await generateSRPSetupAttributes(loginSubKey);
-
-        const srpClient = await generateSRPClient(
-            srpSalt,
-            srpUserID,
-            loginSubKey,
-        );
-
-        const srpA = convertBufferToBase64(srpClient.computeA());
-=======
     }, [router]);
->>>>>>> 75bc07f0
 
     return user ? (
         <PageContents {...{ user, isReset }} />
