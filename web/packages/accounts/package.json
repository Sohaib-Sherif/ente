--- conflicted
+++ resolved
@@ -3,11 +3,6 @@
     "version": "0.0.0",
     "private": true,
     "dependencies": {
-<<<<<<< HEAD
-        "@/base": "*",
-        "@ente/eslint-config": "*",
-        "@ente/shared": "*"
-=======
         "bip39": "^3.1.0",
         "ente-base": "*",
         "fast-srp-hap": "^2.0.4",
@@ -22,6 +17,5 @@
         "@types/react-dom": "^19.1.6",
         "@types/zxcvbn": "^4.4.5",
         "ente-build-config": "*"
->>>>>>> 75bc07f0
     }
 }