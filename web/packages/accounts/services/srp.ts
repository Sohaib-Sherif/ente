<<<<<<< HEAD
import type { UserVerificationResponse } from "@/accounts/types/user";
import { sharedCryptoWorker } from "@/base/crypto";
import log from "@/base/log";
import { generateLoginSubKey } from "@ente/shared/crypto/helpers";
import { getToken } from "@ente/shared/storage/localStorage/helpers";
=======
import {
    deriveSubKeyBytes,
    generateDeriveKeySalt,
    toB64,
} from "ente-base/crypto";
import {
    authenticatedRequestHeaders,
    ensureOk,
    publicRequestHeaders,
} from "ente-base/http";
import { apiURL } from "ente-base/origins";
import { ensure } from "ente-utils/ensure";
>>>>>>> 75bc07f0
import { SRP, SrpClient } from "fast-srp-hap";
import { v4 as uuidv4 } from "uuid";
import { z } from "zod/v4";
import { saveSRPAttributes } from "./accounts-db";
import {
<<<<<<< HEAD
    completeSRPSetup,
    createSRPSession,
    startSRPSetup,
    verifySRPSession,
} from "../api/srp";
import type { SRPAttributes, SRPSetupAttributes } from "../types/srp";
import { convertBase64ToBuffer, convertBufferToBase64 } from "../utils";

const SRP_PARAMS = SRP.params["4096"];

export const configureSRP = async ({
    srpSalt,
    srpUserID,
    srpVerifier,
    loginSubKey,
}: SRPSetupAttributes) => {
    try {
        const srpClient = await generateSRPClient(
            srpSalt,
            srpUserID,
            loginSubKey,
        );

        const srpA = convertBufferToBase64(srpClient.computeA());

        log.debug(() => `srp a: ${srpA}`);
        const token = getToken();
        const { setupID, srpB } = await startSRPSetup(token, {
            srpA,
            srpUserID,
            srpSalt,
            srpVerifier,
        });
=======
    RemoteSRPVerificationResponse,
    type EmailOrSRPVerificationResponse,
} from "./user";
>>>>>>> 75bc07f0

/**
 * The SRP attributes for a user.
 *
 * These are created by a client on signup, saved to remote. During logins, they
 * are fetched from remote. In both cases they are also persisted in local
 * storage (both network ops and local storage use the same schema).
 *
 * [Note: SRP]
 *
 * The SRP (Secure Remote Password) protocol is a modified Diffie-Hellman key
 * exchange that allows the remote to verify the user's possession of a
 * password, and the user to ensure that remote is not being impersonated,
 * without the password ever leaving the device.
 *
 * It is used as an (user selectable) alternative to email verification.
 *
 * For more about the what and why, see the announcement blog post
 * https://ente.io/blog/ente-adopts-secure-remote-passwords/
 *
 * Here we do not focus on the math (the above blog post links to reference
 * material, and there is also an RFC), but instead of the various bits of
 * information that get exchanged.
 *
 * Broadly, there are two scenarios: SRP setup, and SRP verification.
 *
 * [Note: SRP setup] -------------------
 *
 * During SRP setup, client generates
 *
 * 01. A SRP user ID (a new UUID-v4)
 * 02. A SRP password (deterministically derived from their regular KEK)
 * 03. A SRP salt (randomly generated)
 *
 * These 3 things are enough to create a SRP verifier and client. The SRP client
 * can just be thought of an ephemeral stateful mechanism to avoid passing all
 * the state accrued so far to each operation. Each time when creating a SRP
 * client, the app generates a new random secret and uses it during init.
 *
 * 04. Compute verifier = computeSRPVerifier({ userID, password, salt })
 * 05. Generates a new (ephemeral and random) clientSecret
 * 06. Create client = new SRPClient({ userID, password, salt, clientSecret })
 *
 * The client (app) then starts the setup ceremony with remote:
 *
 * 07. Use SRP client to conjure secret `a` and use that to compute a public A
 * 08. Send { userID, salt, verifier, A } to remote ("/users/srp/setup")
 *
 * Remote then:
 *
 * 09. Generates a new (ephemeral and random) serverSecret
 * 10. Saves { userID, serverSecret, A } into SRP sessions table
 * 11. Creates server = new SRPServer({ verifier, serverSecret })
 * 12. Uses SRP server to conjure secret `b` and use that to compute a public B
 * 13. Stashes { sessionID, userID, salt, verifier } into SRP setups table
 * 14. Returns { setupID, B } to client
 *
 * Client then
 *
 * 15. Tells its SRP client about B
 * 16. Computes SRP M1 (evidence message) using the SRP client
 * 17. Sends { setupID, M1 } to remote ("/users/srp/complete")
 *
 * Remote then
 *
 * 18. Uses setupID to read the stashed { sessionID, verifier }
 * 19. Uses sessionID to read { serverSecret, A }
 * 20. Recreates server = new SRPServer({ verifier, serverSecret })
 * 21. Sets server.A
 * 22. Verifies M1 using the SRP server, obtaining a SRP M2 (evidence message)
 * 23. Returns M2
 *
 * Client then
 *
 * 24. Verifies M2
 *
 * SRP setup is now complete.
 *
 * A similar flow is used when the user changes their password. On password
 * change, a new KEK is generated, thus the SRP password also changes, and so a
 * subset of the steps above are done to update both client and remote.
 *
 * [Note: SRP verification] -----------------------
 *
 * When the user is signing on a new device, the client
 *
 * 01. Fetches SRP attributes for a user to get { (SRP) userID, (SRP) salt }
 * 02. Rederives SRP password from their KEK
 * 03. Generates a new (ephemeral and random) clientSecret
 * 04. Creates client = new SRPClient({ userID, password, salt, clientSecret })
 * 05. Uses SRP client to conjure secret `a` and use that to compute a public A
 * 06. Sends { userID, A } to remote ("/users/srp/create-session")
 *
 * Remote
 *
 * 07. Retrieves { verifier } corresponding to the userID
 * 08. Generates a new (ephemeral and random) serverSecret
 * 09. Saves { userID, serverSecret, A } into SRP sessions table
 * 10. Creates server = new SRPServer({ verifier, serverSecret })
 * 11. Sets server.A
 * 12. Uses SRP server to conjure secret `b` and use that to compute a public B
 * 13. Returns { sessionID, B } to client
 *
 * Client then
 *
 * 14. Sets client.B
 * 15. Computes M1 (evidence message)
 * 16. Sends { userID, sessionID, M1 } to remote ("/users/srp/verify-session")
 *
 * Remote
 *
 * 17. Retrieves { verifier } corresponding to the userID
 * 17. Retrieves { serverSecret, A } using sessionID
 * 18. Recreates server = new SRPServer({ verifier, serverSecret })
 * 19. Sets server.A
 * 20. Verifies M1 using the SRP server, obtaining a SRP M2 (evidence message)
 * 21. Returns M2
 *
 * Client then
 *
 * 22. Verifies M2
 *
 * SRP verification is now complete.
 */
export interface SRPAttributes {
    /**
     * The SRP user ID for the (Ente) user.
     *
     * Each Ente user gets a new randomly generated UUID v4 assigned as their
     * SRP user ID during SRP setup.
     */
    srpUserID: string;
    /**
     * The SRP salt.
     *
     * This is a randomly generated salt created for each SRP user during SRP
     * setup. It is not meant to be secret.
     */
    srpSalt: string;
    /**
     * The mem limit used during the KEK derivation from the password.
     *
     * See also the discussion in {@link kekSalt}.
     */
    memLimit: number;
    /**
     * The ops limit used during the KEK derivation from the password.
     *
     * See also the discussion in {@link kekSalt}.
     */
    opsLimit: number;
    /**
     * The salt used during the KEK derivation from the password.
     *
     * Base64 encoded.
     *
     * This is the same value as the {@link kekSalt} in {@link KeyAttributes},
     * made available by remote also as part of SRP attributes for convenience.
     * See: [Note: KEK three tuple] for more details.
     */
    kekSalt: string;
    /**
     * If true, then the client should use email verification instead of SRP.
     */
    isEmailMFAEnabled: boolean;
}

/**
 * Zod schema for the {@link SRPAttributes} TypeScript type.
 *
 * We retain the SRP attributes response we get from remote verbatim when saving
 * it to local storage, so the same schema describes both the remote type and
 * the local storage type.
 */
export const RemoteSRPAttributes = z.object({
    srpUserID: z.string(),
    srpSalt: z.string(),
    memLimit: z.number(),
    opsLimit: z.number(),
    kekSalt: z.string(),
    isEmailMFAEnabled: z.boolean(),
});

<<<<<<< HEAD
        srpClient.checkM2(convertBase64ToBuffer(srpM2));
    } catch (e) {
        log.error("Failed to configure SRP", e);
        throw e;
    }
=======
/**
 * Fetch the {@link SRPAttributes} from remote for the Ente user with the
 * provided email.
 *
 * Returns `undefined` if either there is no Ente user with the given
 * {@link email}, or if there is a a user but they've not yet completed the SRP
 * setup ceremony.
 *
 * @param email The email of the user whose SRP attributes we're fetching.
 */
export const getSRPAttributes = async (
    email: string,
): Promise<SRPAttributes | undefined> => {
    const res = await fetch(await apiURL("/users/srp/attributes", { email }), {
        headers: publicRequestHeaders(),
    });
    if (res.status == 404) return undefined;
    ensureOk(res);
    return z.object({ attributes: RemoteSRPAttributes }).parse(await res.json())
        .attributes;
>>>>>>> 75bc07f0
};

/**
 * A local-only structure holding information required for SRP setup.
 *
 * [Note: SRP setup attributes]
 *
 * In some cases, there might be a step between the client having access to the
 * KEK (which we need for generating the SRP attributes, in particular the SRP
 * password) and the time where the client can proceed with the SRP setup (which
 * can only happen once we have an auth token).
 *
 * For example, when the user is signing up for a new account, the client has
 * the KEK on the signup screen since the user just set their password, but then
 * has to redirect to the screen for email verification, and it is only after
 * email verification that the client obtains an auth token and the SRP setup
 * can proceed (at which point it doesn't have access to the password and so
 * cannot derive the KEK).
 *
 * This gap is not just about different screens, but since there is an email
 * verification step involved, it might take time enough for the browser tab to
 * get closed and reopened. So instead of keeping the attributes we need to
 * continue with the SRP setup after email verification in memory, we
 * temporarily stash them in local storage using an object that conforms to the
 * following {@link SRPSetupAttributes} schema.
 */
export const SRPSetupAttributes = z.object({
    srpUserID: z.string(),
    srpSalt: z.string(),
    srpVerifier: z.string(),
    loginSubKey: z.string(),
});

export type SRPSetupAttributes = z.infer<typeof SRPSetupAttributes>;

/**
 * Generate {@link SRPSetupAttributes} from the provided {@link kek}.
 *
 * @param kek The designated key encryption key (base64 encoded) for the user.
 * This will be used to (deterministically) derive a SRP password.
 */
export const generateSRPSetupAttributes = async (
    kek: string,
): Promise<SRPSetupAttributes> => {
<<<<<<< HEAD
    const cryptoWorker = await sharedCryptoWorker();

    const srpSalt = await cryptoWorker.generateSaltToDeriveKey();
=======
    const loginSubKey = await deriveSRPLoginSubKey(kek);
>>>>>>> 75bc07f0

    // Museum schema requires this to be a UUID.
    const srpUserID = uuidv4();
    const srpSalt = await generateDeriveKeySalt();

    const srpVerifier = bufferToB64(
        SRP.computeVerifier(
            SRP.params["4096"],
            b64ToBuffer(srpSalt),
            Buffer.from(srpUserID),
            b64ToBuffer(loginSubKey),
        ),
    );

    return { srpUserID, srpSalt, srpVerifier, loginSubKey };
};

/**
 * Derive a "login sub-key" (which is really an arbitrary binary value, not
 * human generated) for use as the SRP user password by applying a deterministic
 * KDF (Key Derivation Function) to the provided {@link kek}.
 *
 * @param kek The user's KEK (key encryption key) as a base64 string.
 *
 * @returns A base64 encoded key that can be used as the SRP user password.
 */
const deriveSRPLoginSubKey = async (kek: string) => {
    const kekSubKeyBytes = await deriveSubKeyBytes(kek, 32, 1, "loginctx");
    // Use the first 16 bytes (128 bits) of the KEK's KDF subkey as the SRP
    // password (instead of entire 32 bytes).
    return toB64(kekSubKeyBytes.slice(0, 16));
};

const b64ToBuffer = (base64: string) => Buffer.from(base64, "base64");

const bufferToB64 = (buffer: Buffer) => buffer.toString("base64");

/**
 * Use the provided {@link SRPSetupAttributes} to, well, setup SRP.
 *
 * See: [Note: SRP setup]
 *
 * @param srpSetupAttributes SRP setup attributes.
 */
export const setupSRP = async (srpSetupAttributes: SRPSetupAttributes) =>
    srpSetupOrReconfigure(srpSetupAttributes, completeSRPSetup);

/**
 * A function that is called by {@link srpSetupOrReconfigure} to exchange the
 * evidence message M1 for the evidence message M2 from remote.
 *
 * It is passed M1, and is expected to fulfill with M2.
 */
type SRPSetupOrReconfigureExchangeCallback = ({
    setupID,
    srpM1,
}: {
    setupID: string;
    srpM1: string;
}) => Promise<{ srpM2: string }>;

/**
 * Use the provided {@link SRPSetupAttributes} to either setup (afresh) or
 * reconfigure SRP (when the user changes their password).
 *
 * The flow (described in [Note: SRP setup]) is mostly the same except the tail
 * end of the process where we exchange the evidence message M1 for the evidence
 * message M2 from remote. To handle this variance, we provide a callback
 * {@link exchangeCB}) that is invoked at this point in the sequence.
 *
 * @param srpSetupAttributes SRP setup attributes.
 */
const srpSetupOrReconfigure = async (
    { srpSalt, srpUserID, srpVerifier, loginSubKey }: SRPSetupAttributes,
    exchangeCB: SRPSetupOrReconfigureExchangeCallback,
) => {
    const srpClient = await generateSRPClient(srpSalt, srpUserID, loginSubKey);

    const srpA = bufferToB64(srpClient.computeA());

    const { setupID, srpB } = await startSRPSetup({
        srpUserID,
        srpSalt,
        srpVerifier,
        srpA,
    });

    srpClient.setB(b64ToBuffer(srpB));

    const srpM1 = bufferToB64(srpClient.computeM1());

    const { srpM2 } = await exchangeCB({ srpM1, setupID });

    srpClient.checkM2(b64ToBuffer(srpM2));
};

const generateSRPClient = async (
    srpSalt: string,
    srpUserID: string,
    loginSubKey: string,
) =>
    new Promise<SrpClient>((resolve, reject) => {
        SRP.genKey((err, clientKey) => {
            if (err) reject(err);
            resolve(
                new SrpClient(
                    SRP.params["4096"],
                    b64ToBuffer(srpSalt),
                    Buffer.from(srpUserID),
                    b64ToBuffer(loginSubKey),
                    // The random `clientKey` parameterizes the current instance
                    // of the SRP client.
                    clientKey!,
                    false,
                ),
            );
        });
    });

interface SetupSRPRequest {
    srpUserID: string;
    srpSalt: string;
    srpVerifier: string;
    srpA: string;
}

const SetupSRPResponse = z.object({ setupID: z.string(), srpB: z.string() });

type SetupSRPResponse = z.infer<typeof SetupSRPResponse>;

/**
 * Initiate SRP setup on remote.
 *
 * Part of the [Note: SRP setup] sequence.
 */
const startSRPSetup = async (
    setupSRPRequest: SetupSRPRequest,
): Promise<SetupSRPResponse> => {
    const res = await fetch(await apiURL("/users/srp/setup"), {
        method: "POST",
        headers: await authenticatedRequestHeaders(),
        body: JSON.stringify(setupSRPRequest),
    });
    ensureOk(res);
    return SetupSRPResponse.parse(await res.json());
};

interface CompleteSRPSetupRequest {
    setupID: string;
    srpM1: string;
}

const CompleteSRPSetupResponse = z.object({
    setupID: z.string(),
    srpM2: z.string(),
});

type CompleteSRPSetupResponse = z.infer<typeof CompleteSRPSetupResponse>;

/**
 * Complete a previously initiated SRP setup on remote.
 *
 * Part of the [Note: SRP setup] sequence.
 */
const completeSRPSetup = async (
    completeSRPSetupRequest: CompleteSRPSetupRequest,
) => {
    const res = await fetch(await apiURL("/users/srp/complete"), {
        method: "POST",
        headers: await authenticatedRequestHeaders(),
        body: JSON.stringify(completeSRPSetupRequest),
    });
    ensureOk(res);
    return CompleteSRPSetupResponse.parse(await res.json());
};

/**
 * Fetch the SRP attributes from remote and use them to update the SRP
 * attributes we have saved locally.
 *
 * This function is intended to be called after {@link srpSetupOrReconfigure} to
 * also update our local state to match remote.
 *
 * @param userEmail The email of the user whose SRP attributes we want to fetch.
 * This should be the email address of the logged in user, or the user who is
 * going through the login / signup sequence currently.
 */
export const getAndSaveSRPAttributes = async (userEmail: string) =>
    saveSRPAttributes(ensure(await getSRPAttributes(userEmail)));

/**
 * The subset of {@link KeyAttributes} that get updated when the user changes
 * their password.
 */
export interface UpdatedKeyAttr {
    kekSalt: string;
    encryptedKey: string;
    keyDecryptionNonce: string;
    opsLimit: number;
    memLimit: number;
}

/**
 * Update the user's affected key and SRP attributes when they change their
 * password.
 *
 * The flow on changing password is similar to the flow on initial SRP setup,
 * with some differences at the tail end of the flow. See: [Note: SRP setup].
 *
 * @param srpSetupAttributes Attributes for the user's updated SRP setup.
 *
 * @param updatedKeyAttr The subset of the user's key attributes which need to
 * be updated to reflect their changed password.
 */
export const updateSRPAndKeyAttributes = (
    srpSetupAttributes: SRPSetupAttributes,
    updatedKeyAttr: UpdatedKeyAttr,
) =>
    srpSetupOrReconfigure(srpSetupAttributes, ({ setupID, srpM1 }) =>
        updateSRPAndKeys({ setupID, srpM1, updatedKeyAttr }),
    );

export interface UpdateSRPAndKeysRequest {
    setupID: string;
    srpM1: string;
    updatedKeyAttr: UpdatedKeyAttr;
    /**
     * If true (default), then all existing sessions for the user will be
     * invalidated.
     */
    logOutOtherDevices?: boolean;
}

const UpdateSRPAndKeysResponse = z.object({
    srpM2: z.string(),
    setupID: z.string(),
});

type UpdateSRPAndKeysResponse = z.infer<typeof UpdateSRPAndKeysResponse>;

/**
 * Update the SRP attributes and a subset of the key attributes on remote.
 *
 * This is invoked during the flow when the user changes their password, and SRP
 * needs to be reconfigured. See: [Note: SRP setup].
 */
const updateSRPAndKeys = async (
    updateSRPAndKeysRequest: UpdateSRPAndKeysRequest,
): Promise<UpdateSRPAndKeysResponse> => {
    const res = await fetch(await apiURL("/users/srp/update"), {
        method: "POST",
        headers: await authenticatedRequestHeaders(),
        body: JSON.stringify(updateSRPAndKeysRequest),
    });
    ensureOk(res);
    return UpdateSRPAndKeysResponse.parse(await res.json());
};

/**
 * The message of the {@link Error} that is thrown by {@link verifySRP} if
 * remote fails SRP verification with a HTTP 401.
 *
 * The API contract allows for a SRP verification 401 both because of incorrect
 * credentials or a non existent account.
 */
export const srpVerificationUnauthorizedErrorMessage =
    "SRP verification failed (HTTP 401 Unauthorized)";

/**
 * Log the user in to a new device by performing SRP verification.
 *
 * This function implements the flow described in [Note: SRP verification].
 *
 * @param srpAttributes The user's SRP attributes.
 *
 * @param kek The user's key encryption key as a base64 string.
 *
 * @returns If SRP verification is successful, it returns a
 * {@link EmailOrSRPVerificationResponse}.
 *
 * @throws An Error with {@link srpVerificationUnauthorizedErrorMessage} in case
 * there is no such account, or if the credentials (kek) are incorrect.
 */
export const verifySRP = async (
    { srpUserID, srpSalt }: SRPAttributes,
    kek: string,
): Promise<EmailOrSRPVerificationResponse> => {
    const loginSubKey = await deriveSRPLoginSubKey(kek);
    const srpClient = await generateSRPClient(srpSalt, srpUserID, loginSubKey);

    // Send A, obtain B.
    const { srpB, sessionID } = await createSRPSession({
        srpUserID,
        srpA: bufferToB64(srpClient.computeA()),
    });

    srpClient.setB(b64ToBuffer(srpB));

    // Send M1, obtain M2.
    const { srpM2, ...rest } = await verifySRPSession({
        sessionID,
        srpUserID,
        srpM1: bufferToB64(srpClient.computeM1()),
    });

    srpClient.checkM2(b64ToBuffer(srpM2));

    return rest;
};

interface CreateSRPSessionRequest {
    srpUserID: string;
    srpA: string;
}

const CreateSRPSessionResponse = z.object({
    sessionID: z.string(),
    srpB: z.string(),
});

type CreateSRPSessionResponse = z.infer<typeof CreateSRPSessionResponse>;

const createSRPSession = async (
    createSRPSessionRequest: CreateSRPSessionRequest,
): Promise<CreateSRPSessionResponse> => {
    const res = await fetch(await apiURL("/users/srp/create-session"), {
        method: "POST",
        headers: publicRequestHeaders(),
        body: JSON.stringify(createSRPSessionRequest),
    });
    ensureOk(res);
    return CreateSRPSessionResponse.parse(await res.json());
};

interface VerifySRPSessionRequest {
    sessionID: string;
    srpUserID: string;
    srpM1: string;
}

type SRPVerificationResponse = z.infer<typeof RemoteSRPVerificationResponse>;

const verifySRPSession = async (
    verifySRPSessionRequest: VerifySRPSessionRequest,
): Promise<SRPVerificationResponse> => {
    const res = await fetch(await apiURL("/users/srp/verify-session"), {
        method: "POST",
        headers: publicRequestHeaders(),
        body: JSON.stringify(verifySRPSessionRequest),
    });
    if (res.status == 401) {
        throw new Error(srpVerificationUnauthorizedErrorMessage);
    }
    ensureOk(res);
    return RemoteSRPVerificationResponse.parse(await res.json());
};<|MERGE_RESOLUTION|>--- conflicted
+++ resolved
@@ -1,10 +1,3 @@
-<<<<<<< HEAD
-import type { UserVerificationResponse } from "@/accounts/types/user";
-import { sharedCryptoWorker } from "@/base/crypto";
-import log from "@/base/log";
-import { generateLoginSubKey } from "@ente/shared/crypto/helpers";
-import { getToken } from "@ente/shared/storage/localStorage/helpers";
-=======
 import {
     deriveSubKeyBytes,
     generateDeriveKeySalt,
@@ -17,51 +10,14 @@
 } from "ente-base/http";
 import { apiURL } from "ente-base/origins";
 import { ensure } from "ente-utils/ensure";
->>>>>>> 75bc07f0
 import { SRP, SrpClient } from "fast-srp-hap";
 import { v4 as uuidv4 } from "uuid";
 import { z } from "zod/v4";
 import { saveSRPAttributes } from "./accounts-db";
 import {
-<<<<<<< HEAD
-    completeSRPSetup,
-    createSRPSession,
-    startSRPSetup,
-    verifySRPSession,
-} from "../api/srp";
-import type { SRPAttributes, SRPSetupAttributes } from "../types/srp";
-import { convertBase64ToBuffer, convertBufferToBase64 } from "../utils";
-
-const SRP_PARAMS = SRP.params["4096"];
-
-export const configureSRP = async ({
-    srpSalt,
-    srpUserID,
-    srpVerifier,
-    loginSubKey,
-}: SRPSetupAttributes) => {
-    try {
-        const srpClient = await generateSRPClient(
-            srpSalt,
-            srpUserID,
-            loginSubKey,
-        );
-
-        const srpA = convertBufferToBase64(srpClient.computeA());
-
-        log.debug(() => `srp a: ${srpA}`);
-        const token = getToken();
-        const { setupID, srpB } = await startSRPSetup(token, {
-            srpA,
-            srpUserID,
-            srpSalt,
-            srpVerifier,
-        });
-=======
     RemoteSRPVerificationResponse,
     type EmailOrSRPVerificationResponse,
 } from "./user";
->>>>>>> 75bc07f0
 
 /**
  * The SRP attributes for a user.
@@ -245,13 +201,6 @@
     isEmailMFAEnabled: z.boolean(),
 });
 
-<<<<<<< HEAD
-        srpClient.checkM2(convertBase64ToBuffer(srpM2));
-    } catch (e) {
-        log.error("Failed to configure SRP", e);
-        throw e;
-    }
-=======
 /**
  * Fetch the {@link SRPAttributes} from remote for the Ente user with the
  * provided email.
@@ -272,7 +221,6 @@
     ensureOk(res);
     return z.object({ attributes: RemoteSRPAttributes }).parse(await res.json())
         .attributes;
->>>>>>> 75bc07f0
 };
 
 /**
@@ -317,13 +265,7 @@
 export const generateSRPSetupAttributes = async (
     kek: string,
 ): Promise<SRPSetupAttributes> => {
-<<<<<<< HEAD
-    const cryptoWorker = await sharedCryptoWorker();
-
-    const srpSalt = await cryptoWorker.generateSaltToDeriveKey();
-=======
     const loginSubKey = await deriveSRPLoginSubKey(kek);
->>>>>>> 75bc07f0
 
     // Museum schema requires this to be a UUID.
     const srpUserID = uuidv4();
