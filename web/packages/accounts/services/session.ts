--- conflicted
+++ resolved
@@ -1,13 +1,3 @@
-<<<<<<< HEAD
-import { authenticatedRequestHeaders, HTTPError } from "@/base/http";
-import { ensureLocalUser } from "@/base/local-user";
-import { apiURL } from "@/base/origins";
-import { ensure } from "@/utils/ensure";
-import { getData, LS_KEYS } from "@ente/shared/storage/localStorage";
-import type { KeyAttributes } from "@ente/shared/user/types";
-import { getSRPAttributes } from "../api/srp";
-import type { SRPAttributes } from "../types/srp";
-=======
 import {
     savedOriginalKeyAttributes,
     savedSRPAttributes,
@@ -25,7 +15,6 @@
     putUserKeyAttributes,
     RemoteKeyAttributes,
 } from "./user";
->>>>>>> 75bc07f0
 
 type SessionValidity =
     | { status: "invalid" }
