import 'dart:io';

import 'package:flutter/cupertino.dart';
import "package:flutter/foundation.dart";
import 'package:flutter/material.dart';
import 'package:logging/logging.dart';
import 'package:media_extension/media_extension.dart';
import 'package:path/path.dart' as file_path;
import 'package:photo_manager/photo_manager.dart';
import 'package:photos/core/event_bus.dart';
import 'package:photos/db/files_db.dart';
import 'package:photos/events/local_photos_updated_event.dart';
import "package:photos/generated/l10n.dart";
import "package:photos/l10n/l10n.dart";
import "package:photos/models/file/extensions/file_props.dart";
import 'package:photos/models/file/file.dart';
import 'package:photos/models/file/file_type.dart';
import 'package:photos/models/file/trash_file.dart';
import 'package:photos/models/ignored_file.dart';
import "package:photos/models/metadata/common_keys.dart";
import 'package:photos/models/selected_files.dart';
import 'package:photos/services/collections_service.dart';
import 'package:photos/services/hidden_service.dart';
import 'package:photos/services/ignored_files_service.dart';
import 'package:photos/services/local_sync_service.dart';
import 'package:photos/ui/collections/collection_action_sheet.dart';
import 'package:photos/ui/viewer/file/custom_app_bar.dart';
import "package:photos/ui/viewer/file_details/favorite_widget.dart";
import "package:photos/ui/viewer/file_details/upload_icon_widget.dart";
import 'package:photos/utils/dialog_util.dart';
import 'package:photos/utils/file_util.dart';
import "package:photos/utils/magic_util.dart";
import 'package:photos/utils/toast_util.dart';

class FileAppBar extends StatefulWidget {
  final EnteFile file;
  final Function(EnteFile) onFileRemoved;
  final double height;
  final bool shouldShowActions;
  final ValueNotifier<bool> enableFullScreenNotifier;

  const FileAppBar(
    this.file,
    this.onFileRemoved,
    this.height,
    this.shouldShowActions, {
    required this.enableFullScreenNotifier,
    Key? key,
  }) : super(key: key);

  @override
  FileAppBarState createState() => FileAppBarState();
}

class FileAppBarState extends State<FileAppBar> {
  final _logger = Logger("FadingAppBar");

  @override
  Widget build(BuildContext context) {
    return CustomAppBar(
      ValueListenableBuilder(
        valueListenable: widget.enableFullScreenNotifier,
        builder: (context, bool isFullScreen, _) {
          return IgnorePointer(
            ignoring: isFullScreen,
            child: AnimatedOpacity(
              opacity: isFullScreen ? 0 : 1,
              duration: const Duration(milliseconds: 150),
              child: Container(
                decoration: BoxDecoration(
                  gradient: LinearGradient(
                    begin: Alignment.topCenter,
                    end: Alignment.bottomCenter,
                    colors: [
                      Colors.black.withOpacity(0.72),
                      Colors.black.withOpacity(0.6),
                      Colors.transparent,
                    ],
                    stops: const [0, 0.2, 1],
                  ),
                ),
                child: _buildAppBar(),
              ),
            ),
          );
        },
      ),
      Size.fromHeight(Platform.isAndroid ? 84 : 96),
    );
  }

  AppBar _buildAppBar() {
    _logger.fine("building app bar ${widget.file.generatedID?.toString()}");

    final List<Widget> actions = [];
    final isTrashedFile = widget.file is TrashFile;
    final shouldShowActions = widget.shouldShowActions && !isTrashedFile;
    final bool isOwnedByUser = widget.file.isOwner;
    final bool isFileUploaded = widget.file.isUploaded;
    bool isFileHidden = false;
    if (isOwnedByUser && isFileUploaded) {
      isFileHidden = CollectionsService.instance
              .getCollectionByID(widget.file.collectionID!)
              ?.isHidden() ??
          false;
    }
    if (kDebugMode) {
      actions.add(
        Text(
          widget.file.generatedID?.toString() ?? 'null',
          style: const TextStyle(color: Colors.white),
        ),
      );
    }
    if (widget.file.isLiveOrMotionPhoto) {
      actions.add(
        IconButton(
          icon: const Icon(Icons.album_outlined),
          onPressed: () {
            showShortToast(
              context,
              S.of(context).pressAndHoldToPlayVideoDetailed,
            );
          },
        ),
      );
    }
    // only show fav option for files owned by the user
    if (isOwnedByUser && !isFileHidden && isFileUploaded) {
      actions.add(
        Padding(
<<<<<<< HEAD
          padding: const EdgeInsets.all(8),
=======
          padding: const EdgeInsets.symmetric(vertical: 6, horizontal: 7.5),
>>>>>>> 13c99945
          child: FavoriteWidget(widget.file),
        ),
      );
    }
    if (!isFileUploaded) {
      actions.add(
        UploadIconWidget(
          file: widget.file,
          key: ValueKey(widget.file.tag),
        ),
      );
    }
    actions.add(
      PopupMenuButton(
        itemBuilder: (context) {
          final List<PopupMenuItem> items = [];
          if (widget.file.isRemoteFile) {
            items.add(
              PopupMenuItem(
                value: 1,
                child: Row(
                  children: [
                    Icon(
                      Platform.isAndroid
                          ? Icons.download
                          : CupertinoIcons.cloud_download,
                      color: Theme.of(context).iconTheme.color,
                    ),
                    const Padding(
                      padding: EdgeInsets.all(8),
                    ),
                    Text(S.of(context).download),
                  ],
                ),
              ),
            );
          }
          // options for files owned by the user
          if (isOwnedByUser && !isFileHidden && isFileUploaded) {
            final bool isArchived =
                widget.file.magicMetadata.visibility == archiveVisibility;
            items.add(
              PopupMenuItem(
                value: 2,
                child: Row(
                  children: [
                    Icon(
                      isArchived ? Icons.unarchive : Icons.archive_outlined,
                      color: Theme.of(context).iconTheme.color,
                    ),
                    const Padding(
                      padding: EdgeInsets.all(8),
                    ),
                    Text(
                      isArchived
                          ? S.of(context).unarchive
                          : S.of(context).archive,
                    ),
                  ],
                ),
              ),
            );
          }
          if ((widget.file.fileType == FileType.image ||
                  widget.file.fileType == FileType.livePhoto) &&
              Platform.isAndroid) {
            items.add(
              PopupMenuItem(
                value: 3,
                child: Row(
                  children: [
                    Icon(
                      Icons.wallpaper_outlined,
                      color: Theme.of(context).iconTheme.color,
                    ),
                    const Padding(
                      padding: EdgeInsets.all(8),
                    ),
                    Text(S.of(context).setAs),
                  ],
                ),
              ),
            );
          }
          if (isOwnedByUser && widget.file.isUploaded) {
            if (!isFileHidden) {
              items.add(
                PopupMenuItem(
                  value: 4,
                  child: Row(
                    children: [
                      Icon(
                        Icons.visibility_off,
                        color: Theme.of(context).iconTheme.color,
                      ),
                      const Padding(
                        padding: EdgeInsets.all(8),
                      ),
                      Text(S.of(context).hide),
                    ],
                  ),
                ),
              );
            } else {
              items.add(
                PopupMenuItem(
                  value: 5,
                  child: Row(
                    children: [
                      Icon(
                        Icons.visibility,
                        color: Theme.of(context).iconTheme.color,
                      ),
                      const Padding(
                        padding: EdgeInsets.all(8),
                      ),
                      Text(S.of(context).unhide),
                    ],
                  ),
                ),
              );
            }
          }
          return items;
        },
        onSelected: (dynamic value) async {
          if (value == 1) {
            _download(widget.file);
          } else if (value == 2) {
            await _toggleFileArchiveStatus(widget.file);
          } else if (value == 3) {
            _setAs(widget.file);
          } else if (value == 4) {
            _handleHideRequest(context);
          } else if (value == 5) {
            _handleUnHideRequest(context);
          }
        },
      ),
    );
    return AppBar(
      iconTheme:
          const IconThemeData(color: Colors.white), //same for both themes
      actions: shouldShowActions ? actions : [],
      elevation: 0,
      backgroundColor: const Color(0x00000000),
    );
  }

  Future<void> _handleHideRequest(BuildContext context) async {
    try {
      final hideResult =
          await CollectionsService.instance.hideFiles(context, [widget.file]);
      if (hideResult) {
        widget.onFileRemoved(widget.file);
      }
    } catch (e, s) {
      _logger.severe("failed to update file visibility", e, s);
      await showGenericErrorDialog(context: context);
    }
  }

  Future<void> _handleUnHideRequest(BuildContext context) async {
    final selectedFiles = SelectedFiles();
    selectedFiles.files.add(widget.file);
    showCollectionActionSheet(
      context,
      selectedFiles: selectedFiles,
      actionType: CollectionActionType.unHide,
    );
  }

  Future<void> _toggleFileArchiveStatus(EnteFile file) async {
    final bool isArchived =
        widget.file.magicMetadata.visibility == archiveVisibility;
    await changeVisibility(
      context,
      [widget.file],
      isArchived ? visibleVisibility : archiveVisibility,
    );
    if (mounted) {
      setState(() {});
    }
  }

  Future<void> _download(EnteFile file) async {
    final dialog = createProgressDialog(
      context,
      context.l10n.downloading,
      isDismissible: true,
    );
    await dialog.show();
    try {
      final FileType type = file.fileType;
      final bool downloadLivePhotoOnDroid =
          type == FileType.livePhoto && Platform.isAndroid;
      AssetEntity? savedAsset;
      final File? fileToSave = await getFile(file);
      //Disabling notifications for assets changing to insert the file into
      //files db before triggering a sync.
      PhotoManager.stopChangeNotify();
      if (type == FileType.image) {
        savedAsset = await PhotoManager.editor
            .saveImageWithPath(fileToSave!.path, title: file.title!);
      } else if (type == FileType.video) {
        savedAsset = await PhotoManager.editor
            .saveVideo(fileToSave!, title: file.title!);
      } else if (type == FileType.livePhoto) {
        final File? liveVideoFile =
            await getFileFromServer(file, liveVideo: true);
        if (liveVideoFile == null) {
          throw AssertionError("Live video can not be null");
        }
        if (downloadLivePhotoOnDroid) {
          await _saveLivePhotoOnDroid(fileToSave!, liveVideoFile, file);
        } else {
          savedAsset = await PhotoManager.editor.darwin.saveLivePhoto(
            imageFile: fileToSave!,
            videoFile: liveVideoFile,
            title: file.title!,
          );
        }
      }

      if (savedAsset != null) {
        file.localID = savedAsset.id;
        await FilesDB.instance.insert(file);
        Bus.instance.fire(
          LocalPhotosUpdatedEvent(
            [file],
            source: "download",
          ),
        );
      } else if (!downloadLivePhotoOnDroid && savedAsset == null) {
        _logger.severe('Failed to save assert of type $type');
      }
      showToast(context, S.of(context).fileSavedToGallery);
      await dialog.hide();
    } catch (e) {
      _logger.warning("Failed to save file", e);
      await dialog.hide();
      showGenericErrorDialog(context: context);
    } finally {
      PhotoManager.startChangeNotify();
      LocalSyncService.instance.checkAndSync().ignore();
    }
  }

  Future<void> _saveLivePhotoOnDroid(
    File image,
    File video,
    EnteFile enteFile,
  ) async {
    debugPrint("Downloading LivePhoto on Droid");
    AssetEntity? savedAsset = await (PhotoManager.editor
        .saveImageWithPath(image.path, title: enteFile.title!));
    if (savedAsset == null) {
      throw Exception("Failed to save image of live photo");
    }
    IgnoredFile ignoreVideoFile = IgnoredFile(
      savedAsset.id,
      savedAsset.title ?? '',
      savedAsset.relativePath ?? 'remoteDownload',
      "remoteDownload",
    );
    await IgnoredFilesService.instance.cacheAndInsert([ignoreVideoFile]);
    final videoTitle = file_path.basenameWithoutExtension(enteFile.title!) +
        file_path.extension(video.path);
    savedAsset = (await (PhotoManager.editor.saveVideo(
      video,
      title: videoTitle,
    )));
    if (savedAsset == null) {
      throw Exception("Failed to save video of live photo");
    }

    ignoreVideoFile = IgnoredFile(
      savedAsset.id,
      savedAsset.title ?? videoTitle,
      savedAsset.relativePath ?? 'remoteDownload',
      "remoteDownload",
    );
    await IgnoredFilesService.instance.cacheAndInsert([ignoreVideoFile]);
  }

  Future<void> _setAs(EnteFile file) async {
    final dialog = createProgressDialog(context, S.of(context).pleaseWait);
    await dialog.show();
    try {
      final File? fileToSave = await (getFile(file));
      if (fileToSave == null) {
        throw Exception("Fail to get file for setAs operation");
      }
      final m = MediaExtension();
      final bool result = await m.setAs("file://${fileToSave.path}", "image/*");
      if (result == false) {
        showShortToast(context, S.of(context).somethingWentWrong);
      }
      dialog.hide();
    } catch (e) {
      dialog.hide();
      _logger.severe("Failed to use as", e);
      showGenericErrorDialog(context: context);
    }
  }
}<|MERGE_RESOLUTION|>--- conflicted
+++ resolved
@@ -129,11 +129,7 @@
     if (isOwnedByUser && !isFileHidden && isFileUploaded) {
       actions.add(
         Padding(
-<<<<<<< HEAD
           padding: const EdgeInsets.all(8),
-=======
-          padding: const EdgeInsets.symmetric(vertical: 6, horizontal: 7.5),
->>>>>>> 13c99945
           child: FavoriteWidget(widget.file),
         ),
       );
