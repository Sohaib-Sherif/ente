import 'package:ente_auth/ui/settings/data/import/aegis_import.dart';
import 'package:ente_auth/ui/settings/data/import/analyze_qr_code.dart';
import 'package:ente_auth/ui/settings/data/import/bitwarden_import.dart';
import 'package:ente_auth/ui/settings/data/import/encrypted_ente_import.dart';
import 'package:ente_auth/ui/settings/data/import/google_auth_image_import.dart';
import 'package:ente_auth/ui/settings/data/import/google_auth_import.dart';
import 'package:ente_auth/ui/settings/data/import/plain_text_import.dart';
import 'package:ente_auth/ui/settings/data/import/raivo_plain_text_import.dart';
import 'package:ente_auth/ui/settings/data/import_page.dart';
import 'package:flutter/material.dart';

class ImportService {
  static final ImportService _instance = ImportService._internal();

  factory ImportService() => _instance;

  ImportService._internal();

  Future<void> initiateImport(BuildContext context, ImportType type) async {
    switch (type) {
      case ImportType.plainText:
        showImportInstructionDialog(context);
        break;
      case ImportType.encrypted:
        showEncryptedImportInstruction(context);
        break;
      case ImportType.ravio:
        showRaivoImportInstruction(context);
        break;
      case ImportType.googleAuthenticator:
        showGoogleAuthInstruction(context);
        // showToast(context, 'coming soon');
        break;
      case ImportType.aegis:
        showAegisImportInstruction(context);
        break;
      case ImportType.googleAuthenticatorImage:
<<<<<<< HEAD
        Navigator.of(context).push(
          MaterialPageRoute(
            builder: (BuildContext context) {
              return const QrScanner();
            },
          ),
        );
      case ImportType.bitwarden:
        showBitwardenImportInstruction(context);
=======
        showGoogleAuthImageInstruction(context);
>>>>>>> 1705229a
        break;
    }
  }
}<|MERGE_RESOLUTION|>--- conflicted
+++ resolved
@@ -35,7 +35,6 @@
         showAegisImportInstruction(context);
         break;
       case ImportType.googleAuthenticatorImage:
-<<<<<<< HEAD
         Navigator.of(context).push(
           MaterialPageRoute(
             builder: (BuildContext context) {
@@ -45,9 +44,7 @@
         );
       case ImportType.bitwarden:
         showBitwardenImportInstruction(context);
-=======
         showGoogleAuthImageInstruction(context);
->>>>>>> 1705229a
         break;
     }
   }
