--- conflicted
+++ resolved
@@ -100,11 +100,7 @@
 
   # open_file: ^3.2.1
   open_mail_app: ^0.4.5
-<<<<<<< HEAD
-  package_info_plus: 3.1.0
-=======
   package_info_plus: ^4.1.0
->>>>>>> e26e4975
   page_transition: ^2.0.2
   password_strength: ^0.2.0
   path: #dart
@@ -157,10 +153,6 @@
 flutter_intl:
   enabled: true
 
-dependency_overrides:
-  # package_info_plus depends on ffi ^2 but tflite_flutter_helper
-  # depends on ffi: ^1
-  ffi: ^1.0.0
 
 
 dev_dependencies:
