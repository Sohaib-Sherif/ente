--- conflicted
+++ resolved
@@ -58,20 +58,9 @@
 import OverflowMenu from 'components/OverflowMenu/menu';
 import { OverflowMenuOption } from 'components/OverflowMenu/option';
 
-<<<<<<< HEAD
-const Loader = () => (
-    <VerticallyCentered>
-        <EnteSpinner>
-            <span className="sr-only">Loading...</span>
-        </EnteSpinner>
-    </VerticallyCentered>
-);
-
 const defaultThumbStore = new Map();
 const defaultFileStore = new Map();
 
-=======
->>>>>>> e197c43c
 export default function PublicCollectionGallery() {
     const token = useRef<string>(null);
     // passwordJWTToken refers to the jwt token which is used for album protected by password.
